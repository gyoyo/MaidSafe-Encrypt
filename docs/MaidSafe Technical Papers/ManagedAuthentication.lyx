#LyX 1.6.7 created this file. For more info see http://www.lyx.org/
\lyxformat 345
\begin_document
\begin_header
\textclass IEEEtran
\use_default_options false
\language british
\inputencoding default
\font_roman default
\font_sans default
\font_typewriter default
\font_default_family default
\font_sc false
\font_osf false
\font_sf_scale 100
\font_tt_scale 100

\graphics default
\paperfontsize default
\spacing single
\use_hyperref true
\pdf_title "Managed Authentication"
\pdf_author "David Irvine"
\pdf_subject "Authentication"
\pdf_keywords "security, freedom, privacy, authentication"
\pdf_bookmarks true
\pdf_bookmarksnumbered false
\pdf_bookmarksopen false
\pdf_bookmarksopenlevel 1
\pdf_breaklinks false
\pdf_pdfborder true
\pdf_colorlinks false
\pdf_backref false
\pdf_pdfusetitle true
\papersize default
\use_geometry false
\use_amsmath 0
\use_esint 0
\cite_engine basic
\use_bibtopic false
\paperorientation portrait
\secnumdepth 3
\tocdepth 3
\paragraph_separation indent
\defskip medskip
\quotes_language english
\papercolumns 2
\papersides 1
\paperpagestyle default
\tracking_changes false
\output_changes false
\author "" 
\author "" 
\end_header

\begin_body

\begin_layout Title
Managed Authentication 
\end_layout

\begin_layout Author
David Irvine, email: david.irvine@maidsafe.net, LifeStuff: David
\end_layout

\begin_layout Right Address
maidsafe.net limited (registered in Scotland Sc 297540)
\end_layout

\begin_layout Date
September, 2010
\end_layout

\begin_layout Abstract
Today all known access mechanisms that grant access to distributed or shared
 services requires a server or authoritative control in some form.
 This presents many issues, including security, trust and privacy to name
 only a few.
 This paper presents a system of authentication that abolishes the requirements
 for any user-name or password containers as lists or similar.
 It also negates the necessity for any server based systems as a login entity
 for people to connect with prior to gaining access to a system for any
 reason.
 In addition this paper allows management of user acess in a distributed
 network.
\end_layout

\begin_layout Keywords
security, freedom, privacy, authentication
\end_layout

\begin_layout MarkBoth
maidsafe.net limited company confidential Version 0.1
\begin_inset ERT
status collapsed

\begin_layout Plain Layout

}{
\end_layout

\end_inset


\end_layout

\begin_layout Standard
\begin_inset CommandInset toc
LatexCommand tableofcontents

\end_inset


\end_layout

\begin_layout Standard
\begin_inset Newpage pagebreak
\end_inset


\end_layout

\begin_layout Section
Introduction
\end_layout

\begin_layout Standard
\begin_inset ERT
status open

\begin_layout Plain Layout


\backslash
PARstart{A}{uthentication}
\end_layout

\end_inset

 allows access to a system at a certain level or privilege.
 This is described in 
\emph on
Self Authentication 
\emph default

\begin_inset CommandInset citation
LatexCommand cite
key "1"

\end_inset

 with reference to an identity created, managed and maintained in seclusion,
 or in another way of thinking, anonymously.
 In many other situations this is not beneficial; control over access and
 the ability to manage very large groups is required.
 Examples include corporate and military networks.
 
\end_layout

\begin_layout Subsection
Conventions Used
\begin_inset Note Note
status collapsed

\begin_layout Plain Layout
This may not be required
\end_layout

\end_inset


\end_layout

\begin_layout Standard
There is scope for confusion when using the term 
\begin_inset Quotes eld
\end_inset

key
\begin_inset Quotes erd
\end_inset

, as sometimes it refers to a cryptographic key, and at other times it is
 in respect to the key of a DHT 
\begin_inset Quotes eld
\end_inset

key, value
\begin_inset Quotes erd
\end_inset

 pair.
 In order to avoid confusion, cryptographic private and public keys will
 be referred to as 
\begin_inset Formula $\mathsf{K_{priv}}$
\end_inset

 and 
\begin_inset Formula $\mathsf{K_{pub}}$
\end_inset

 respectively, and DHT keys simply as keys.
\end_layout

\begin_layout Itemize
Node ≡ a network resource which is a process, sometimes referred to as a
 vault in other papers.
 This is the computer program that maintains the network and on its own
 is not very special.
 It is in collaboration that this Node becomes part of a very complex, sophistic
ated and efficient network.
\end_layout

\begin_layout Itemize
\begin_inset Formula $\mathsf{H}$
\end_inset

 ≡ Hash function such as SHA, MD5, etc.
 
\end_layout

\begin_layout Itemize
\begin_inset Formula $\mathsf{PBKDF2_{[Passphrase][Salt][IterCount]}}$
\end_inset

 ≡ Password-Based Key Derivation Function or similar
\end_layout

\begin_layout Itemize
\begin_inset Formula $\mathsf{XXX_{priv}}$
\end_inset

, 
\begin_inset Formula $\mathsf{XXX_{pub}}$
\end_inset

 ≡ Private and public keys respectively of cryptographic key pair named
 
\begin_inset Formula $\mathsf{XXX}$
\end_inset


\end_layout

\begin_layout Itemize
\begin_inset Formula $\mathsf{AsymEnc_{[K_{pub}]}(Data)}$
\end_inset

 ≡ Asymmetrically encrypt 
\begin_inset Formula $\mathsf{Data}$
\end_inset

 using 
\begin_inset Formula $\mathsf{K_{pub}}$
\end_inset

 
\end_layout

\begin_layout Itemize
\begin_inset Formula $\mathsf{AsymDec_{[K_{priv}]}(Data)}$
\end_inset

 ≡ Asymmetrically decrypt 
\begin_inset Formula $\mathsf{Data}$
\end_inset

 using 
\begin_inset Formula $\mathsf{K_{priv}}$
\end_inset


\end_layout

\begin_layout Itemize
\begin_inset Formula $\mathsf{Sig{}_{[K_{priv}]}(Data)}$
\end_inset

 ≡ Create asymmetric signature of 
\begin_inset Formula $\mathsf{Data}$
\end_inset

 using 
\begin_inset Formula $\mathsf{K_{priv}}$
\end_inset


\end_layout

\begin_layout Itemize
\begin_inset Formula $\mathsf{+}$
\end_inset

 ≡ Concatenation
\end_layout

\begin_layout Itemize
\begin_inset Formula $\mathsf{STORE}$
\end_inset


\begin_inset Formula $\equiv$
\end_inset

 Network or other key addressable storage system 
\end_layout

\begin_layout Itemize
\begin_inset Formula $\mathsf{PutV_{[Key]}(Value)}$
\end_inset

 ≡ Store 
\begin_inset Formula $\mathsf{Value}$
\end_inset

 under 
\begin_inset Formula $\mathsf{Key}$
\end_inset

 on 
\begin_inset Formula $\mathsf{STORE}$
\end_inset

.
 This value is signed.
\end_layout

\begin_layout Itemize
\begin_inset Formula $\mathsf{GetV_{[Key]}}$
\end_inset

 ≡ Retrieve 
\begin_inset Formula $\mathsf{Value}$
\end_inset

 under 
\begin_inset Formula $\mathsf{Key}$
\end_inset

 on 
\begin_inset Formula $\mathsf{STORE}$
\end_inset

.
 This value is signed.
\end_layout

\begin_layout Itemize
\begin_inset Formula $\mathsf{DelV_{[Key]}(Value)}$
\end_inset

 ≡ Delete 
\begin_inset Formula $\mathsf{Value}$
\end_inset

 under 
\begin_inset Formula $\mathsf{Key}$
\end_inset

 on 
\begin_inset Formula $\mathsf{STORE}$
\end_inset

.
 This value is signed.
\end_layout

\begin_layout Section
Outline
\end_layout

\begin_layout Subsection
Creation of an Account
\begin_inset CommandInset label
LatexCommand label
name "sub:Creation-of-an"

\end_inset


\end_layout

\begin_layout Standard
Here we will assume a 
\begin_inset Formula $\mathsf{User}$
\end_inset

 who is a member of an organisation named 
\begin_inset Quotes eld
\end_inset


\begin_inset Formula $\mathsf{Org}$
\end_inset


\begin_inset Quotes erd
\end_inset

 which has an ID on the system named 
\begin_inset Formula $\mathsf{ID_{Org}}$
\end_inset

 and a 
\begin_inset Formula $\mathsf{Manager}$
\end_inset

 with administator privileges.
 There are two inputs required by 
\begin_inset Formula $\mathsf{User}$
\end_inset

: user-name 
\begin_inset Formula $\mathsf{U}$
\end_inset

, and password 
\begin_inset Formula $\mathsf{W}$
\end_inset

.
 A salt 
\begin_inset Formula $\mathsf{S}$
\end_inset

 is also derived (in a repeatable way) from 
\begin_inset Formula $\mathsf{U}$
\end_inset

 and 
\begin_inset Formula $\mathsf{ID_{Org}}$
\end_inset

.
 
\begin_inset Formula $\mathsf{Manager}$
\end_inset

 can recreate this ID at any time, but requires that 
\begin_inset Formula $\mathsf{User}$
\end_inset

 cannot alter the user-name.
\end_layout

\begin_layout Standard
To generate a unique identifier, we hash the concatenation of the user-name
 and the salt, 
\begin_inset Formula $\mathsf{H(U+S)}$
\end_inset

.
 
\end_layout

\begin_layout Standard
PBKDF2 is used here to strengthen any password keys used.
 This is required as user-selected passwords are inevitably weak and the
 user may not know the user-name is also used as a password in the system.
 
\begin_inset Formula $\mathsf{Account}$
\end_inset

 specifies session data, like user details or an index of references to
 further data.
 This packet is located through an Access Packet holding a random number
 
\begin_inset Formula $\mathsf{Rnd\#}$
\end_inset

.
 
\end_layout

\begin_layout Standard
It is important to note that all packets in this process are signed by two
 seperate IDs called 
\begin_inset Formula $\mathsf{MID_{User}}$
\end_inset

 and 
\begin_inset Formula $\mathsf{TMID_{User}}$
\end_inset

 which are created as described in 
\begin_inset CommandInset citation
LatexCommand cite
key "3"

\end_inset

.
 These packets are in turn signed by 
\begin_inset Formula $\mathsf{Manager}$
\end_inset

 who keeps a copy of the IDs.
 In this way 
\begin_inset Formula $\mathsf{Manager}$
\end_inset

 can find the user's ID packets and delete them after deleting the data
 pointed to by the 
\begin_inset Formula $\mathsf{TMID_{User}}$
\end_inset

 to revoke access to the system.
 
\end_layout

\begin_layout Enumerate
\begin_inset Formula $\mathsf{GetV_{[H(U+S)]}\equiv False}$
\end_inset

 (Ensure uniqueness)
\end_layout

\begin_layout Enumerate
Generate random number 
\begin_inset Formula $\mathsf{Rnd\#}$
\end_inset


\end_layout

\begin_layout Enumerate
\begin_inset Formula $\mathsf{PutV_{[H(U+S)]}\left(SymEnc_{[PBKDF2_{[U][S]}]}(Rnd\#)\right)}$
\end_inset

 (Store Access Packet)
\end_layout

\begin_layout Enumerate
\begin_inset Formula $\mathsf{PutV_{[H(U+S+Rnd\#)]}\left(SymEnc_{[PBKDF2_{[W][S]}]}(Account)\right)}$
\end_inset

 (Store Account Packet)
\end_layout

\begin_layout Subsection
Login / Load Session Process
\begin_inset CommandInset label
LatexCommand label
name "sub:Login-to-a"

\end_inset


\end_layout

\begin_layout Enumerate
\begin_inset Formula $\mathsf{SymDec_{[PBKDF2_{[U][S]}]}\left(GetV_{[H(U+S)]}\right)\equiv Rnd\#}$
\end_inset


\end_layout

\begin_layout Enumerate
\begin_inset Formula $\mathsf{SymDec_{[PBKDF2_{[W][S]}]}(GetV_{[H(U+S+Rnd\#)]})\equiv Account}$
\end_inset


\end_layout

\begin_layout Standard
For the following operation, 
\begin_inset Formula $\mathsf{Rnd\#}$
\end_inset

 should be kept locally for the duration of the session.
\end_layout

\begin_layout Subsection
Logout / Save Session Process
\end_layout

\begin_layout Enumerate
Generate new random number 
\begin_inset Formula $\mathsf{Rnd\#_{new}}$
\end_inset


\end_layout

\begin_layout Enumerate
\begin_inset Formula $\mathsf{PutV_{[H(U+S+Rnd\#_{new})]}\left(SymEnc_{[PBKDF2_{[W][S]}]}(Account)\right)}$
\end_inset

 (Store new Account Packet)
\end_layout

\begin_layout Enumerate
\begin_inset Formula $\mathsf{PutV_{[H(U+S)]}\left(SymEnc_{[PBKDF2_{[U][S]}]}(Rnd\#_{new})\right)}$
\end_inset

 (Update Access Packet)
\end_layout

\begin_layout Enumerate
\begin_inset Formula $\mathsf{DelV_{[H(U+S+Rnd\#)]}(OldAccount)}$
\end_inset

 (Delete old Account Packet)
\end_layout

\begin_layout Subsection
Fallback Account Packets
\end_layout

\begin_layout Standard
The previous sections outlined the basic system of authentication.
 However, this can be extended for safety reasons.
 As with any system, the serialisation and store operation of the account
 data can fail for any reason, resulting in unreadable data upon retrieval.
 This would be catastrophic as access to the user's data on the system may
 be rendered impossible.
 To reduce any such risk, a fallback copy of an Account Packet (and its
 Access Packet) is kept, to allow reverting to the previous version in case
 the current version can't be restored or turns out to have been generated
 erroneously.
 Like the main Access Packet, the fallback Access Packet contains an (encrypted)
 random number, designated 
\begin_inset Formula $\mathsf{Rnd\#_{fallback}}$
\end_inset

.
\end_layout

\begin_layout Subsubsection
Updated Account Creation Process
\end_layout

\begin_layout Enumerate
\begin_inset Formula $\mathsf{GetV_{[H(U+S)]}\equiv False}$
\end_inset

 (Ensure uniqueness of Access Packet)
\end_layout

\begin_layout Enumerate
\begin_inset Formula $\mathsf{GetV_{[H(U+(S-1))]}\equiv False}$
\end_inset

 (Ensure uniqueness of fallback Access Packet)
\end_layout

\begin_layout Enumerate
Generate random number 
\begin_inset Formula $\mathsf{Rnd\#}$
\end_inset

 and copy 
\begin_inset Formula $\mathsf{Rnd\#\rightarrow Rnd\#_{fallback}}$
\end_inset


\end_layout

\begin_layout Enumerate
\begin_inset Formula $\mathsf{PutV_{[H(U+S)]}\left(SymEnc_{[PBKDF2_{[U][S]}]}(Rnd\#)\right)}$
\end_inset


\end_layout

\begin_layout Enumerate
\begin_inset Formula $\mathsf{PutV_{[H(U+(S-1)]}\left(SymEnc_{[PBKDF2_{[U][S-1]}]}(Rnd\#)\right)}$
\end_inset


\end_layout

\begin_layout Enumerate
\begin_inset Formula $\mathsf{PutV_{[H(U+S+Rnd\#)]}\left(SymEnc_{[PBKDF2_{[W][S]}]}(Account)\right)}$
\end_inset


\end_layout

\begin_layout Standard
In this case, the random numbers in the Access Packets are the same, thus
 point to the same (unique) Account Packet.
 Fallback packets are only kept once the Account Packet is updated.
\end_layout

\begin_layout Subsubsection
Updated Login Process
\end_layout

\begin_layout Enumerate
if (
\begin_inset Formula $\mathsf{GetV_{[H(U+S)]}\equiv EncRnd\#}$
\end_inset

)
\end_layout

\begin_deeper
\begin_layout Enumerate
\begin_inset Formula $\mathsf{SymDec_{[PBKDF2_{[U][S]}]}(EncRnd\#)\equiv Rnd\#}$
\end_inset


\end_layout

\begin_layout Enumerate
\begin_inset Formula $\mathsf{SymDec_{[PBKDF2_{[W][S]}]}\left(GetV_{[H(U+S+Rnd\#)]}\right)\equiv Account}$
\end_inset


\end_layout

\end_deeper
\begin_layout Enumerate
else (or if previous attempt failed)
\end_layout

\begin_deeper
\begin_layout Enumerate
\begin_inset Formula $\mathsf{SymDec_{[PBKDF2_{[U][S-1]}]}\left(GetV_{[H(U+(S-1))]}\right)\equiv Rnd\#_{fallback}}$
\end_inset


\end_layout

\begin_layout Enumerate
\begin_inset Formula $\mathsf{SymDec_{[PBKDF2_{[W][S-1]}]}\left(GetV_{[H(U+S+Rnd\#_{fallback})]}\right)\equiv Account_{fallback}}$
\end_inset


\end_layout

\end_deeper
\begin_layout Subsubsection
Updated Logout / Save Session Process
\end_layout

\begin_layout Standard
Designate existing 
\begin_inset Formula $\mathsf{Rnd\#}$
\end_inset

 as 
\begin_inset Formula $\mathsf{Rnd\#_{old}}$
\end_inset

 and 
\begin_inset Formula $\mathsf{Rnd\#_{fallback}}$
\end_inset

 as 
\begin_inset Formula $\mathsf{Rnd\#_{fallback\, old}}$
\end_inset


\end_layout

\begin_layout Enumerate
Generate new random number 
\begin_inset Formula $\mathsf{Rnd\#_{new}}$
\end_inset


\end_layout

\begin_layout Enumerate
\begin_inset Formula $\mathsf{PutV_{[H(U+S)]}\left(SymEnc_{[PBKDF2_{[U][S]}]}(Rnd\#_{new})\right)}$
\end_inset

 (Update Access Packet with new random number)
\end_layout

\begin_layout Enumerate
\begin_inset Formula $\mathsf{PutV_{[H(U+(S-1)]}\left(SymEnc_{[PBKDF2_{[U][S-1]}]}(Rnd\#_{old})\right)}$
\end_inset

 (Update fallback Access Packet with old random number)
\end_layout

\begin_layout Enumerate
\begin_inset Formula $\mathsf{PutV_{[H(U+S+Rnd\#_{new})]}\left(SymEnc_{[PBKDF2_{[W][S]}]}(Account)\right)}$
\end_inset

 (Update Account Packet using new random number)
\end_layout

\begin_layout Enumerate
\begin_inset Formula $\mathsf{DelV_{[H(U+S+Rnd\#_{fallback\, old})]}(Account_{fallback\, old})}$
\end_inset

 (Delete old Account Packet)
\end_layout

\begin_layout Standard
The previous Account Packet remains untouched.
 Instead the fallback Access Packet is redirected to it and the normal Access
 Packet points to the new Account Packet.
 The previous fallback Account Packet is deleted.
 This is a security measure to hinder slow brute-force attacks on decrypting
 the Access Packet, which by the time the clear-text random number is obtained
 would make it obsolete.
\end_layout

\begin_layout Subsection
Creating a User Identity (publically broadcastable identity)
\end_layout

\begin_layout Enumerate
\begin_inset Formula $\mathsf{Manager}$
\end_inset

 creates 
\begin_inset Formula $\mathsf{USER_{priv}}$
\end_inset

 and 
\begin_inset Formula $\mathsf{USER_{pub}}$
\end_inset


\end_layout

\begin_layout Enumerate
\begin_inset Formula $\mathsf{H(USER_{pub}\,+Sig{}_{MANAGER_{priv}})}$
\end_inset

 is stored on 
\begin_inset Formula $\mathsf{STORE}$
\end_inset

; this also will be the ID for 
\begin_inset Formula $\mathsf{User}$
\end_inset

.
\end_layout

\begin_layout Enumerate
\begin_inset Formula $\mathsf{Manager}$
\end_inset

 creates a 
\begin_inset Formula $\mathsf{H(User@Org+Sig{}_{MANAGER_{priv}})}$
\end_inset

 packet in 
\begin_inset Formula $\mathsf{STORE}$
\end_inset

 (this is the contact address of 
\begin_inset Formula $\mathsf{User}$
\end_inset

 when connected with 
\begin_inset Formula $\mathsf{Org}$
\end_inset

); again this is revokable by 
\begin_inset Formula $\mathsf{Manager}$
\end_inset

.
\end_layout

\begin_layout Standard
It should be emphasised that any communcation from 
\begin_inset Formula $\mathsf{User@Org}$
\end_inset

 should require a check of 
\begin_inset Formula $\mathsf{STORE}$
\end_inset

 to ensure the ID is still valid; therefore there is no possibility of simply
 passing the information in a message.
 This may involve a recursive check on 
\begin_inset Formula $\mathsf{Manager}$
\end_inset

's keys to get to the root 
\begin_inset Formula $\mathsf{Org}$
\end_inset

 packet which is the packet signed by the 
\begin_inset Formula $\mathsf{Org}$
\end_inset

 key itself (first user).
 This is identified as being signed by the 
\begin_inset Formula $\mathsf{ID_{Org}}$
\end_inset

 packet.
 This ID will be published in many places and found in 
\begin_inset Formula $\mathsf{STORE}$
\end_inset

 as a packet simply called 
\begin_inset Formula $\mathsf{Org}$
\end_inset

 and signed by 
\begin_inset Formula $\mathsf{Org}$
\end_inset

 (self-signed original packet).
\end_layout

\begin_layout Subsection
Creating User Root Directory 
\end_layout

\begin_layout Enumerate
\begin_inset Formula $\mathsf{Manager}$
\end_inset

 creates a parent directory for 
\begin_inset Formula $\mathsf{User}$
\end_inset

 as per 
\begin_inset CommandInset citation
LatexCommand cite
key "6"

\end_inset

, but uses the hash of the 
\begin_inset Formula $\mathsf{ID_{User}}$
\end_inset

 from 
\begin_inset CommandInset ref
LatexCommand ref
reference "sub:Creation-of-an"

\end_inset

 as the passkey.
\end_layout

\begin_layout Enumerate
\begin_inset Formula $\mathsf{Manager}$
\end_inset

 adds a child directory entry to the parent.
 
\end_layout

\begin_layout Enumerate
This child directory entry is the organisation drive.
 
\end_layout

\begin_layout Standard
In this manner the user has the ability to alter the child directory and
 add in his or her own files.
<<<<<<< HEAD
 This is the root drive of 
\begin_inset Formula $\mathsf{User}$
\end_inset

, and personal information can be stored there.
 
\begin_inset Formula $\mathsf{Manager}$
\end_inset

 though, has access to this as he or she knows the ID and the passkey to
 it.
 This is confirmed by the 
\begin_inset Formula $\mathsf{Manager}$
\end_inset

's system periodically; failure to access this would render 
\begin_inset Formula $\mathsf{User}$
\end_inset

's ID locked and access to the network removed.
=======
 This is the root drive of USER and personal information can be stored there.
 The MANAGER though, has access to this as he or she knows the ID and the
 passkey to it, in addition as the manager stores and signs he parent dir,
 the use cannot alter this or change passwords.
 
>>>>>>> c2e6fe14
\end_layout

\begin_layout Subsection
Further Enhancements
\end_layout

\begin_layout Subsubsection
Time Based Obfuscation
\end_layout

\begin_layout Standard
In the previous sections a system of authentication was detailed which is
 very effective.
 A potential failure point, however, may be the Access Packets, as those
 are never altering their location (key) and can pose a target for any attacker
 who is monitoring data traffic between the user and the system.
\end_layout

\begin_layout Standard
To remove this weakness, a predictably altering piece of data can be introduced,
 such as time (e.g.
 week number, day of year or similar).
 In this case in 
\begin_inset CommandInset ref
LatexCommand ref
reference "sub:Login-to-a"

\end_inset

 the 
\begin_inset Formula $\mathsf{GetV}$
\end_inset

 call would be iterative, starting at the current time slot and decrementing
 until it returns with a value.
 Access Packets at 
\begin_inset Quotes eld
\end_inset

outdated
\begin_inset Quotes erd
\end_inset

 locations would be deleted on detection, and updates always stored in the
 current location, resulting in regularly 
\begin_inset Quotes eld
\end_inset

moving
\begin_inset Quotes erd
\end_inset

 packets.
\end_layout

\begin_layout Subsection
Banning User from Network
\end_layout

\begin_layout Standard
As 
\begin_inset Formula $\mathsf{ID_{User}}$
\end_inset

 is signed by 
\begin_inset Formula $\mathsf{Manager}$
\end_inset

, then 
\begin_inset Formula $\mathsf{Manager}$
\end_inset

 can delete this packet.
 This renders 
\begin_inset Formula $\mathsf{User}$
\end_inset

's access key useless and all access revoked.
 To ensure this is absolute, the message type sent cannot be used to verify
 an ID (by sending public key plus signature in a packet for hashing by
 the recipient) and instead a 
\begin_inset Formula $\mathsf{STORE}$
\end_inset

<<<<<<< HEAD
 lookup for a valid ID has to happen every time.
=======
 lookup for a valid ID has to be happen every time.
>>>>>>> c2e6fe14
 
\end_layout

\begin_layout Standard
In addition the user's ability to access any data from the network is revoked
 with the deletions of the 
\begin_inset Formula $\mathsf{MID_{User}}$
\end_inset

, 
\begin_inset Formula $\mathsf{SMID_{User}}$
\end_inset

 and 
\begin_inset Formula $\mathsf{TMID_{User}}$
\end_inset

 packets.
 
\end_layout

\begin_layout Subsection
N Plus P Key Sharing
\end_layout

\begin_layout Standard
As the initial node has an extreme amount of power and no equal to absorb
 this power should that identity become unstable for whatever reason (such
 as retiring, leaving or simply becoming hostile) then a mechanism must
 be put into place to ensure this ID is not stand alone.
 
\end_layout

\begin_layout Standard
<<<<<<< HEAD
The answer is an n+p key sharing scheme where a user can select 
\begin_inset Formula $\mathsf{p}$
\end_inset

 users with whom to share his key.
 If there is ever an issue, then 
\begin_inset Formula $\mathsf{n}$
\end_inset

 of these people are all that are required to recreate the key.
=======
The answer is n+p
\begin_inset Foot
status collapsed

\begin_layout Plain Layout
There are many methods for achieving this, Shamir's scheme is as good as
 any and an implemention of this is availiable in many crypto libraries
 such as cryptopp.
\end_layout

\end_inset

 key sharing scheme where a user can select p users to shre his key with,
 if there is ever an issue then n of these people are all that are required
 to recreate the key.
 This is essential for the first layer of such a system as the root node
 requires a backup situation in case of emergency or inability of the key
 to be recovered from the first user for any reason.
>>>>>>> c2e6fe14
\end_layout

\begin_layout Section
BootStrapping the Network
\end_layout

\begin_layout Section
Conclusions
\end_layout

\begin_layout Standard
T
\end_layout

\begin_layout Bibliography
\begin_inset CommandInset bibitem
LatexCommand bibitem
label "1"
key "1"

\end_inset

David Irvine, Self-Authentication, david.irvine@maidsafe.net
\end_layout

\begin_layout Bibliography
\begin_inset CommandInset bibitem
LatexCommand bibitem
label "2"
key "2"

\end_inset

David Irvine, Self Encrypting Data, david.irvine@maidsafe.net
\end_layout

\begin_layout Bibliography
\begin_inset CommandInset bibitem
LatexCommand bibitem
label "3"
key "3"

\end_inset

David Irvine, "Peer to Peer" Public Key Infrastructure, david.irvine@maidsafe.net
\end_layout

\begin_layout Bibliography
\begin_inset CommandInset bibitem
LatexCommand bibitem
label "4"
key "4"

\end_inset

David Irvine, maidsafe: A new networking paradigm , david.irvine@maidsafe.net
\end_layout

\begin_layout Bibliography
\begin_inset CommandInset bibitem
LatexCommand bibitem
label "5"
key "5"

\end_inset

David Irvine, Autonomous Network, david.irvine@maidsafe.net
\end_layout

\begin_layout Bibliography
\begin_inset CommandInset bibitem
LatexCommand bibitem
label "6"
key "6"

\end_inset

David Irvine, MaidSafe Distributed File System, david.irvine@maidsafe.net
\end_layout

\begin_layout Standard
\begin_inset Note Comment
status collapsed

\begin_layout Plain Layout
\begin_inset Note Note
status collapsed

\begin_layout Plain Layout
Change this paragraphs style to 'Standard' to enable
\end_layout

\begin_layout Plain Layout
BibTeX bibliography generation.
\end_layout

\begin_layout Plain Layout
Remember though that your final submission is supposed to have
\end_layout

\begin_layout Plain Layout
all the bibliography entries embedded in the latex file.
 This means
\end_layout

\begin_layout Plain Layout
you eventually have to copy the .bbl file into the latex file and
\end_layout

\begin_layout Plain Layout
remove the bibtex lines.
\end_layout

\end_inset


\begin_inset CommandInset bibtex
LatexCommand bibtex
bibfiles "your_biblio_file"
options "IEEEbib"

\end_inset


\end_layout

\end_inset


\end_layout

\begin_layout BiographyNoPhoto
\begin_inset ERT
status collapsed

\begin_layout Plain Layout

{
\end_layout

\end_inset

David Irvine
\begin_inset ERT
status collapsed

\begin_layout Plain Layout

}
\end_layout

\end_inset

 is a Scottish Engineer and innovator who has spent the last 12 years researchin
g ways to make computers function in a more efficient manner.
\end_layout

\begin_layout BiographyNoPhoto
He is an Inventor listed on more than 20 patent submissions and was Designer
 / Project Manager of one of the World's largest private networks (Saudi
 Aramco, over $300M).
 He is an experienced Project Manager and has been involved in start up
 businesses since 1995 and has provided business consultancy to corporates
 and SMEs in many sectors.
\end_layout

\begin_layout BiographyNoPhoto
He has presented technology at Google (Seattle), British Computer Society
 (Christmas Lecture) and many others.
\end_layout

\begin_layout BiographyNoPhoto
He has spent many years as a lifeboat Helmsman and is a keen sailor when
 time permits.
\end_layout

\end_body
\end_document<|MERGE_RESOLUTION|>--- conflicted
+++ resolved
@@ -955,7 +955,6 @@
 \begin_layout Standard
 In this manner the user has the ability to alter the child directory and
  add in his or her own files.
-<<<<<<< HEAD
  This is the root drive of 
 \begin_inset Formula $\mathsf{User}$
 \end_inset
@@ -967,22 +966,15 @@
 
  though, has access to this as he or she knows the ID and the passkey to
  it.
- This is confirmed by the 
-\begin_inset Formula $\mathsf{Manager}$
-\end_inset
-
-'s system periodically; failure to access this would render 
+ In addition, as 
+\begin_inset Formula $\mathsf{Manager}$
+\end_inset
+
+ stores and signs the parent directory, 
 \begin_inset Formula $\mathsf{User}$
 \end_inset
 
-'s ID locked and access to the network removed.
-=======
- This is the root drive of USER and personal information can be stored there.
- The MANAGER though, has access to this as he or she knows the ID and the
- passkey to it, in addition as the manager stores and signs he parent dir,
- the use cannot alter this or change passwords.
- 
->>>>>>> c2e6fe14
+ cannot alter this or change passwords.
 \end_layout
 
 \begin_layout Subsection
@@ -1067,11 +1059,7 @@
 \begin_inset Formula $\mathsf{STORE}$
 \end_inset
 
-<<<<<<< HEAD
  lookup for a valid ID has to happen every time.
-=======
- lookup for a valid ID has to be happen every time.
->>>>>>> c2e6fe14
  
 \end_layout
 
@@ -1106,18 +1094,6 @@
 \end_layout
 
 \begin_layout Standard
-<<<<<<< HEAD
-The answer is an n+p key sharing scheme where a user can select 
-\begin_inset Formula $\mathsf{p}$
-\end_inset
-
- users with whom to share his key.
- If there is ever an issue, then 
-\begin_inset Formula $\mathsf{n}$
-\end_inset
-
- of these people are all that are required to recreate the key.
-=======
 The answer is n+p
 \begin_inset Foot
 status collapsed
@@ -1130,13 +1106,16 @@
 
 \end_inset
 
- key sharing scheme where a user can select p users to shre his key with,
- if there is ever an issue then n of these people are all that are required
- to recreate the key.
- This is essential for the first layer of such a system as the root node
- requires a backup situation in case of emergency or inability of the key
- to be recovered from the first user for any reason.
->>>>>>> c2e6fe14
+ key sharing scheme where a user can select 
+\begin_inset Formula $\mathsf{p}$
+\end_inset
+
+ users to share his key with.
+ If there is ever an issue, then 
+\begin_inset Formula $\mathsf{n}$
+\end_inset
+
+ of these users are all that are required to recreate the key.
 \end_layout
 
 \begin_layout Section
