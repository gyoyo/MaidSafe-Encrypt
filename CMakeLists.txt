--- conflicted
+++ resolved
@@ -579,14 +579,9 @@
     SET_TARGET_PROPERTIES(${ALL_EXECUTABLES} PROPERTIES
                               LINK_FLAGS_RELEASE "/STACK:1048576 /OPT:REF /OPT:ICF /LTCG /INCREMENTAL:NO ${LINKER_LIBS_DIRS_RELEASE}"
                               LINK_FLAGS_DEBUG "/STACK:1048576 ${LINKER_LIBS_DIRS_DEBUG}"
-<<<<<<< HEAD
                               LINK_FLAGS_RELWITHDEBINFO "/STACK:1048576 /LTCG ${LINKER_LIBS_DIRS_DEBUG}"
                               LINK_FLAGS_MINSIZEREL "/STACK:1048576 /LTCG ${LINKER_LIBS_DIRS_DEBUG}")
-=======
-                              LINK_FLAGS_RELWITHDEBINFO "/STACK:1048576 ${LINKER_LIBS_DIRS_DEBUG}"
-                              LINK_FLAGS_MINSIZEREL "/STACK:1048576 ${LINKER_LIBS_DIRS_DEBUG}")
     SET_TARGET_PROPERTIES(pdlocal perpetualdata PROPERTIES COMPILE_FLAGS "-DLOCAL_PDVAULT")
->>>>>>> e14fd727
   ELSE()
     SET(CMAKE_CXX_FLAGS "${CMAKE_CXX_FLAGS} -Wall -Wextra -Wfloat-equal -Wlong-long -Wstrict-overflow=5 -D_FORTIFY_SOURCE=2 -fno-stack-protector -D_FILE_OFFSET_BITS=64")
     SET(CMAKE_CXX_FLAGS_DEBUG "${CMAKE_CXX_FLAGS_DEBUG} -DDEBUG") # -g -pg -fprofile-arcs -ftest-coverage")
