# ============================================================================ #
#                                                                              #
# Copyright [2011] maidsafe.net limited                                        #
#                                                                              #
# Description:  CMakeList for MaidSafe-Encrypt project.                        #
# Created:      2011-01-31                                                     #
# Company:      maidsafe.net limited                                           #
#                                                                              #
# The following source code is property of maidsafe.net limited and is not     #
# meant for external use.  The use of this code is governed by the license     #
# file LICENSE.TXT found in the root of this directory and also on             #
# www.maidsafe.net.                                                            #
#                                                                              #
# You are not free to copy, amend or otherwise use this source code without    #
# the explicit written permission of the board of directors of maidsafe.net.   #
#                                                                              #
# ============================================================================ #


CMAKE_MINIMUM_REQUIRED(VERSION 2.8.4 FATAL_ERROR)
MESSAGE("================================================================================\n")

SET(ERROR_MESSAGE_CMAKE_PATH "cmake ../../..")
GET_FILENAME_COMPONENT(CMAKE_BUILD_TYPE_DIR ${CMAKE_BINARY_DIR} NAME)

# Variable MSVC is not set until after PROJECT command below
IF(CMAKE_BUILD_TYPE_DIR MATCHES "Win_MSVC")
  SET(CMAKE_BUILD_TYPE_DIR Release)
  SET(ERROR_MESSAGE_CMAKE_PATH "   cmake ..\\..")
ELSEIF(CMAKE_BUILD_TYPE_DIR MATCHES "kdev")
  SET(CMAKE_BUILD_TYPE_DIR Debug)
  SET(KDEV 1)
ENDIF()

SET(ERROR_MESSAGE "No generator previously specified.\nTo see a full list of generators, run:\n\t${ERROR_MESSAGE_CMAKE_PATH} --help\n")
SET(CMAKE_GEN ${CMAKE_GENERATOR} CACHE INTERNAL "" FORCE)
IF(NOT ${CMAKE_C_COMPILER_WORKS})
  MESSAGE(FATAL_ERROR ${ERROR_MESSAGE})
ENDIF()

IF((CMAKE_BUILD_TYPE_DIR MATCHES "Release") OR (DEFINED ${KDEV}))
  SET(PROJECT_NAME MaidSafe-Encrypt)
ELSE()
  SET(PROJECT_NAME MaidSafe-Encrypt_${CMAKE_BUILD_TYPE_DIR})
ENDIF()
OPTION (BUILD_SHARED_LIBS "Build shared libraries." OFF)


# This call resets CMAKE_BUILD_TYPE, hence it's copied from CMAKE_BUILD_TYPE_DIR which is set above.
PROJECT(${PROJECT_NAME})
SET(CMAKE_BUILD_TYPE ${CMAKE_BUILD_TYPE_DIR} CACHE INTERNAL "Except for MSVC, the build type is set by running cmake from the appropriate build subdirectory e.g. for a Debug build, \"cd build/Linux/Debug && cmake ../../..\"." FORCE)

###################################################################################################
# MaidSafe Common library search                                                                  #
###################################################################################################
SET(CMAKE_MODULE_PATH ${CMAKE_MODULE_PATH} ${PROJECT_SOURCE_DIR}/build)
INCLUDE(maidsafe_find_common)

###################################################################################################
# Standard setup                                                                                  #
###################################################################################################
INCLUDE(maidsafe_standard_setup)
HANDLE_VERSIONS(${PROJECT_SOURCE_DIR}/src/maidsafe/encrypt/version.h)

###################################################################################################
# Set up all files as GLOBs                                                                       #
###################################################################################################
####    CODE    ####
FILE(GLOB SOURCE_FILES "${PROJECT_SOURCE_DIR}/src/maidsafe/encrypt/*.cc")
FILE(GLOB HEADER_FILES "${PROJECT_SOURCE_DIR}/src/maidsafe/encrypt/*.h")
SET(ALL_FILES ${SOURCE_FILES} ${HEADER_FILES})

####    TESTS    ####
FILE(GLOB ALL_FILES_TESTS_DIR "${PROJECT_SOURCE_DIR}/src/maidsafe/encrypt/tests/*.cc" "${PROJECT_SOURCE_DIR}/src/maidsafe/encrypt/tests/*.h")


###################################################################################################
# All Platforms:  Create libs and executables                                                     #
###################################################################################################
ADD_LIBRARY(encrypt_static STATIC ${ALL_FILES})
SET_TARGET_PROPERTIES(encrypt_static PROPERTIES OUTPUT_NAME maidsafe_encrypt)
ADD_EXECUTABLE(TESTencrypt ${ALL_FILES_TESTS_DIR})


RENAME_EXECUTABLE(TESTencrypt)


TARGET_LINK_LIBRARIES(encrypt_static
                        maidsafe_common_static
                        glog_static
                        boost_filesystem
                        boost_serialization
                        boost_system)
TARGET_LINK_LIBRARIES(TESTencrypt encrypt_static gtest_static)


IF(UNIX)
  # This target builds the reference manual using Doxygen
  ADD_CUSTOM_TARGET(Reference COMMAND doxygen WORKING_DIRECTORY ${PROJECT_SOURCE_DIR})
ENDIF()

###################################################################################################
# Compiler and linker flags - after all targets declared                                          #
###################################################################################################
INCLUDE(maidsafe_standard_flags)
IF(MSVC)
<<<<<<< HEAD
  SET(CMAKE_CXX_FLAGS_DEBUG "${CMAKE_CXX_FLAGS_DEBUG} /WX-")
  SET_TARGET_PROPERTIES(encrypt_static PROPERTIES
                          STATIC_LIBRARY_FLAGS_RELEASE "/LTCG")
#  SET_TARGET_PROPERTIES(TESTencrypt TESTbenchmark DEMOencrypt PROPERTIES
  SET_TARGET_PROPERTIES(TESTencrypt  PROPERTIES
=======
  SET_TARGET_PROPERTIES(encrypt_static PROPERTIES
                          STATIC_LIBRARY_FLAGS_RELEASE "/LTCG")
  SET_TARGET_PROPERTIES(TESTencrypt TESTbenchmark DEMOencrypt PROPERTIES
#                          LINK_FLAGS "/STACK:1048576"
>>>>>>> 476ae8dc
                          LINK_FLAGS_RELEASE "/OPT:REF /OPT:ICF /LTCG /INCREMENTAL:NO ${LINKER_LIBS_DIRS_RELEASE}"
                          LINK_FLAGS_DEBUG "${LINKER_LIBS_DIRS_DEBUG}"
                          LINK_FLAGS_RELWITHDEBINFO "${LINKER_LIBS_DIRS_DEBUG} /LTCG /INCREMENTAL:NO"
                          LINK_FLAGS_MINSIZEREL "${LINKER_LIBS_DIRS_DEBUG} /LTCG")
ELSEIF(UNIX)
  IF(APPLE)
    SET(CMAKE_CXX_FLAGS "${CMAKE_CXX_FLAGS} -DOSX")
  ELSE()
    SET(CMAKE_CXX_FLAGS "${CMAKE_CXX_FLAGS} -DLINUX -fopenmp -Wfloat-equal -Wlong-long -Wstrict-overflow=5 -Wredundant-decls -Wuninitialized -Wunused-function")
    SET(CMAKE_CXX_FLAGS "${CMAKE_CXX_FLAGS} -Wunused-label -Wunused-parameter -Wunused-value -Wunused-variable -fno-stack-protector")
    SET_SOURCE_FILES_PROPERTIES(${PROJECT_SOURCE_DIR}/src/maidsafe/encrypt/tests/test_se.cc
                                PROPERTIES COMPILE_FLAGS "-Wno-effc++")

  ENDIF()
  SET(CMAKE_CXX_FLAGS_RELEASE "${CMAKE_CXX_FLAGS_RELEASE} -O3 -Wuninitialized")
  SET_TARGET_PROPERTIES(encrypt_static PROPERTIES COMPILE_FLAGS "-fPIC -w -finline-functions")
ENDIF()

###################################################################################################
# Tests                                                                                           #
###################################################################################################
IF(PYTHONINTERP_FOUND)
  IF(UNIX)
    ADD_TEST(STYLE_CHECK python ${MaidSafeCommon_TOOLS_DIR}/cpplint.py
               ${ALL_FILES}
               ${ALL_FILES_TESTS_DIR})

  ELSE()
    STRING(REPLACE "/" "\\\\" STYLE_CHECK_SOURCE ${PROJECT_SOURCE_DIR})
    ADD_TEST(STYLE_CHECK ${MaidSafeCommon_TOOLS_DIR}/run_cpplint.bat ${STYLE_CHECK_SOURCE} ${MaidSafeCommon_TOOLS_DIR}/cpplint.py)
  ENDIF()
  SET_PROPERTY(TEST STYLE_CHECK PROPERTY LABELS Functional CodingStyle)
ENDIF()

ADD_GTESTS(TESTencrypt)

# Workaround to allow parameterised test marked "BEH" to have extra time.  Only
# parameter 3 causes timeout, hence we can't justify marking the test "FUNC"
# SET_PROPERTY(TEST VarChunkSizes/SelfEncryptionParamTest.BEH_SelfEnDecryptStreamPattern/3 PROPERTY TIMEOUT 300)

# This test also needs an increased timeout as it creates and tests encryption on a 4GB file.
# SET_PROPERTY(TEST SelfEncryptionExtTest.FUNC_SelfEnDecryptLargeFile PROPERTY TIMEOUT 3600)

TEST_SUMMARY_OUTPUT()

###################################################################################################
# Install details                                                                                 #
###################################################################################################
FINAL_MESSAGE()

SET(MAIDSAFE_ENCRYPT_INSTALL_FILES
      ${PROJECT_SOURCE_DIR}/src/maidsafe/encrypt/config.h
      ${PROJECT_SOURCE_DIR}/src/maidsafe/encrypt/data_map.h
      ${PROJECT_SOURCE_DIR}/src/maidsafe/encrypt/self_encrypt.h
      ${PROJECT_SOURCE_DIR}/src/maidsafe/encrypt/sequencer.h
      ${PROJECT_SOURCE_DIR}/src/maidsafe/encrypt/version.h)
FOREACH(MAIDSAFE_ENCRYPT_INSTALL_FILE ${MAIDSAFE_ENCRYPT_INSTALL_FILES})
  CHECK_INSTALL_HEADER_HAS_VERSION_GUARD(${MAIDSAFE_ENCRYPT_INSTALL_FILE})
ENDFOREACH()

SET(EXPORT_NAME encrypt)
INSTALL(TARGETS encrypt_static EXPORT ${EXPORT_NAME} ARCHIVE DESTINATION lib)
INSTALL(FILES ${MAIDSAFE_ENCRYPT_INSTALL_FILES} DESTINATION include/maidsafe/encrypt)
INSTALL(EXPORT ${EXPORT_NAME} DESTINATION share/maidsafe)
ADD_VERSION_INFO_TO_INSTALLED_FILE()


IF(CMAKE_BUILD_TYPE MATCHES "Release")
  SET(CPACK_PACKAGE_NAME "maidsafe_encrypt")
  SET(CPACK_PACKAGE_CONTACT "dev@maidsafe.net")
  SET(CPACK_PACKAGE_VENDOR "maidsafe.net")
  SET(CPACK_PACKAGE_DESCRIPTION_SUMMARY "MaidSafe-Encrypt")
  SET(CPACK_PACKAGE_INSTALL_DIRECTORY "maidsafe-encrypt")
#  SET(CPACK_RESOURCE_FILE_README "${PROJECT_SOURCE_DIR}/docs/readme.txt")
  IF(UNIX)
    SET(CPACK_SET_DESTDIR on)
    SET(CPACK_GENERATOR DEB;RPM;TGZ)
    MESSAGE("Package install directory is set to \"${CPACK_PACKAGE_INSTALL_DIRECTORY}\"")
    MESSAGE("================================================================================")
  ELSE()
    SET(CPACK_GENERATOR ZIP)
  ENDIF()
  INCLUDE(CPack)
ELSE()
  FILE(REMOVE ${PROJECT_BINARY_DIR}/CPackConfig.cmake ${PROJECT_BINARY_DIR}/CPackSourceConfig.cmake)
ENDIF()<|MERGE_RESOLUTION|>--- conflicted
+++ resolved
@@ -104,18 +104,11 @@
 ###################################################################################################
 INCLUDE(maidsafe_standard_flags)
 IF(MSVC)
-<<<<<<< HEAD
   SET(CMAKE_CXX_FLAGS_DEBUG "${CMAKE_CXX_FLAGS_DEBUG} /WX-")
   SET_TARGET_PROPERTIES(encrypt_static PROPERTIES
                           STATIC_LIBRARY_FLAGS_RELEASE "/LTCG")
 #  SET_TARGET_PROPERTIES(TESTencrypt TESTbenchmark DEMOencrypt PROPERTIES
   SET_TARGET_PROPERTIES(TESTencrypt  PROPERTIES
-=======
-  SET_TARGET_PROPERTIES(encrypt_static PROPERTIES
-                          STATIC_LIBRARY_FLAGS_RELEASE "/LTCG")
-  SET_TARGET_PROPERTIES(TESTencrypt TESTbenchmark DEMOencrypt PROPERTIES
-#                          LINK_FLAGS "/STACK:1048576"
->>>>>>> 476ae8dc
                           LINK_FLAGS_RELEASE "/OPT:REF /OPT:ICF /LTCG /INCREMENTAL:NO ${LINKER_LIBS_DIRS_RELEASE}"
                           LINK_FLAGS_DEBUG "${LINKER_LIBS_DIRS_DEBUG}"
                           LINK_FLAGS_RELWITHDEBINFO "${LINKER_LIBS_DIRS_DEBUG} /LTCG /INCREMENTAL:NO"
