--- conflicted
+++ resolved
@@ -26,11 +26,7 @@
 
 #include "maidsafe/common/version.h"
 
-<<<<<<< HEAD
-#define THIS_NEEDS_MAIDSAFE_COMMON_VERSION 1001
-=======
 #define THIS_NEEDS_MAIDSAFE_COMMON_VERSION 1002
->>>>>>> 476ae8dc
 #if MAIDSAFE_COMMON_VERSION < THIS_NEEDS_MAIDSAFE_COMMON_VERSION
 #  error This API is not compatible with the installed library.\
     Please update the maidsafe-common library.
