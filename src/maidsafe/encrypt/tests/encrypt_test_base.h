﻿
/*******************************************************************************
*  Copyright 2011 MaidSafe.net limited                                         *
*                                                                              *
*  The following source code is property of MaidSafe.net limited and is not    *
*  meant for external use.  The use of this code is governed by the license    *
*  file LICENSE.TXT found in the root of this directory and also on            *
*  www.MaidSafe.net.                                                           *
*                                                                              *
*  You are not free to copy, amend or otherwise use this source code without   *
*  the explicit written permission of the board of directors of MaidSafe.net.  *
*******************************************************************************/

#ifndef MAIDSAFE_ENCRYPT_TESTS_ENCRYPT_TEST_BASE_H_
#define MAIDSAFE_ENCRYPT_TESTS_ENCRYPT_TEST_BASE_H_

#include <thread>
#include <memory>

#include "boost/scoped_array.hpp"
#include "boost/filesystem/path.hpp"

#include "maidsafe/common/utils.h"
#include "maidsafe/data_store/permanent_store.h"
#include "maidsafe/nfs/nfs.h"
#include "maidsafe/encrypt/self_encryptor.h"

namespace fs = boost::filesystem;

namespace maidsafe {
namespace encrypt {
namespace test {

typedef data_store::PermanentStore DataStore;
typedef std::shared_ptr<DataStore> DataStorePtr;
typedef std::shared_ptr<nfs::ClientMaidNfs> ClientNfsPtr;
typedef std::shared_ptr<SelfEncryptor> SelfEncryptorPtr;

class EncryptTestBase {
 public:
  explicit EncryptTestBase(int num_procs)
      : test_dir_(maidsafe::test::CreateTestPath()),
        num_procs_(num_procs),
<<<<<<< HEAD
        asio_service_(5),
        remote_chunk_store_(),
        file_chunk_store_(new priv::chunk_store::FileChunkStore()),
        file_chunk_store_path_(*test_dir_ / "temp"),
        data_map_(new DataMap),
        self_encryptor_(),
        original_(),
        decrypted_() {
    asio_service_.Start();
    fs::path buffered_chunk_store_path(*test_dir_ / RandomAlphaNumericString(8));
    remote_chunk_store_ =
        priv::chunk_store::CreateLocalChunkStore(buffered_chunk_store_path,
                                                 *test_dir_ / "local_manager",
                                                 *test_dir_ / "chunk_locks",
                                                 asio_service_.service());
    if (!file_chunk_store_->Init(file_chunk_store_path_)) {
      LOG(kError) << "Failed to initialise file chunk store.";
    }
    self_encryptor_.reset(new SelfEncryptor(data_map_,
                                            *remote_chunk_store_,
                                            *file_chunk_store_,
                                            num_procs_));
  }
  virtual ~EncryptTestBase() {
    asio_service_.Stop();
//     if (testing::UnitTest::GetInstance()->current_test_info()->result()->
//         Failed()) {
//       std::cerr << "Number of available processors set in SelfEncryptor: "
//                 << ((num_procs_ == 0) ? (std::max(std::thread::hardware_concurrency(), 2U)):
//                                         num_procs_)
//                 << std::endl;
//     }
  }
=======
        maid_(maidsafe::passport::Maid::signer_type()),
        routing_(maid_),
        client_nfs_(new nfs::ClientMaidNfs(routing_, maid_)),
        data_store_(std::make_shared<DataStore>(*test_dir_ / "data_store",
                                                DiskUsage(uint64_t(4294967296)))),
        data_map_(std::make_shared<DataMap>()),
        self_encryptor_(std::make_shared<SelfEncryptor>(data_map_,
                                                        *client_nfs_,
                                                        *data_store_,
                                                        num_procs_)),
        original_(),
        decrypted_() {}
  virtual ~EncryptTestBase() {}
>>>>>>> 744b1340

 protected:
  maidsafe::test::TestPath test_dir_;
  int num_procs_;
<<<<<<< HEAD
  AsioService asio_service_;
  RemoteChunkStorePtr remote_chunk_store_;
  FileChunkStorePtr file_chunk_store_;
  fs::path file_chunk_store_path_;
=======
  passport::Maid maid_;
  routing::Routing routing_;
  ClientNfsPtr client_nfs_;
  DataStorePtr data_store_;
>>>>>>> 744b1340
  DataMapPtr data_map_;
  SelfEncryptorPtr self_encryptor_;
  boost::scoped_array<char> original_, decrypted_;

 private:
};

}  // namespace test
}  // namespace encrypt
}  // namespace maidsafe

#endif  // MAIDSAFE_ENCRYPT_TESTS_ENCRYPT_TEST_BASE_H_<|MERGE_RESOLUTION|>--- conflicted
+++ resolved
@@ -41,41 +41,6 @@
   explicit EncryptTestBase(int num_procs)
       : test_dir_(maidsafe::test::CreateTestPath()),
         num_procs_(num_procs),
-<<<<<<< HEAD
-        asio_service_(5),
-        remote_chunk_store_(),
-        file_chunk_store_(new priv::chunk_store::FileChunkStore()),
-        file_chunk_store_path_(*test_dir_ / "temp"),
-        data_map_(new DataMap),
-        self_encryptor_(),
-        original_(),
-        decrypted_() {
-    asio_service_.Start();
-    fs::path buffered_chunk_store_path(*test_dir_ / RandomAlphaNumericString(8));
-    remote_chunk_store_ =
-        priv::chunk_store::CreateLocalChunkStore(buffered_chunk_store_path,
-                                                 *test_dir_ / "local_manager",
-                                                 *test_dir_ / "chunk_locks",
-                                                 asio_service_.service());
-    if (!file_chunk_store_->Init(file_chunk_store_path_)) {
-      LOG(kError) << "Failed to initialise file chunk store.";
-    }
-    self_encryptor_.reset(new SelfEncryptor(data_map_,
-                                            *remote_chunk_store_,
-                                            *file_chunk_store_,
-                                            num_procs_));
-  }
-  virtual ~EncryptTestBase() {
-    asio_service_.Stop();
-//     if (testing::UnitTest::GetInstance()->current_test_info()->result()->
-//         Failed()) {
-//       std::cerr << "Number of available processors set in SelfEncryptor: "
-//                 << ((num_procs_ == 0) ? (std::max(std::thread::hardware_concurrency(), 2U)):
-//                                         num_procs_)
-//                 << std::endl;
-//     }
-  }
-=======
         maid_(maidsafe::passport::Maid::signer_type()),
         routing_(maid_),
         client_nfs_(new nfs::ClientMaidNfs(routing_, maid_)),
@@ -89,22 +54,15 @@
         original_(),
         decrypted_() {}
   virtual ~EncryptTestBase() {}
->>>>>>> 744b1340
 
  protected:
   maidsafe::test::TestPath test_dir_;
   int num_procs_;
-<<<<<<< HEAD
-  AsioService asio_service_;
-  RemoteChunkStorePtr remote_chunk_store_;
-  FileChunkStorePtr file_chunk_store_;
-  fs::path file_chunk_store_path_;
-=======
   passport::Maid maid_;
   routing::Routing routing_;
   ClientNfsPtr client_nfs_;
   DataStorePtr data_store_;
->>>>>>> 744b1340
+  fs::path file_chunk_store_path_;
   DataMapPtr data_map_;
   SelfEncryptorPtr self_encryptor_;
   boost::scoped_array<char> original_, decrypted_;
