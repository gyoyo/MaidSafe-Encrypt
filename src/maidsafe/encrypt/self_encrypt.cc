--- conflicted
+++ resolved
@@ -303,13 +303,8 @@
 
 void SelfEncryptor::AddReleventSeqDataToQueue() {
   SequenceData extra(sequencer_.Get(current_position_));
-<<<<<<< HEAD
   if (extra.second != 0) {
-    PutToEncryptQueue(extra.first, extra.second, 0,
-=======
-  while (extra.second != 0) {
     PutToEncryptQueue(reinterpret_cast<char*>(extra.first[0]), extra.second, 0,
->>>>>>> f9cb140f
                       static_cast<uint32_t>(current_position_ -
                                             queue_start_position_));
   }
@@ -549,7 +544,6 @@
 //  uint32_t last_chunk_num(static_cast<uint32_t>(total_size / chunk_size_));
      // after this set current_position_ and q - process last
 
-<<<<<<< HEAD
   uint64_t file_size, last_chunk_position;
   uint32_t normal_chunk_size;
   CalculateSizes(&file_size, &normal_chunk_size, &last_chunk_position);
@@ -618,53 +612,6 @@
              retrievable_from_queue_);
       queue_start_position_ += retrievable_from_queue_;
       retrievable_from_queue_ = 0;
-=======
-  while (!sequencer_.empty()) {
-    uint64_t chunks_written_to = data_map_->chunks.size() * kDefaultChunkSize;
-    boost::scoped_array<char> data(new char);
-    uint32_t length(0);
-    uint64_t seq_pos = 0;  /*sequencer_.GetFirst(data.get(), &length);*/
-
-    if (seq_pos < chunks_written_to) {
-      uint32_t c_start((kDefaultChunkSize - seq_pos) % kDefaultChunkSize);
-      uint32_t c_end((kDefaultChunkSize - (seq_pos + length)) %
-                     kDefaultChunkSize);
-      uint32_t start_chunk(static_cast<uint32_t>(seq_pos / kDefaultChunkSize));
-      uint32_t end_chunk(
-          static_cast<uint32_t>((seq_pos + length) / kDefaultChunkSize) + 1);
-      uint32_t chunk_array_size((end_chunk - start_chunk) * kDefaultChunkSize);
-      ByteArray chunk_array(new byte[chunk_array_size]);
-      // get chunks
-      for (uint32_t i = start_chunk; i < end_chunk; ++i)
-        ReadChunk(i, &chunk_array[start_chunk * kDefaultChunkSize]);
-      // rewrite data in chunks
-      for (uint32_t i = c_start; i < chunk_array_size - c_end; ++i )
-        chunk_array[i] = data[i];
-      // encrypt chunks
-      for (uint32_t i = start_chunk; i < end_chunk; ++i)
-//        DeleteAChunk(i);
-          EncryptAChunk(i,
-                        &chunk_array[start_chunk * kDefaultChunkSize],
-                        kDefaultChunkSize, true);
-
-
-        // TODO(DI) not always required, encrypt next 2
-//       for (int i = end_chunk; i <= 2; ++i) {
-//         chunk_num = (i + data_map_->chunks.size())
-//         %  data_map_->chunks.size();
-//         std::string hash(reinterpret_cast<char*>(
-//           data_map_->chunks[chunk_num].hash), crypto::SHA512::DIGESTSIZE);
-// //         DeleteAChunk(i);
-//         EncryptAChunk(chunk_num,const_cast<byte *>
-//         (reinterpret_cast<const byte *>
-//         (chunk_store_->Get(hash).c_str())),
-//                       data_map_->chunks[chunk_num].size,
-//                       true);
-//         current_position_ += data_map_->chunks[chunk_num].size;
-//         // for q to process last
-//       }
-      continue;
->>>>>>> f9cb140f
     }
 
     if (pre_pre_chunk_modified || pre_chunk_modified || this_chunk_modified) {
