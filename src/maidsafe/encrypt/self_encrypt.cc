--- conflicted
+++ resolved
@@ -96,7 +96,6 @@
   if (length == 0)
     return true;
 
-<<<<<<< HEAD
   if (rewriting_) {
     // write to sequencer as far as start of trailing_data_
     uint32_t written(0);
@@ -142,20 +141,6 @@
       }
       sequencer_.Add(static_cast<size_t>(position), const_cast<char*>(data),
                      length);
-=======
-  AddReleventSeqDataToQueue();
-  if (position == current_position_) {  // assuming rewrites from zero
-    main_encrypt_queue_.Put2(const_cast<byte*>(
-        reinterpret_cast<const byte*>(data)), length, 0, true);
-    current_position_ += length;
-  } else if (position > current_position_) {
-    sequencer_.Add(static_cast<size_t>(position), const_cast<char*>(data),
-                   length);
-  } else  {  // we went backwards or rewriting !!!
-    if (!rewriting_ && data_map_->complete) {
-      rewriting_ = true;
-      SequenceAllNonStandardChunksAndExtraContent();
->>>>>>> b4954191
     }
   }
   AttemptProcessQueue();
