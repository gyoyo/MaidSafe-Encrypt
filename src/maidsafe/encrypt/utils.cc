/*******************************************************************************
 *  Copyright 2008-2011 maidsafe.net limited                                   *
 *                                                                             *
 *  The following source code is property of maidsafe.net limited and is not   *
 *  meant for external use.  The use of this code is governed by the license   *
 *  file LICENSE.TXT found in the root of this directory and also on           *
 *  www.maidsafe.net.                                                          *
 *                                                                             *
 *  You are not free to copy, amend or otherwise use this source code without  *
 *  the explicit written permission of the board of directors of maidsafe.net. *
 ***************************************************************************//**
 * @file  utils.cc
 * @brief Helper functions for self-encryption engine.
 * @date  2008-09-09
 */

#include "maidsafe/encrypt/utils.h"

#include <algorithm>
#include <set>
#ifdef __MSVC__
#  pragma warning(push, 1)
#  pragma warning(disable: 4702)
#endif

#include "cryptopp/gzip.h"
#include "cryptopp/hex.h"
#include "cryptopp/aes.h"
#include "cryptopp/modes.h"
#include "cryptopp/rsa.h"
#include "cryptopp/osrng.h"
#include "cryptopp/integer.h"
#include "cryptopp/pwdbased.h"
#include "cryptopp/cryptlib.h"
#include "cryptopp/filters.h"
#include "cryptopp/channels.h"
#include "cryptopp/mqueue.h"

#ifdef __MSVC__
#  pragma warning(pop)
#endif
#include "boost/thread.hpp"
#include "boost/filesystem/fstream.hpp"
#include "boost/scoped_array.hpp"
#include "maidsafe/common/crypto.h"
#include "maidsafe/common/utils.h"
#include "maidsafe/common/chunk_store.h"
#include "maidsafe/encrypt/config.h"
#include "maidsafe/encrypt/data_map.h"
#include "maidsafe/encrypt/log.h"

namespace fs = boost::filesystem;

namespace maidsafe {

namespace encrypt {
/**
 * Implementation of XOR transformation filter to allow pipe-lining
 *
 */
size_t XORFilter::Put2(const byte* inString,
                      size_t length,
                      int messageEnd,
                      bool blocking) {
<<<<<<< HEAD
  if((length == 0))
=======
  // Anything to process for us? If not, we will pass it on
  // to the lower filter just in case
  if ((length == 0))
>>>>>>> 9c3e250e
        return AttachedTransformation()->Put2(inString,
                                          length,
                                          messageEnd,
                                          blocking);
  size_t buffer_size(length);
  byte *buffer = new byte[length];

<<<<<<< HEAD
  for (size_t i = 0; i < length; ++i) {
     buffer[i] = inString[i] xor pad_[i%144]; // don't overrun the pad
=======
  for (size_t i = 0; i <= length; ++i) {
    buffer[i] = inString[i] ^ pad_[i%144];  // don't overrun the pad
>>>>>>> 9c3e250e
  }

  return AttachedTransformation()->Put2(buffer,
                                        length,
                                        messageEnd,
                                        blocking);
}

/**
 * Implementation of an AES transformation filter to allow pipe-lining
 * This can be done with cfb - do not change cypher without reading a lot !
 */
size_t AESFilter::Put2(const byte* inString,
                      size_t length,
                      int messageEnd,
                      bool blocking) {
  if ((length == 0))
        return AttachedTransformation()->Put2(inString,
                                          length,
                                          messageEnd,
                                          blocking);
  byte *out_string = new byte[length];
  if (encrypt_) {
  // Encryptor object
  CryptoPP::CFB_Mode<CryptoPP::AES>::Encryption encryptor(key_,
    32, iv_);
    encryptor.ProcessData(out_string, inString, length);
  } else {
  // decryptor object
    CryptoPP::CFB_Mode<CryptoPP::AES>::Decryption decryptor(this->key_,
    32, this->iv_);
     decryptor.ProcessData(out_string, inString, length);
  }

  return AttachedTransformation()->Put2(out_string,
                                         length,
                                         messageEnd,
                                         blocking);
};

bool SE::FinaliseWrite() {
  while (main_encrypt_queue_.TotalBytesRetrievable() < chunk_size_ * 3) {
    chunk_size_ = (main_encrypt_queue_.TotalBytesRetrievable()) / 3;
    // small files direct to data map
    if (chunk_size_ *3 < 1025) {
      size_t qlength = main_encrypt_queue_.TotalBytesRetrievable();
      byte i[qlength];
      main_encrypt_queue_.Get(data_map_.content, sizeof(i));
      data_map_.content[qlength] = '\0';
      data_map_.content_size = qlength;
      data_map_.size += qlength;
      EncryptChunkFromQueue(chunk0_queue_);
      EncryptChunkFromQueue(chunk1_queue_);
      main_encrypt_queue_.SkipAll();
      return true;
    }
   // EncryptChunkFromQueue(main_encrypt_queue_);
    Write();
  }
  return true;
}

bool SE::ReInitialise() {
    chunk_size_ = 1024*256;
    main_encrypt_queue_.SkipAll();
<<<<<<< HEAD
    chunk0_queue_.SkipAll();
    chunk1_queue_.SkipAll();
=======
    chunk1_queue_.SkipAll();
    chunk2_queue_.SkipAll();
    chunk_current_queue_.SkipAll();
>>>>>>> 9c3e250e
    data_map_.chunks.clear();
    data_map_.size = 0;
    data_map_.content = {0};
    data_map_.content_size = 0;
    return true;
}

bool SE::QueueC1AndC2()
{
  c0_and_1_chunk_size_ = chunk_size_;
  // Chunk 1
  main_encrypt_queue_.TransferTo(chunk0_queue_, chunk_size_);
  chunk0_queue_.MessageEnd();
  main_encrypt_queue_.MessageEnd();
  ChunkDetails2 chunk_data;
  byte temp[chunk_size_];
  chunk0_queue_.Peek(temp, sizeof(temp));
  CryptoPP::SHA512().CalculateDigest(chunk_data.pre_hash,
                                     temp,
                                     sizeof(temp));
  chunk_data.pre_size = chunk_size_;
  data_map_.chunks.push_back(chunk_data);

  // Chunk 2
  main_encrypt_queue_.TransferTo(chunk1_queue_, chunk_size_);
  chunk1_queue_.MessageEnd();
  main_encrypt_queue_.MessageEnd();
  ChunkDetails2 chunk_data2;
  byte temp2[chunk_size_];
  chunk1_queue_.Peek(temp2, sizeof(temp2));
  CryptoPP::SHA512().CalculateDigest(chunk_data2.pre_hash,
                                     temp2 ,
                                     sizeof(temp2));
  chunk_data2.pre_size = chunk_size_;
  data_map_.chunks.push_back(chunk_data);
  chunk_one_two_q_full_ = true;
  return chunk_one_two_q_full_;
}

<<<<<<< HEAD
bool SE::Write (const char* data, size_t length) {
  if (length != 0) {
    std::cout << " putting data !!!!" << std::endl;
=======
bool SE::Write(const char* data, size_t length) {
  if (length > 0)
>>>>>>> 9c3e250e
    main_encrypt_queue_.Put2(const_cast<byte*>
                           (reinterpret_cast<const byte*>(data)),
                            length, -1, true);
  }
    // Do not queue chunks 0 and 1 till we know we have enough for 3 chunks
  if (!chunk_one_two_q_full_) {  // for speed
    if (main_encrypt_queue_.MaxRetrievable() >= chunk_size_ * 3)
      QueueC1AndC2();
    else
      return true;  // not enough to process chunks yet
  }

  while (main_encrypt_queue_.MaxRetrievable() > chunk_size_) {
    main_encrypt_queue_.TransferTo(chunk_current_queue_ , chunk_size_);
    chunk_current_queue_.MessageEnd();
    main_encrypt_queue_.MessageEnd();
    EncryptChunkFromQueue(chunk_current_queue_);
  }
  return true;
}

void SE::HashMe(byte * digest, byte* data, size_t length)
{
  CryptoPP::SHA512().CalculateDigest(digest, data, length);
}


bool SE::EncryptChunkFromQueue(CryptoPP::MessageQueue & queue) {
  std::string chunk_content;
  ChunkDetails2 chunk_details;

  size_t num_chunks = data_map_.chunks.size();
  size_t this_chunk_num = num_chunks;
  
   if ((&queue != &chunk0_queue_) && (&queue != &chunk1_queue_)) {
    byte temp[chunk_size_];
    queue.Peek(temp, sizeof(temp));
    // FIXME thread this to half time taken for encrypt
 
     HashMe(chunk_details.pre_hash, temp, sizeof(temp));
    chunk_details.pre_size = chunk_size_;
    this_chunk_size_ = chunk_size_;
<<<<<<< HEAD
    
   } else {
     this_chunk_size_ = c0_and_1_chunk_size_;
     if (&queue == &chunk0_queue_)
      this_chunk_num = 0;
     if (&queue == &chunk1_queue_)
      this_chunk_num = 1;
   }
  // TODO FIXME replace these with CryptoPP::SecByteBlock
=======
  } else {
    this_chunk_size_ = c1_and_2_chunk_size_;
  }
  // TODO FIXME relace these with CryptoPP::SecByteBlock
>>>>>>> 9c3e250e
  // which guarantees they will be zero'd when freed
  byte *key = new byte[32];
  byte *iv = new byte[16];
  byte * obfuscation_pad = new byte[144];

<<<<<<< HEAD
  std::copy(data_map_.chunks[(this_chunk_num + num_chunks -1) % num_chunks].pre_hash,
          data_map_.chunks[(this_chunk_num + num_chunks -1) % num_chunks].pre_hash + 32,
          key);
  std::copy(data_map_.chunks[(this_chunk_num + num_chunks -1) % num_chunks].pre_hash + 32,
          data_map_.chunks[(this_chunk_num + num_chunks -1) % num_chunks].pre_hash + 48,
          iv);

  for(int i = 0; i < 64; ++i) {
    obfuscation_pad[i] =  data_map_.chunks[(this_chunk_num + num_chunks -1) % num_chunks].pre_hash[i];
      if (&queue == &chunk0_queue_)
        obfuscation_pad[i+64] =  data_map_.chunks[0].pre_hash[i];
      else if (&queue == &chunk1_queue_)
        obfuscation_pad[i+64] =  data_map_.chunks[1].pre_hash[i];
      else 
        obfuscation_pad[i+64] =  chunk_details.pre_hash[i];
    if (i < 16)
      obfuscation_pad[i+128] = data_map_.chunks[(this_chunk_num + num_chunks -2) % num_chunks].pre_hash[i+48];
  }
  
  std::string str, skey, siv;
  for (int i =0; i < 144;++i) {
    str += static_cast<char>(obfuscation_pad[i]);
  }
    for (int i =0; i < 32;++i) {
    skey += static_cast<char>(key[i]);
  }
    for (int i =0; i < 16;++i) {
    siv += static_cast<char>(iv[i]);
=======
  std::copy(N_1_pre_hash, N_1_pre_hash + 32, key);
  std::copy(N_1_pre_hash + 32, N_1_pre_hash + 48, iv);

  for (int i = 0; i < 64; ++i) {
    obfuscation_pad[i] = N_1_pre_hash[i];
    obfuscation_pad[i+64] = chunk_details.pre_hash[i];
  }

  for (int i = 0; i < 16; ++i) {
    obfuscation_pad[i+128] = N_2_pre_hash[i+48];
>>>>>>> 9c3e250e
  }
  std::cout << " Chunk Number (pad)" << num_chunks << " :: " << EncodeToHex(str) <<  std::endl;
  std::cout << "              (Key)" << num_chunks << " :: " << EncodeToHex(skey) <<  std::endl;
  std::cout << "               (IV)" << num_chunks << " :: " << EncodeToHex(siv) <<  std::endl;
  std::cout <<  std::endl;

  
  AESFilter aes_filter(
                  new XORFilter(
                    new CryptoPP::HashFilter(hash_,
                      new CryptoPP::MessageQueue()
                    , true)
                  , obfuscation_pad)
              , key , iv, true);

  queue.TransferAllTo(aes_filter);
  aes_filter.MessageEnd();
  
  byte hash[CryptoPP::SHA512::DIGESTSIZE];
  byte chunk[this_chunk_size_];
 
  aes_filter.Get(chunk, sizeof(chunk));

  if (&queue == &chunk0_queue_) {
      aes_filter.Get(data_map_.chunks[0].hash , sizeof(hash));
      data_map_.chunks[0].size = this_chunk_size_;
  } else if (&queue == &chunk1_queue_) {
      aes_filter.Get(data_map_.chunks[1].hash , sizeof(hash));
      data_map_.chunks[1].size = this_chunk_size_;
  } else {
    aes_filter.Get(chunk_details.hash, sizeof(hash));
    chunk_details.size = this_chunk_size_;
    data_map_.chunks.push_back(chunk_details);
  }

  //   chunk_store_->Store(chunk_content.substr(this_chunk_size_),
//                       chunk_content.substr(0, this_chunk_size_));
  data_map_.size += this_chunk_size_;
  delete[] key;
  delete[] iv;
  delete[] obfuscation_pad;
  return true;
}

bool SE::Read(char* data, std::shared_ptr<DataMap2> data_map) {
  if (!data_map)
    data_map.reset(new DataMap2(data_map_));
  auto itr = data_map->chunks.end();
  --itr;
  byte *N_1_pre_hash = (*itr).pre_hash;
  --itr;
  byte *N_2_pre_hash = (*itr).pre_hash;


  for (auto it = data_map->chunks.begin(); it != data_map->chunks.end(); ++it) {
    byte *pre_hash = (*it).pre_hash;
    byte obfuscation_pad[144];
    memcpy(obfuscation_pad, N_1_pre_hash, 64);
    memcpy(obfuscation_pad, N_2_pre_hash, 64);

    byte key[32];
    byte iv[16];
    std::copy(N_1_pre_hash, N_1_pre_hash + 32, key);
    std::copy(N_1_pre_hash + 32, N_1_pre_hash + 48, iv);

    XORFilter xor_filter(
            new AESFilter(
                new CryptoPP::ArraySink(reinterpret_cast< byte* >(data),
                                        data_map->size),
                key, iv, false),
            obfuscation_pad);

    std::string hash(reinterpret_cast< char const* >((*it).hash),
                     sizeof((*it).hash));
    std::string content(chunk_store_->Get(hash));
    byte content_bytes[content.size()];
    std::copy(content.begin(), content.end(), content_bytes);
    xor_filter.Put(content_bytes, content.size());

    N_2_pre_hash = N_1_pre_hash;
    N_1_pre_hash = pre_hash;
  }
}

bool SE::PartialRead(char * data, size_t position, size_t length,
                     std::shared_ptr<DataMap2> data_map) {
//   if (!data_map)
//     data_map.reset(new DataMap2(data_map_));
//   size_t itr_position(0);
//   size_t bytes_read(0);
//   size_t chunk_size(256 * 1024);
//
//   auto itr = data_map->chunks.end();
//   --itr;
//   byte *N_1_pre_hash = (*itr).pre_hash;
//   --itr;
//   byte *N_2_pre_hash = (*itr).pre_hash;
//
//   Anchor anchor;
//   bool start_read(false);
//   bool read_finished(false);
//
//   auto it = data_map->chunks.begin();
//   auto it_end = data_map->chunks.end();
//
//   while ((it != it_end) && (!read_finished)) {
//     byte *pre_hash = (*it).pre_hash;
//
//     if (!start_read) {
//       if ((itr_position + chunk_size) >= position) {
//         start_read = true;
//       }
//     } else {
//       if (itr_position >= (position + length)) {
//         read_finished = true;
//       } else {
//         byte obfuscation_pad[128];
//         memcpy(obfuscation_pad, N_1_pre_hash, 64);
//         memcpy(obfuscation_pad, N_2_pre_hash, 64);
//
//         byte key[32];
//         byte iv[16];
//         std::copy(N_1_pre_hash, N_1_pre_hash + 32, key);
//         std::copy(N_1_pre_hash + 32, N_1_pre_hash + 48, iv);
//
//         anchor.Attach(new XORFilter(
//                 new AESFilter(
//                     new CryptoPP::ArraySink(reinterpret_cast< byte* >(data),
//                                             length),
//                     key, iv, false),
//                 obfuscation_pad));
//
//         std::string hash(reinterpret_cast< char const* >((*it).hash),
//                         sizeof((*it).hash));
//         std::string content(chunk_store_->Get(hash));
//         byte content_bytes[content.size()];
//         std::copy(content.begin(), content.end(), content_bytes);
//
//         size_t start = itr_position >= position ? 0 : itr_position - position;
//         start = start % chunk_size;
//         size_t end = (itr_position + (*it).pre_size) < (position + length) ?
//                         (*it).size : (position + length) - itr_position;
//         end = end % chunk_size;
//         size_t size = end - start + 1;
//         byte sub_content_bytes[size];
//         std::copy(content_bytes + start, content_bytes + end,
//                   sub_content_bytes);
//
//         anchor.Put(sub_content_bytes, size);
//
//         anchor.Detach();
//       }
//     }
//
//     N_2_pre_hash = N_1_pre_hash;
//     N_1_pre_hash = pre_hash;
//     itr_position += (*it).pre_size;
//     ++it;
//   }
}



}  // namespace encrypt

}  // namespace maidsafe<|MERGE_RESOLUTION|>--- conflicted
+++ resolved
@@ -62,13 +62,8 @@
                       size_t length,
                       int messageEnd,
                       bool blocking) {
-<<<<<<< HEAD
+
   if((length == 0))
-=======
-  // Anything to process for us? If not, we will pass it on
-  // to the lower filter just in case
-  if ((length == 0))
->>>>>>> 9c3e250e
         return AttachedTransformation()->Put2(inString,
                                           length,
                                           messageEnd,
@@ -76,13 +71,9 @@
   size_t buffer_size(length);
   byte *buffer = new byte[length];
 
-<<<<<<< HEAD
-  for (size_t i = 0; i < length; ++i) {
-     buffer[i] = inString[i] xor pad_[i%144]; // don't overrun the pad
-=======
+
   for (size_t i = 0; i <= length; ++i) {
     buffer[i] = inString[i] ^ pad_[i%144];  // don't overrun the pad
->>>>>>> 9c3e250e
   }
 
   return AttachedTransformation()->Put2(buffer,
@@ -148,14 +139,8 @@
 bool SE::ReInitialise() {
     chunk_size_ = 1024*256;
     main_encrypt_queue_.SkipAll();
-<<<<<<< HEAD
     chunk0_queue_.SkipAll();
     chunk1_queue_.SkipAll();
-=======
-    chunk1_queue_.SkipAll();
-    chunk2_queue_.SkipAll();
-    chunk_current_queue_.SkipAll();
->>>>>>> 9c3e250e
     data_map_.chunks.clear();
     data_map_.size = 0;
     data_map_.content = {0};
@@ -195,18 +180,13 @@
   return chunk_one_two_q_full_;
 }
 
-<<<<<<< HEAD
+
 bool SE::Write (const char* data, size_t length) {
-  if (length != 0) {
-    std::cout << " putting data !!!!" << std::endl;
-=======
-bool SE::Write(const char* data, size_t length) {
-  if (length > 0)
->>>>>>> 9c3e250e
+  if (length != 0) 
     main_encrypt_queue_.Put2(const_cast<byte*>
                            (reinterpret_cast<const byte*>(data)),
                             length, -1, true);
-  }
+
     // Do not queue chunks 0 and 1 till we know we have enough for 3 chunks
   if (!chunk_one_two_q_full_) {  // for speed
     if (main_encrypt_queue_.MaxRetrievable() >= chunk_size_ * 3)
@@ -244,9 +224,7 @@
  
      HashMe(chunk_details.pre_hash, temp, sizeof(temp));
     chunk_details.pre_size = chunk_size_;
-    this_chunk_size_ = chunk_size_;
-<<<<<<< HEAD
-    
+    this_chunk_size_ = chunk_size_;    
    } else {
      this_chunk_size_ = c0_and_1_chunk_size_;
      if (&queue == &chunk0_queue_)
@@ -255,18 +233,12 @@
       this_chunk_num = 1;
    }
   // TODO FIXME replace these with CryptoPP::SecByteBlock
-=======
-  } else {
-    this_chunk_size_ = c1_and_2_chunk_size_;
-  }
-  // TODO FIXME relace these with CryptoPP::SecByteBlock
->>>>>>> 9c3e250e
+
   // which guarantees they will be zero'd when freed
   byte *key = new byte[32];
   byte *iv = new byte[16];
   byte * obfuscation_pad = new byte[144];
 
-<<<<<<< HEAD
   std::copy(data_map_.chunks[(this_chunk_num + num_chunks -1) % num_chunks].pre_hash,
           data_map_.chunks[(this_chunk_num + num_chunks -1) % num_chunks].pre_hash + 32,
           key);
@@ -295,18 +267,7 @@
   }
     for (int i =0; i < 16;++i) {
     siv += static_cast<char>(iv[i]);
-=======
-  std::copy(N_1_pre_hash, N_1_pre_hash + 32, key);
-  std::copy(N_1_pre_hash + 32, N_1_pre_hash + 48, iv);
-
-  for (int i = 0; i < 64; ++i) {
-    obfuscation_pad[i] = N_1_pre_hash[i];
-    obfuscation_pad[i+64] = chunk_details.pre_hash[i];
-  }
-
-  for (int i = 0; i < 16; ++i) {
-    obfuscation_pad[i+128] = N_2_pre_hash[i+48];
->>>>>>> 9c3e250e
+
   }
   std::cout << " Chunk Number (pad)" << num_chunks << " :: " << EncodeToHex(str) <<  std::endl;
   std::cout << "              (Key)" << num_chunks << " :: " << EncodeToHex(skey) <<  std::endl;
