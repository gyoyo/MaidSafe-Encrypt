--- conflicted
+++ resolved
@@ -398,27 +398,10 @@
            ss_->KeyRingSize());
 #endif
   }
-<<<<<<< HEAD
+
   ////////////////////////////////////////////////////
   // TODO(Team#5#): 2010-02-15 - Pwn the vault here //
   ////////////////////////////////////////////////////
-=======
-
-//  Pwn the vault here
-
-//    result = sm_->CreateAccount(vcp.space);
-//    if (result != kSuccess) {
-//  #ifdef DEBUG
-//      printf("In CC::CreateUser - Failed to create user account.\n");
-//  #endif
-//      ss_->ResetSession();
-//      return false;
-//    } else {
-//  #ifdef DEBUG
-//      printf("In CC::CreateUser - sm_->CreateAccount DONE.\n");
-//  #endif
-//    }
->>>>>>> 2e0760c5
 
   client_chunkstore_->Init();
   seh_.Init(sm_, client_chunkstore_);
