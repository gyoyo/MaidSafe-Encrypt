/*
* ============================================================================
*
* Copyright [2009] maidsafe.net limited
*
* Description:  RPCs used by maidsafe client
* Version:      1.0
* Created:      2009-02-22-00.18.57
* Revision:     none
* Compiler:     gcc
* Author:       Fraser Hutchison (fh), fraser.hutchison@maidsafe.net
* Company:      maidsafe.net limited
*
* The following source code is property of maidsafe.net limited and is not
* meant for external use.  The use of this code is governed by the license
* file LICENSE.TXT found in the root of this directory and also on
* www.maidsafe.net.
*
* You are not free to copy, amend or otherwise use this source code without
* the explicit written permission of the board of directors of maidsafe.net.
*
* ============================================================================
*/

#ifndef MAIDSAFE_CLIENT_CLIENTRPC_H_
#define MAIDSAFE_CLIENT_CLIENTRPC_H_

#include <maidsafe/maidsafe-dht.h>

#include <string>

#include "maidsafe/maidsafe.h"
#include "protobuf/maidsafe_service.pb.h"

namespace maidsafe {

class ClientRpcs {
 public:
  ClientRpcs(transport::TransportHandler *transport_handler,
             rpcprotocol::ChannelManager *channel_manager)
      : transport_handler_(transport_handler),
        channel_manager_(channel_manager) {}
  virtual ~ClientRpcs() {}
  void StorePrep(const kad::Contact &peer,
                 bool local,
                 const boost::int16_t &transport_id,
                 StorePrepRequest *store_prep_request,
                 StorePrepResponse *store_prep_response,
                 rpcprotocol::Controller *controller,
                 google::protobuf::Closure *done);
  void StoreChunk(const kad::Contact &peer,
                  bool local,
                  const boost::int16_t &transport_id,
                  StoreChunkRequest *store_chunk_request,
                  StoreChunkResponse *store_chunk_response,
                  rpcprotocol::Controller *controller,
                  google::protobuf::Closure *done);
<<<<<<< HEAD
=======
  virtual void StorePacket(const kad::Contact &peer,
                           bool local,
                           const boost::int16_t &transport_id,
                           StorePacketRequest *store_packet_request,
                           StorePacketResponse *store_packet_response,
                           rpcprotocol::Controller *controller,
                           google::protobuf::Closure *done);
>>>>>>> 6bf30124
  void AddToWatchList(const kad::Contact &peer,
                      bool local,
                      const boost::int16_t &transport_id,
                      AddToWatchListRequest *add_to_watch_list_request,
                      AddToWatchListResponse *add_to_watch_list_response,
                      rpcprotocol::Controller *controller,
                      google::protobuf::Closure *done);
  void RemoveFromWatchList(
      const kad::Contact &peer,
      bool local,
      const boost::int16_t &transport_id,
      RemoveFromWatchListRequest *remove_from_watch_list_request,
      RemoveFromWatchListResponse *remove_from_watch_list_response,
      rpcprotocol::Controller *controller,
      google::protobuf::Closure *done);
  void AmendAccount(const kad::Contact &peer,
                    bool local,
                    const boost::int16_t &transport_id,
                    AmendAccountRequest *amend_account_request,
                    AmendAccountResponse *amend_account_response,
                    rpcprotocol::Controller *controller,
                    google::protobuf::Closure *done);
  void AccountStatus(const kad::Contact &peer,
                     bool local,
                     const boost::int16_t &transport_id,
                     AccountStatusRequest *account_status_request,
                     AccountStatusResponse *account_status_response,
                     rpcprotocol::Controller *controller,
                     google::protobuf::Closure *done);
  void CheckChunk(const kad::Contact &peer,
                  bool local,
                  const boost::int16_t &transport_id,
                  CheckChunkRequest *check_chunk_request,
                  CheckChunkResponse *check_chunk_response,
                  rpcprotocol::Controller *controller,
                  google::protobuf::Closure *done);
  void GetChunk(const kad::Contact &peer,
                bool local,
                const boost::int16_t &transport_id,
                GetChunkRequest *get_chunk_request,
                GetChunkResponse *get_chunk_response,
                rpcprotocol::Controller *controller,
                google::protobuf::Closure *done);
<<<<<<< HEAD
=======
  virtual void GetPacket(const kad::Contact &peer,
                         bool local,
                         const boost::int16_t &transport_id,
                         GetPacketRequest *get_request,
                         GetPacketResponse *get_response,
                         rpcprotocol::Controller *controller,
                         google::protobuf::Closure *done);
  void UpdateChunk(const kad::Contact &peer,
                   bool local,
                   const boost::int16_t &transport_id,
                   UpdateChunkRequest *update_chunk_request,
                   UpdateChunkResponse *update_chunk_response,
                   rpcprotocol::Controller *controller,
                   google::protobuf::Closure *done);
>>>>>>> 6bf30124
  void LocalVaultOwned(LocalVaultOwnedResponse *response,
                       rpcprotocol::Controller *controller,
                       rpcprotocol::Channel *channel,
                       google::protobuf::Closure *done);
  void SetLocalVaultOwned(SetLocalVaultOwnedRequest *request,
                          SetLocalVaultOwnedResponse *response,
                          rpcprotocol::Controller *controller,
                          rpcprotocol::Channel *channel,
                          google::protobuf::Closure *done);
  void PollVaultInfo(const std::string &enc_ser_request,
                     VaultStatusResponse *response,
                     rpcprotocol::Controller *controller,
                     rpcprotocol::Channel *channel,
                     google::protobuf::Closure *done);
 private:
  ClientRpcs(const ClientRpcs&);
  ClientRpcs& operator=(const ClientRpcs&);
  transport::TransportHandler *transport_handler_;
  rpcprotocol::ChannelManager *channel_manager_;
};

}  // namespace maidsafe

#endif  // MAIDSAFE_CLIENT_CLIENTRPC_H_<|MERGE_RESOLUTION|>--- conflicted
+++ resolved
@@ -55,16 +55,6 @@
                   StoreChunkResponse *store_chunk_response,
                   rpcprotocol::Controller *controller,
                   google::protobuf::Closure *done);
-<<<<<<< HEAD
-=======
-  virtual void StorePacket(const kad::Contact &peer,
-                           bool local,
-                           const boost::int16_t &transport_id,
-                           StorePacketRequest *store_packet_request,
-                           StorePacketResponse *store_packet_response,
-                           rpcprotocol::Controller *controller,
-                           google::protobuf::Closure *done);
->>>>>>> 6bf30124
   void AddToWatchList(const kad::Contact &peer,
                       bool local,
                       const boost::int16_t &transport_id,
@@ -108,23 +98,6 @@
                 GetChunkResponse *get_chunk_response,
                 rpcprotocol::Controller *controller,
                 google::protobuf::Closure *done);
-<<<<<<< HEAD
-=======
-  virtual void GetPacket(const kad::Contact &peer,
-                         bool local,
-                         const boost::int16_t &transport_id,
-                         GetPacketRequest *get_request,
-                         GetPacketResponse *get_response,
-                         rpcprotocol::Controller *controller,
-                         google::protobuf::Closure *done);
-  void UpdateChunk(const kad::Contact &peer,
-                   bool local,
-                   const boost::int16_t &transport_id,
-                   UpdateChunkRequest *update_chunk_request,
-                   UpdateChunkResponse *update_chunk_response,
-                   rpcprotocol::Controller *controller,
-                   google::protobuf::Closure *done);
->>>>>>> 6bf30124
   void LocalVaultOwned(LocalVaultOwnedResponse *response,
                        rpcprotocol::Controller *controller,
                        rpcprotocol::Channel *channel,
