/*
* ============================================================================
*
* Copyright [2009] maidsafe.net limited
*
* Description:  Manages data storage to Maidsafe network
* Version:      1.0
* Created:      2009-01-28-23.53.44
* Revision:     none
* Compiler:     gcc
* Author:       Fraser Hutchison (fh), fraser.hutchison@maidsafe.net
* Company:      maidsafe.net limited
*
* The following source code is property of maidsafe.net limited and is not
* meant for external use.  The use of this code is governed by the license
* file LICENSE.TXT found in the root of this directory and also on
* www.maidsafe.net.
*
* You are not free to copy, amend or otherwise use this source code without
* the explicit written permission of the board of directors of maidsafe.net.
*
* ============================================================================
*/

#ifndef MAIDSAFE_CLIENT_MAIDSTOREMANAGER_H_
#define MAIDSAFE_CLIENT_MAIDSTOREMANAGER_H_

#include <boost/thread/condition_variable.hpp>
#include <boost/thread/locks.hpp>
#include <boost/tuple/tuple.hpp>
#include <gtest/gtest_prod.h>
#include <maidsafe/crypto.h>
#include <maidsafe/maidsafe-dht_config.h>
#include <maidsafe/transportudt.h>
#include <QThreadPool>

#include <list>
#include <map>
#include <set>
#include <string>
#include <vector>

#include "maidsafe/chunkstore.h"
#include "maidsafe/opdata.h"
#include "maidsafe/kadops.h"
#include "maidsafe/clientbufferpackethandler.h"
#include "maidsafe/client/storemanager.h"
#include "maidsafe/client/storetaskshandler.h"

// These forward declarations are to allow PDVaultTest functions to be declared
// as friends of MaidsafeStoreManager.
namespace maidsafe {
class MaidsafeStoreManager;
}  // namespace maidsafe

namespace testpdvault {
size_t CheckStoredCopies(std::map<std::string, std::string> chunks,
                         const int &timeout_seconds,
                         boost::shared_ptr<maidsafe::MaidsafeStoreManager> sm);
}  // namespace testpdvault

namespace maidsafe {

class ClientRpcs;

enum TaskStatus { kPending, kStarted, kCancelled, kCompleted };

class BPCallbackObj {
 public:
  BPCallbackObj(bool *called_back,
                boost::condition_variable *cond_var,
                boost::mutex *mutex,
                ReturnCode *result)
                    : called_back_(called_back),
                      cond_var_(cond_var),
                      mutex_(mutex),
                      result_(result),
                      messages_(NULL) {
    boost::mutex::scoped_lock lock(*mutex_);
    *called_back = false;
    *result_ = kBPAwaitingCallback;
  }
  BPCallbackObj(bool *called_back,
                boost::condition_variable *cond_var,
                boost::mutex *mutex,
                ReturnCode *result,
                std::list<ValidatedBufferPacketMessage> *messages)
                    : called_back_(called_back),
                      cond_var_(cond_var),
                      mutex_(mutex),
                      result_(result),
                      messages_(messages) {
    boost::mutex::scoped_lock lock(*mutex_);
    *called_back = false;
    *result_ = kBPAwaitingCallback;
    messages_->clear();
  }
  void BPOperationCallback(const ReturnCode &return_code) {
    boost::mutex::scoped_lock lock(*mutex_);
    *result_ = return_code;
    *called_back_ = true;
    cond_var_->notify_all();
  }
  void BPGetMessagesCallback(
      const ReturnCode &return_code,
      const std::list<ValidatedBufferPacketMessage> &rec_msgs) {
    boost::mutex::scoped_lock lock(*mutex_);
    if (messages_ == NULL) {
      *result_ = kBPError;
    } else {
      *result_ = return_code;
      *messages_ = rec_msgs;
    }
    *called_back_ = true;
    cond_var_->notify_all();
  }
 private:
  bool *called_back_;
  boost::condition_variable *cond_var_;
  boost::mutex *mutex_;
  ReturnCode *result_;
  std::list<ValidatedBufferPacketMessage> *messages_;
};

<<<<<<< HEAD
struct StoreData {
  // Default constructor
  StoreData() : data_name(),
                value(),
                size(0),
                msid(),
                key_id(),
                public_key(),
                public_key_signature(),
                private_key(),
                chunk_type(kHashable | kNormal),
                system_packet_type(MID),
                dir_type(PRIVATE),
                if_packet_exists(kDoNothingReturnFailure),
                callback() {}
  // Store chunk constructor
  StoreData(std::string chunk_name,
            boost::uint64_t chunk_size,
            ChunkType ch_type,
            DirType directory_type,
            std::string ms_id,
            std::string key,
            std::string pub_key,
            std::string pub_key_signature,
            std::string priv_key)
                : data_name(chunk_name),
                  value(),
                  size(chunk_size),
                  msid(ms_id),
                  key_id(key),
                  public_key(pub_key),
                  public_key_signature(pub_key_signature),
                  private_key(priv_key),
                  chunk_type(ch_type),
                  system_packet_type(MID),
                  dir_type(directory_type),
                  if_packet_exists(kDoNothingReturnFailure),
                  callback() {}
  // Store packet constructor
  StoreData(std::string packet_name,
            std::string packet_value,
            PacketType sys_packet_type,
            DirType directory_type,
            std::string ms_id,
            std::string key,
            std::string pub_key,
            std::string pub_key_signature,
            std::string priv_key,
            IfPacketExists if_exists,
            VoidFuncOneInt cb)
                : data_name(packet_name),
                  value(packet_value),
                  size(0),
                  msid(ms_id),
                  key_id(key),
                  public_key(pub_key),
                  public_key_signature(pub_key_signature),
                  private_key(priv_key),
                  chunk_type(kHashable | kNormal),
                  system_packet_type(sys_packet_type),
                  dir_type(directory_type),
                  if_packet_exists(if_exists),
                  callback(cb) {}
  std::string data_name, value;
  boost::uint64_t size;
  std::string msid, key_id, public_key, public_key_signature, private_key;
  ChunkType chunk_type;
  PacketType system_packet_type;
  DirType dir_type;
  IfPacketExists if_packet_exists;
  VoidFuncOneInt callback;
};

struct DeletePacketData {
 public:
  DeletePacketData(std::string name,
                   std::vector<std::string> packet_values,
                   PacketType sys_packet_type,
                   DirType directory_type,
                   std::string ms_id,
                   std::string key,
                   std::string pub_key,
                   std::string pub_key_signature,
                   std::string priv_key,
                   VoidFuncOneInt cb)
                       : packet_name(name),
                         values(packet_values),
                         msid(ms_id),
                         key_id(key),
                         public_key(pub_key),
                         public_key_signature(pub_key_signature),
                         private_key(priv_key),
                         system_packet_type(sys_packet_type),
                         dir_type(directory_type),
                         callback(cb),
                         mutex(),
                         returned_count(0),
                         called_back(false) {}
  // This ctor effectively allows us to use a StoreData struct for deleting
  // a packet during an OverwritePacket operation
  DeletePacketData(boost::shared_ptr<StoreData> store_data,
                   std::vector<std::string> vals,
                   VoidFuncOneInt cb)
                       : packet_name(store_data->data_name),
                         values(vals),
                         msid(store_data->msid),
                         key_id(store_data->key_id),
                         public_key(store_data->public_key),
                         public_key_signature(store_data->public_key_signature),
                         private_key(store_data->private_key),
                         system_packet_type(store_data->system_packet_type),
                         dir_type(store_data->dir_type),
                         callback(cb),
                         mutex(),
                         returned_count(0),
                         called_back(false) {}
  std::string packet_name;
  std::vector<std::string> values;
  std::string msid, key_id, public_key, public_key_signature, private_key;
  PacketType system_packet_type;
  DirType dir_type;
  VoidFuncOneInt callback;
  boost::mutex mutex;
  size_t returned_count;
  bool called_back;
 private:
};

// This is used to hold the data required to perform a Kad lookup to get a
// group of Chunk Info holders, send each an AddToWatchListRequest or
// RemoveFromWatchListRequest and assess the responses.
struct WatchListOpData {
  struct AddToWatchDataHolder {
    explicit AddToWatchDataHolder(std::string id)
        : node_id(id), response(), controller(new rpcprotocol::Controller) {}
    std::string node_id;
    AddToWatchListResponse response;
    boost::shared_ptr<rpcprotocol::Controller> controller;
  };
  struct RemoveFromWatchDataHolder {
    explicit RemoveFromWatchDataHolder(std::string id)
        : node_id(id), response(), controller(new rpcprotocol::Controller) {}
    std::string node_id;
    RemoveFromWatchListResponse response;
    boost::shared_ptr<rpcprotocol::Controller> controller;
  };
  explicit WatchListOpData(StoreData sd)
      : store_data(sd),
        mutex(),
        contacts(),
        add_to_watchlist_data_holders(),
        remove_from_watchlist_data_holders(),
        returned_count(0),
        successful_delete_count(0),
        required_upload_copies(),
        consensus_upload_copies(-1) {}
  StoreData store_data;
  boost::mutex mutex;
  std::vector<kad::Contact> contacts;
  std::vector<AddToWatchDataHolder> add_to_watchlist_data_holders;
  std::vector<RemoveFromWatchDataHolder> remove_from_watchlist_data_holders;
  boost::uint16_t returned_count;
  boost::uint16_t successful_delete_count;
  std::multiset<int> required_upload_copies;
  int consensus_upload_copies;
};

// This is used to hold the data required to perform a SendChunkPrep followed by
// a SendChunkContent operation.
struct SendChunkData {
  SendChunkData(StoreData sd,
                kad::Contact node,
                bool node_local)
      : store_data(sd),
        peer(node),
        local(node_local),
        store_prep_request(),
        store_prep_response(),
        store_chunk_request(),
        store_chunk_response(),
        controller(new rpcprotocol::Controller),
        attempt(0) {}
  StoreData store_data;
  kad::Contact peer;
  bool local;
  StorePrepRequest store_prep_request;
  StorePrepResponse store_prep_response;
  StoreChunkRequest store_chunk_request;
  StoreChunkResponse store_chunk_response;
  boost::shared_ptr<rpcprotocol::Controller> controller;
  boost::uint16_t attempt;
};

// This is used to hold the data required to perform a Kad lookup to get a group
// of account holders, send each an AccountStatusRequest and assess the
// responses.
struct AccountStatusData {
  struct AccountStatusDataHolder {
    explicit AccountStatusDataHolder(std::string id)
        : node_id(id), response(), controller(new rpcprotocol::Controller) {}
    std::string node_id;
    AccountStatusResponse response;
    boost::shared_ptr<rpcprotocol::Controller> controller;
  };
  AccountStatusData()
      : mutex(),
        condition(),
        contacts(),
        data_holders(),
        returned_count(0) {}
  boost::mutex mutex;
  boost::condition_variable condition;
  std::vector<kad::Contact> contacts;
  std::vector<AccountStatusDataHolder> data_holders;
  boost::uint16_t returned_count;
};

// This is used to hold the data required to perform a Kad lookup to get a group
// of account holders, send each an AmendAccountRequest and assess the
// responses.
struct AmendAccountData {
  struct AmendAccountDataHolder {
    explicit AmendAccountDataHolder(std::string id)
        : node_id(id), response(), controller(new rpcprotocol::Controller) {}
    std::string node_id;
    AmendAccountResponse response;
    boost::shared_ptr<rpcprotocol::Controller> controller;
  };
  AmendAccountData()
      : mutex(),
        condition(),
        contacts(),
        data_holders(),
        returned_count(0),
        success_count(0) {}
  boost::mutex mutex;
  boost::condition_variable condition;
  std::vector<kad::Contact> contacts;
  std::vector<AmendAccountDataHolder> data_holders;
  boost::uint16_t returned_count, success_count;
};

struct GenericConditionData {
 public:
  explicit GenericConditionData(boost::shared_ptr<boost::condition_variable> cv)
      : cond_flag(false),
        cond_variable(cv),
        cond_mutex() {}
  ~GenericConditionData() {}
  bool cond_flag;
  boost::shared_ptr<boost::condition_variable> cond_variable;
  boost::mutex cond_mutex;
 private:
  GenericConditionData &operator=(const GenericConditionData&);
  GenericConditionData(const GenericConditionData&);
};

struct ChunkHolder {
 public:
  explicit ChunkHolder(const kad::Contact &chunk_holder_contact)
      : chunk_holder_contact(chunk_holder_contact),
        local(false),
        check_chunk_response(),
        status(kUnknown),
        index(-1),
        controller(),
        mutex() {}
  explicit ChunkHolder(const kad::ContactInfo &chunk_holder_contact_info)
      : chunk_holder_contact(chunk_holder_contact_info),
        local(false),
        check_chunk_response(),
        status(kUnknown),
        index(-1),
        controller(),
        mutex() {}
  kad::Contact chunk_holder_contact;
  bool local;
  CheckChunkResponse check_chunk_response;
  ChunkHolderStatus status;
  // This can be set to the index of this ChunkHolder in a container of
  // ChunkHolders.
  int index;
  // This shared pointer will remain NULL if the ChunkHolder's contact details
  // cannot be found via Kademlia.  It is kept here to enable the associated RPC
  // to be cancelled.
  boost::shared_ptr<rpcprotocol::Controller> controller;
  boost::mutex *mutex;
 private:
  ChunkHolder &operator=(const ChunkHolder&);
  ChunkHolder(const ChunkHolder&);
};

=======
>>>>>>> 0e95f747
class ChunkStore;
class SessionSingleton;

class AddToWatchListTask : public QRunnable {
 public:
  AddToWatchListTask(StoreData store_data, MaidsafeStoreManager *msm)
      : store_data_(store_data),
        msm_(msm) {}
  void run();
 private:
  AddToWatchListTask &operator=(const AddToWatchListTask&);
  AddToWatchListTask(const AddToWatchListTask&);
  StoreData store_data_;
  MaidsafeStoreManager *msm_;
};

class SendChunkCopyTask : public QRunnable {
 public:
  SendChunkCopyTask(StoreData store_data,
                    MaidsafeStoreManager *msm)
      : store_data_(store_data),
        msm_(msm) {}
  void run();
 private:
  SendChunkCopyTask &operator=(const SendChunkCopyTask&);
  SendChunkCopyTask(const SendChunkCopyTask&);
  StoreData store_data_;
  MaidsafeStoreManager *msm_;
};

class StorePacketTask : public QRunnable {
 public:
  StorePacketTask(boost::shared_ptr<StoreData> store_data,
                  MaidsafeStoreManager *msm)
      : store_data_(store_data),
        msm_(msm) {}
  void run();
 private:
  StorePacketTask &operator=(const StorePacketTask&);
  StorePacketTask(const StorePacketTask&);
  boost::shared_ptr<StoreData> store_data_;
  MaidsafeStoreManager *msm_;
};

class DeleteChunkTask : public QRunnable {
 public:
  DeleteChunkTask(StoreData store_data, MaidsafeStoreManager *msm)
      : store_data_(store_data),
        msm_(msm) {}
  void run();
 private:
  DeleteChunkTask &operator=(const DeleteChunkTask&);
  DeleteChunkTask(const DeleteChunkTask&);
  StoreData store_data_;
  MaidsafeStoreManager *msm_;
};

class DeletePacketTask : public QRunnable {
 public:
  DeletePacketTask(boost::shared_ptr<DeletePacketData> delete_data,
                   MaidsafeStoreManager *msm)
      : delete_data_(delete_data),
        msm_(msm) {}
  void run();
 private:
  DeletePacketTask &operator=(const DeletePacketTask&);
  DeletePacketTask(const DeletePacketTask&);
  boost::shared_ptr<DeletePacketData> delete_data_;
  MaidsafeStoreManager *msm_;
};

<<<<<<< HEAD
class AmendAccountTask : public QRunnable {
 public:
  AmendAccountTask(boost::uint64_t space_offered,
                   MaidsafeStoreManager *msm)
      : space_offered_(space_offered),
        msm_(msm) {}
  void run();
 private:
  AmendAccountTask &operator=(const AmendAccountTask&);
  AmendAccountTask(const AmendAccountTask&);
  boost::uint64_t space_offered_;
  MaidsafeStoreManager *msm_;
};

=======
>>>>>>> 0e95f747
struct SetLocalVaultOwnedCallbackArgs {
 public:
  explicit SetLocalVaultOwnedCallbackArgs(SetLocalVaultOwnedFunctor functor)
      : cb(functor),
        response(new SetLocalVaultOwnedResponse),
        ctrl(new rpcprotocol::Controller) {}
  SetLocalVaultOwnedFunctor cb;
  SetLocalVaultOwnedResponse *response;
  rpcprotocol::Controller *ctrl;
  ~SetLocalVaultOwnedCallbackArgs() {
    delete response;
    delete ctrl;
  }
 private:
  SetLocalVaultOwnedCallbackArgs(const SetLocalVaultOwnedCallbackArgs&);
  SetLocalVaultOwnedCallbackArgs &operator=(
      const SetLocalVaultOwnedCallbackArgs&);
};

struct LocalVaultOwnedCallbackArgs {
 public:
  explicit LocalVaultOwnedCallbackArgs(LocalVaultOwnedFunctor functor)
      : cb(functor),
        response(new LocalVaultOwnedResponse),
        ctrl(new rpcprotocol::Controller) {}
  ~LocalVaultOwnedCallbackArgs() {
    delete response;
    delete ctrl;
  }
  LocalVaultOwnedFunctor cb;
  LocalVaultOwnedResponse *response;
  rpcprotocol::Controller *ctrl;
 private:
  LocalVaultOwnedCallbackArgs(const LocalVaultOwnedCallbackArgs&);
  LocalVaultOwnedCallbackArgs &operator=(const LocalVaultOwnedCallbackArgs&);
};

class MaidsafeStoreManager : public StoreManagerInterface {
 public:
  explicit MaidsafeStoreManager(boost::shared_ptr<ChunkStore> cstore);
  virtual ~MaidsafeStoreManager() {}
  void Init(int port, base::callback_func_type cb);
  void Close(base::callback_func_type cb, bool cancel_pending_ops);
  void CleanUpTransport();
  void StopRvPing() { transport_handler_.StopPingRendezvous(); }
  bool KeyUnique(const std::string &key, bool check_local);
  void KeyUnique(const std::string &key,
                 bool check_local,
                 const VoidFuncOneInt &cb);
  bool NotDoneWithUploading();
  // Adds the chunk to the store queue.  It must already be in the chunkstore.
  // If the chunk already exists (stored locally or on the net) the function
  // succeeds.  The function returns as soon as the task is enqueued.
  int StoreChunk(const std::string &chunk_name,
                 DirType dir_type,
                 const std::string &msid);
  // Adds the packet to the priority store queue for uploading as a Kad k,v pair
  void StorePacket(const std::string &packet_name,
                   const std::string &value,
                   PacketType system_packet_type,
                   DirType dir_type,
                   const std::string &msid,
                   IfPacketExists if_packet_exists,
                   const VoidFuncOneInt &cb);
  int LoadChunk(const std::string &chunk_name, std::string *data);
  // Blocking call which loads all values stored under the packet name
  int LoadPacket(const std::string &packet_name,
                 std::vector<std::string> *results);
  // Non-blocking call which loads all values stored under the packet name
  void LoadPacket(const std::string &packet_name, const LoadPacketFunctor &lpf);
  int DeleteChunk(const std::string &chunk_name,
                  const boost::uint64_t &chunk_size,
                  DirType dir_type,
                  const std::string &msid);
  // Deletes all values for the specified key
  void DeletePacket(const std::string &packet_name,
                    const std::vector<std::string> values,
                    PacketType system_packet_type,
                    DirType dir_type,
                    const std::string &msid,
                    const VoidFuncOneInt &cb);
  int GetAccountDetails(boost::uint64_t *space_offered,
                        boost::uint64_t *space_given,
                        boost::uint64_t *space_taken);
  // Buffer packet
  virtual int CreateBP();
  virtual int LoadBPMessages(std::list<ValidatedBufferPacketMessage> *messages);
  virtual int ModifyBPInfo(const std::string &info);
  virtual int AddBPMessage(const std::vector<std::string> &receivers,
                           const std::string &message,
                           const MessageType &type);

  // Vault
  void PollVaultInfo(base::callback_func_type cb);
  void VaultContactInfo(base::callback_func_type cb);
  void SetLocalVaultOwned(const std::string &priv_key,
                          const std::string &pub_key,
                          const std::string &signed_pub_key,
                          const boost::uint32_t &port,
                          const std::string &chunkstore_dir,
                          const boost::uint64_t &space,
                          const SetLocalVaultOwnedFunctor &functor);
  void LocalVaultOwned(const LocalVaultOwnedFunctor &functor);
  static void GetChunkSignatureKeys(DirType dir_type,
                                    const std::string &msid,
                                    std::string *key_id,
                                    std::string *public_key,
                                    std::string *public_key_sig,
                                    std::string *private_key);
  static void GetPacketSignatureKeys(PacketType packet_type,
                                     DirType dir_type,
                                     const std::string &msid,
                                     std::string *key_id,
                                     std::string *public_key,
                                     std::string *public_key_sig,
                                     std::string *private_key);
  friend void AddToWatchListTask::run();
  friend void SendChunkCopyTask::run();
  friend void StorePacketTask::run();
  friend void DeleteChunkTask::run();
  friend void DeletePacketTask::run();
  friend size_t testpdvault::CheckStoredCopies(
      std::map<std::string, std::string> chunks,
      const int &timeout,
      boost::shared_ptr<MaidsafeStoreManager> sm);
  friend class MsmSetLocalVaultOwnedTest;
 private:
  MaidsafeStoreManager &operator=(const MaidsafeStoreManager&);
  MaidsafeStoreManager(const MaidsafeStoreManager&);
  FRIEND_TEST(MaidStoreManagerTest, BEH_MAID_MSM_KeyUnique);
  FRIEND_TEST(MaidStoreManagerTest, BEH_MAID_MSM_AddToWatchList);
  FRIEND_TEST(MaidStoreManagerTest, BEH_MAID_MSM_AssessUploadCounts);
  FRIEND_TEST(MaidStoreManagerTest, BEH_MAID_MSM_GetStoreRequests);
  FRIEND_TEST(MaidStoreManagerTest, BEH_MAID_MSM_ValidatePrepResp);
  FRIEND_TEST(MaidStoreManagerTest, BEH_MAID_MSM_SendChunkPrep);
  FRIEND_TEST(MaidStoreManagerTest, BEH_MAID_MSM_SendPrepCallback);
  FRIEND_TEST(MaidStoreManagerTest, BEH_MAID_MSM_SendChunkContent);
  FRIEND_TEST(MaidStoreManagerTest, BEH_MAID_MSM_RemoveFromWatchList);
  FRIEND_TEST(MaidStoreManagerTest, BEH_MAID_MSM_StoreNewPacket);
  FRIEND_TEST(MaidStoreManagerTest, BEH_MAID_MSM_StoreExistingPacket);
  FRIEND_TEST(MaidStoreManagerTest, BEH_MAID_MSM_LoadPacket);
  FRIEND_TEST(MaidStoreManagerTest, BEH_MAID_MSM_DeletePacket);
  FRIEND_TEST(MaidStoreManagerTest, BEH_MAID_MSM_GetAccountDetails);
  FRIEND_TEST(MaidStoreManagerTest, BEH_MAID_MSM_GetFilteredAverage);
  FRIEND_TEST(PDVaultTest, FUNC_MAID_StoreChunks);
  FRIEND_TEST(PDVaultTest, FUNC_MAID_Cachechunk);
  // Check the inputs to the public methods are valid
  int ValidateInputs(const std::string &name,
                     const PacketType &packet_type,
                     const DirType &dir_type);
  void AddStorePacketTask(const StoreData &store_data,
                          bool is_mutable,
                          int *return_value,
                          GenericConditionData *generic_cond_data);
  // Sends AddToWatchList requests to each of the k Chunk Info holders.
  virtual void AddToWatchList(StoreData store_data);
  // Assesses each AddToWatchListResponse and if consensus of required chunk
  // upload copies is achieved, begins new SendChunkCopyTask(s) if required.
  void AddToWatchListCallback(boost::uint16_t index,
                              boost::shared_ptr<WatchListOpData> data);
  // Assesses AddToWatchListResponses for consensus of required chunk upload
  // copies.  Returns < 0 if no consensus.  data->mutex should already be locked
  // by method calling this one for duration of this function.
  int AssessUploadCounts(boost::shared_ptr<WatchListOpData> data);
  // Send RemoveFromWatchList requests to each of the k Chunk Info holders.
  void RemoveFromWatchList(const StoreData &store_data);
  // Assesses each RemoveFromWatchListResponse.
  void RemoveFromWatchListCallback(boost::uint16_t index,
                                   boost::shared_ptr<WatchListOpData> data);
  void AccountStatusCallback(boost::shared_ptr<AccountStatusData> data);
  // Calculates the mean of only the values within sqrt(2) std devs from mean
  // TODO(Team#) move to central place for global usage?
  static void GetFilteredAverage(const std::vector<boost::uint64_t> &values,
                                 boost::uint64_t *average,
                                 size_t *n);
  // Returns the current status of the task and sets *task to the task if found.
  virtual TaskStatus AssessTaskStatus(const std::string &data_name,
                                      StoreTaskType task_type,
                                      StoreTask *task);
  // Blocks until either we're online (returns true) or until task is cancelled
  // or finished (returns false)
  virtual bool WaitForOnline(const std::string &data_name,
                             const StoreTaskType &task_type);
  // Assesses the task status and if task is still running, blocks until online.
  // If the task is cancelled, this method stops the subtask in the
  // task_handler_ and deletes the task if no subtasks remain.
  bool AssessTaskAndOnlineStatus(const std::string &data_name,
                                 const StoreTaskType &task_type);
  // Set up the requests needed to perform the store RPCs.
  int GetStoreRequests(boost::shared_ptr<SendChunkData> send_chunk_data);
  // Set up the requests needed to perform the AddToWatchList RPCs.
  int GetAddToWatchListRequests(
      const StoreData &store_data,
      const std::vector<kad::Contact> &recipients,
      std::vector<AddToWatchListRequest> *add_to_watch_list_requests);
  // Set up the requests needed to perform the RemoveFromWatchList RPCs.
  int GetRemoveFromWatchListRequests(
      const StoreData &store_data,
      const std::vector<kad::Contact> &recipients,
      std::vector<RemoveFromWatchListRequest> *remove_from_watch_list_requests);
  // Get the request signature for a chunk / packet.
  void GetRequestSignature(const std::string &name,
                           const DirType dir_type,
                           const std::string &recipient_id,
                           const std::string &public_key,
                           const std::string &public_key_signature,
                           const std::string &private_key,
                           std::string *request_signature);
  // Get the request signature for a chunk / packet store task.
  void GetRequestSignature(const StoreData &store_data,
                           const std::string &recipient_id,
                           std::string *request_signature);
  // Start process of storing a single copy of an individual chunk onto the net
  virtual int SendChunkPrep(const StoreData &store_data);
  void SendPrepCallback(boost::shared_ptr<SendChunkData> send_chunk_data);
  virtual int ValidatePrepResponse(
      const std::string &peer_node_id,
      const SignedSize &request_signed_size,
      StorePrepResponse *const store_prep_response);
  // Send the actual data content to the peer.
  virtual int SendChunkContent(
      boost::shared_ptr<SendChunkData> send_chunk_data);
  void SendContentCallback(boost::shared_ptr<SendChunkData> send_chunk_data);
  // Populates a vector of chunk holders.  Those that are contactable have
  // non-empty contact details and those that have the chunk have their variable
  // check_chunk_response_.result() == kAck.  To stop the function from sending
  // any further RPCs (e.g. if a previous one has yielded a satisfactory result
  // for the calling method), set stop_sending to true.  The function increments
  // check_chunk_rpc_count each time an RPC is sent.
  void FindAvailableChunkHolders(
      const std::string &chunk_name,
      const std::vector<std::string> &chunk_holders_ids,
      boost::shared_ptr<GenericConditionData> cond_data,
      std::vector< boost::shared_ptr<ChunkHolder> > *chunk_holders,
      int *available_chunk_holder_index,
      bool *stop_sending,
      int *check_chunk_rpc_count);
  // Populates the contact details of a peer vault (with ID chunk_holder_id) and
  // pushes them into the list of contacts provided.  If the RPC fails, the
  // chunk holder's status_ is set to kFailedHolder.  Having done this,
  // notify is called on the conditional variable.
  void GetHolderContactCallback(
      const std::string &chunk_holder_id,
      const std::string &result,
      std::vector< boost::shared_ptr<ChunkHolder> > *chunk_holders,
      boost::shared_ptr<GenericConditionData> cond_data);
  // This populates the chunk holder's check_chunk_response_ variable (i.e.
  // confirms whether the peer has the chunk or not).  If the RPC fails, the
  // chunk holder's status_ is set to kFailedHolder.  If not, the chunk holder's
  // index is pushed onto confirmed_chunk_holder_index.  Having done this,
  // notify is called on find_conditional_.
  void HasChunkCallback(boost::shared_ptr<ChunkHolder> chunk_holder,
                        int *available_chunk_holder_index);
  // Given a vector of vault ids, this gets the contact info for each and if
  // load_data is true, attempts to load the data once the first contact info
  // is received.
  virtual int FindAndLoadChunk(
      const std::string &chunk_name,
      const std::vector<std::string> &chunk_holders_ids,
      bool load_data,
      std::string *data);
  // Get a chunk's content from a specific peer.
  int GetChunk(const std::string &chunk_name,
               boost::shared_ptr<ChunkHolder> chunk_holder,
               std::string *data,
               boost::mutex *get_mutex);
  // Get a bufferpacket's content from a specific peer.
  void GetMessages(const std::string &buffer_packet_name,
                   boost::shared_ptr<ChunkHolder> chunk_holder,
                   const std::string &public_key,
                   const std::string &signed_public_key,
                   std::string *serialised_get_messages_response,
                   boost::mutex *get_mutex);
  void GetChunkCallback(boost::mutex *mutex, bool *get_chunk_done);
  virtual void FindCloseNodes(
      const std::vector<std::string> &packet_holder_ids,
      std::vector< boost::shared_ptr<ChunkHolder> > *packet_holders,
      boost::shared_ptr<GenericConditionData> find_cond_data);
  // Callback for blocking version of LoadPacket
  void LoadPacketCallback(const std::vector<std::string> values_in,
                          const int &result_in,
                          boost::mutex *mutex,
                          boost::condition_variable *cond_var,
                          std::vector<std::string> *values_out,
                          int *result_out);
  // Callback for non-blocking version of LoadPacket
  void LoadPacketCallback(const std::string &packet_name,
                          const int &attempt,
                          const std::string &ser_response,
                          const LoadPacketFunctor &lpf);
  // Callback for blocking version of KeyUnique
  void KeyUniqueCallback(const ReturnCode &result_in,
                         boost::mutex *mutex,
                         boost::condition_variable *cond_var,
                         bool *result_out,
                         bool *called_back);
  // Callback for non-blocking version of KeyUnique
  void KeyUniqueCallback(const std::string &ser_response,
                         const VoidFuncOneInt &cb);
  // Assess prior existence of packet on net and handle storing if required.
  virtual void SendPacketPrep(boost::shared_ptr<StoreData> store_data);
  // Store an individual packet to the network as a kademlia value.
  virtual void SendPacket(boost::shared_ptr<StoreData> store_data);
  void SendPacketCallback(const std::string &ser_kad_store_result,
                          boost::shared_ptr<StoreData> store_data);
  void OverwritePacket(boost::shared_ptr<StoreData> store_data,
                       const std::vector<std::string> &values);
  void OverwritePacketStageTwo(boost::shared_ptr<StoreData> store_data,
                               const ReturnCode &delete_result);
  virtual void DeletePacketFromNet(
      boost::shared_ptr<DeletePacketData> delete_data);
  void DeletePacketCallback(const std::string &ser_kad_delete_result,
                            boost::shared_ptr<DeletePacketData> delete_data);
  void DoNothingCallback(const std::string&) {}
  void PollVaultInfoCallback(const VaultStatusResponse *response,
                             base::callback_func_type cb);
//  void VaultContactInfoCallback(const std::string &ser_result,
//                                base::callback_func_type cb);
  void SetLocalVaultOwnedCallback(
      boost::shared_ptr<SetLocalVaultOwnedCallbackArgs> callback_args);
  void LocalVaultOwnedCallback(
      boost::shared_ptr<LocalVaultOwnedCallbackArgs> callback_args);
  transport::TransportUDT udt_transport_;
  transport::TransportHandler transport_handler_;
  rpcprotocol::ChannelManager channel_manager_;
  boost::shared_ptr<kad::KNode> knode_;
  boost::shared_ptr<ClientRpcs> client_rpcs_;
  boost::shared_ptr<KadOps> kad_ops_;
  SessionSingleton *ss_;
  StoreTasksHandler tasks_handler_;
  boost::shared_ptr<ChunkStore> client_chunkstore_;
  QThreadPool chunk_thread_pool_, packet_thread_pool_;
  boost::mutex store_packet_mutex_;
  boost::condition_variable get_chunk_conditional_;
  boost::shared_ptr<BufferPacketRpcs> bprpcs_;
  ClientBufferPacketHandler cbph_;
  static int kChunkMaxThreadCount_;
  static int kPacketMaxThreadCount_;
};

}  // namespace maidsafe

#endif  // MAIDSAFE_CLIENT_MAIDSTOREMANAGER_H_<|MERGE_RESOLUTION|>--- conflicted
+++ resolved
@@ -122,301 +122,6 @@
   std::list<ValidatedBufferPacketMessage> *messages_;
 };
 
-<<<<<<< HEAD
-struct StoreData {
-  // Default constructor
-  StoreData() : data_name(),
-                value(),
-                size(0),
-                msid(),
-                key_id(),
-                public_key(),
-                public_key_signature(),
-                private_key(),
-                chunk_type(kHashable | kNormal),
-                system_packet_type(MID),
-                dir_type(PRIVATE),
-                if_packet_exists(kDoNothingReturnFailure),
-                callback() {}
-  // Store chunk constructor
-  StoreData(std::string chunk_name,
-            boost::uint64_t chunk_size,
-            ChunkType ch_type,
-            DirType directory_type,
-            std::string ms_id,
-            std::string key,
-            std::string pub_key,
-            std::string pub_key_signature,
-            std::string priv_key)
-                : data_name(chunk_name),
-                  value(),
-                  size(chunk_size),
-                  msid(ms_id),
-                  key_id(key),
-                  public_key(pub_key),
-                  public_key_signature(pub_key_signature),
-                  private_key(priv_key),
-                  chunk_type(ch_type),
-                  system_packet_type(MID),
-                  dir_type(directory_type),
-                  if_packet_exists(kDoNothingReturnFailure),
-                  callback() {}
-  // Store packet constructor
-  StoreData(std::string packet_name,
-            std::string packet_value,
-            PacketType sys_packet_type,
-            DirType directory_type,
-            std::string ms_id,
-            std::string key,
-            std::string pub_key,
-            std::string pub_key_signature,
-            std::string priv_key,
-            IfPacketExists if_exists,
-            VoidFuncOneInt cb)
-                : data_name(packet_name),
-                  value(packet_value),
-                  size(0),
-                  msid(ms_id),
-                  key_id(key),
-                  public_key(pub_key),
-                  public_key_signature(pub_key_signature),
-                  private_key(priv_key),
-                  chunk_type(kHashable | kNormal),
-                  system_packet_type(sys_packet_type),
-                  dir_type(directory_type),
-                  if_packet_exists(if_exists),
-                  callback(cb) {}
-  std::string data_name, value;
-  boost::uint64_t size;
-  std::string msid, key_id, public_key, public_key_signature, private_key;
-  ChunkType chunk_type;
-  PacketType system_packet_type;
-  DirType dir_type;
-  IfPacketExists if_packet_exists;
-  VoidFuncOneInt callback;
-};
-
-struct DeletePacketData {
- public:
-  DeletePacketData(std::string name,
-                   std::vector<std::string> packet_values,
-                   PacketType sys_packet_type,
-                   DirType directory_type,
-                   std::string ms_id,
-                   std::string key,
-                   std::string pub_key,
-                   std::string pub_key_signature,
-                   std::string priv_key,
-                   VoidFuncOneInt cb)
-                       : packet_name(name),
-                         values(packet_values),
-                         msid(ms_id),
-                         key_id(key),
-                         public_key(pub_key),
-                         public_key_signature(pub_key_signature),
-                         private_key(priv_key),
-                         system_packet_type(sys_packet_type),
-                         dir_type(directory_type),
-                         callback(cb),
-                         mutex(),
-                         returned_count(0),
-                         called_back(false) {}
-  // This ctor effectively allows us to use a StoreData struct for deleting
-  // a packet during an OverwritePacket operation
-  DeletePacketData(boost::shared_ptr<StoreData> store_data,
-                   std::vector<std::string> vals,
-                   VoidFuncOneInt cb)
-                       : packet_name(store_data->data_name),
-                         values(vals),
-                         msid(store_data->msid),
-                         key_id(store_data->key_id),
-                         public_key(store_data->public_key),
-                         public_key_signature(store_data->public_key_signature),
-                         private_key(store_data->private_key),
-                         system_packet_type(store_data->system_packet_type),
-                         dir_type(store_data->dir_type),
-                         callback(cb),
-                         mutex(),
-                         returned_count(0),
-                         called_back(false) {}
-  std::string packet_name;
-  std::vector<std::string> values;
-  std::string msid, key_id, public_key, public_key_signature, private_key;
-  PacketType system_packet_type;
-  DirType dir_type;
-  VoidFuncOneInt callback;
-  boost::mutex mutex;
-  size_t returned_count;
-  bool called_back;
- private:
-};
-
-// This is used to hold the data required to perform a Kad lookup to get a
-// group of Chunk Info holders, send each an AddToWatchListRequest or
-// RemoveFromWatchListRequest and assess the responses.
-struct WatchListOpData {
-  struct AddToWatchDataHolder {
-    explicit AddToWatchDataHolder(std::string id)
-        : node_id(id), response(), controller(new rpcprotocol::Controller) {}
-    std::string node_id;
-    AddToWatchListResponse response;
-    boost::shared_ptr<rpcprotocol::Controller> controller;
-  };
-  struct RemoveFromWatchDataHolder {
-    explicit RemoveFromWatchDataHolder(std::string id)
-        : node_id(id), response(), controller(new rpcprotocol::Controller) {}
-    std::string node_id;
-    RemoveFromWatchListResponse response;
-    boost::shared_ptr<rpcprotocol::Controller> controller;
-  };
-  explicit WatchListOpData(StoreData sd)
-      : store_data(sd),
-        mutex(),
-        contacts(),
-        add_to_watchlist_data_holders(),
-        remove_from_watchlist_data_holders(),
-        returned_count(0),
-        successful_delete_count(0),
-        required_upload_copies(),
-        consensus_upload_copies(-1) {}
-  StoreData store_data;
-  boost::mutex mutex;
-  std::vector<kad::Contact> contacts;
-  std::vector<AddToWatchDataHolder> add_to_watchlist_data_holders;
-  std::vector<RemoveFromWatchDataHolder> remove_from_watchlist_data_holders;
-  boost::uint16_t returned_count;
-  boost::uint16_t successful_delete_count;
-  std::multiset<int> required_upload_copies;
-  int consensus_upload_copies;
-};
-
-// This is used to hold the data required to perform a SendChunkPrep followed by
-// a SendChunkContent operation.
-struct SendChunkData {
-  SendChunkData(StoreData sd,
-                kad::Contact node,
-                bool node_local)
-      : store_data(sd),
-        peer(node),
-        local(node_local),
-        store_prep_request(),
-        store_prep_response(),
-        store_chunk_request(),
-        store_chunk_response(),
-        controller(new rpcprotocol::Controller),
-        attempt(0) {}
-  StoreData store_data;
-  kad::Contact peer;
-  bool local;
-  StorePrepRequest store_prep_request;
-  StorePrepResponse store_prep_response;
-  StoreChunkRequest store_chunk_request;
-  StoreChunkResponse store_chunk_response;
-  boost::shared_ptr<rpcprotocol::Controller> controller;
-  boost::uint16_t attempt;
-};
-
-// This is used to hold the data required to perform a Kad lookup to get a group
-// of account holders, send each an AccountStatusRequest and assess the
-// responses.
-struct AccountStatusData {
-  struct AccountStatusDataHolder {
-    explicit AccountStatusDataHolder(std::string id)
-        : node_id(id), response(), controller(new rpcprotocol::Controller) {}
-    std::string node_id;
-    AccountStatusResponse response;
-    boost::shared_ptr<rpcprotocol::Controller> controller;
-  };
-  AccountStatusData()
-      : mutex(),
-        condition(),
-        contacts(),
-        data_holders(),
-        returned_count(0) {}
-  boost::mutex mutex;
-  boost::condition_variable condition;
-  std::vector<kad::Contact> contacts;
-  std::vector<AccountStatusDataHolder> data_holders;
-  boost::uint16_t returned_count;
-};
-
-// This is used to hold the data required to perform a Kad lookup to get a group
-// of account holders, send each an AmendAccountRequest and assess the
-// responses.
-struct AmendAccountData {
-  struct AmendAccountDataHolder {
-    explicit AmendAccountDataHolder(std::string id)
-        : node_id(id), response(), controller(new rpcprotocol::Controller) {}
-    std::string node_id;
-    AmendAccountResponse response;
-    boost::shared_ptr<rpcprotocol::Controller> controller;
-  };
-  AmendAccountData()
-      : mutex(),
-        condition(),
-        contacts(),
-        data_holders(),
-        returned_count(0),
-        success_count(0) {}
-  boost::mutex mutex;
-  boost::condition_variable condition;
-  std::vector<kad::Contact> contacts;
-  std::vector<AmendAccountDataHolder> data_holders;
-  boost::uint16_t returned_count, success_count;
-};
-
-struct GenericConditionData {
- public:
-  explicit GenericConditionData(boost::shared_ptr<boost::condition_variable> cv)
-      : cond_flag(false),
-        cond_variable(cv),
-        cond_mutex() {}
-  ~GenericConditionData() {}
-  bool cond_flag;
-  boost::shared_ptr<boost::condition_variable> cond_variable;
-  boost::mutex cond_mutex;
- private:
-  GenericConditionData &operator=(const GenericConditionData&);
-  GenericConditionData(const GenericConditionData&);
-};
-
-struct ChunkHolder {
- public:
-  explicit ChunkHolder(const kad::Contact &chunk_holder_contact)
-      : chunk_holder_contact(chunk_holder_contact),
-        local(false),
-        check_chunk_response(),
-        status(kUnknown),
-        index(-1),
-        controller(),
-        mutex() {}
-  explicit ChunkHolder(const kad::ContactInfo &chunk_holder_contact_info)
-      : chunk_holder_contact(chunk_holder_contact_info),
-        local(false),
-        check_chunk_response(),
-        status(kUnknown),
-        index(-1),
-        controller(),
-        mutex() {}
-  kad::Contact chunk_holder_contact;
-  bool local;
-  CheckChunkResponse check_chunk_response;
-  ChunkHolderStatus status;
-  // This can be set to the index of this ChunkHolder in a container of
-  // ChunkHolders.
-  int index;
-  // This shared pointer will remain NULL if the ChunkHolder's contact details
-  // cannot be found via Kademlia.  It is kept here to enable the associated RPC
-  // to be cancelled.
-  boost::shared_ptr<rpcprotocol::Controller> controller;
-  boost::mutex *mutex;
- private:
-  ChunkHolder &operator=(const ChunkHolder&);
-  ChunkHolder(const ChunkHolder&);
-};
-
-=======
->>>>>>> 0e95f747
 class ChunkStore;
 class SessionSingleton;
 
@@ -488,23 +193,6 @@
   MaidsafeStoreManager *msm_;
 };
 
-<<<<<<< HEAD
-class AmendAccountTask : public QRunnable {
- public:
-  AmendAccountTask(boost::uint64_t space_offered,
-                   MaidsafeStoreManager *msm)
-      : space_offered_(space_offered),
-        msm_(msm) {}
-  void run();
- private:
-  AmendAccountTask &operator=(const AmendAccountTask&);
-  AmendAccountTask(const AmendAccountTask&);
-  boost::uint64_t space_offered_;
-  MaidsafeStoreManager *msm_;
-};
-
-=======
->>>>>>> 0e95f747
 struct SetLocalVaultOwnedCallbackArgs {
  public:
   explicit SetLocalVaultOwnedCallbackArgs(SetLocalVaultOwnedFunctor functor)
