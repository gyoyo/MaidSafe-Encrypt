--- conflicted
+++ resolved
@@ -27,24 +27,14 @@
 #define MAIDSAFE_CLIENT_SEHANDLER_H_
 
 #include <boost/filesystem.hpp>
-<<<<<<< HEAD
-#include <boost/thread/condition.hpp>
-=======
 #include <boost/multi_index_container.hpp>
 #include <boost/signals2.hpp>
 #include <boost/thread/mutex.hpp>
 #include <gtest/gtest_prod.h>
->>>>>>> 291d69a7
 
 #include <map>
 #include <string>
-#include <vector>
-
-<<<<<<< HEAD
-#include "protobuf/datamaps.pb.h"
-#include "maidsafe/client/sessionsingleton.h"
-=======
->>>>>>> 291d69a7
+
 #include "maidsafe/maidsafe.h"
 #include "protobuf/datamaps.pb.h"
 
@@ -77,15 +67,18 @@
 class SEHandlerTest_BEH_MAID_EncryptAndDecryptPrivateDb_Test;
 class SEHandlerTest_BEH_MAID_UpToDateDatamapsSingleThread_Test;
 class SEHandlerTest_BEH_MAID_UpToDateDatamapsMultiThread_Test;
+class SEHandlerTest_BEH_MAID_EncryptAndDecryptPrivateDb_Test;
+class SEHandlerTest_BEH_MAID_FailureOfChunkEncryptingFile_Test;
 }  // namespace test
 
 class ChunkStore;
+class SessionSingleton;
 class StoreManagerInterface;
 
-//  const int kMaxStoreRetries = 2;
-//  const int kMaxLoadRetries = 2;
-//  const int kParallelStores = 1;
-//  const int kParallelLoads = 3;
+const int kMaxStoreRetries = 2;
+const int kMaxLoadRetries = 2;
+const int kParallelStores = 1;
+const int kParallelLoads = 3;
 
 struct PendingChunks {
   PendingChunks()
@@ -124,18 +117,9 @@
 
 class SEHandler {
  public:
-<<<<<<< HEAD
   typedef std::map<std::string, std::string> UpToDateDatamaps;
-  SEHandler() : storem_(),
-                client_chunkstore_(),
-                ss_(SessionSingleton::getInstance()),
-                up_to_date_datamaps_(),
-                up_to_date_datamaps_mutex_() {}
-  ~SEHandler() {}
-=======
   SEHandler();
   ~SEHandler();
->>>>>>> 291d69a7
   void Init(boost::shared_ptr<StoreManagerInterface> storem,
             boost::shared_ptr<ChunkStore> client_chunkstore);
 
@@ -157,27 +141,6 @@
 
   //  Retrieves DHT keys for dir and its parent dir if msid == "" or sets
   //  parent_key to MSID public key if msid != ""
-<<<<<<< HEAD
-  int GetDirKeys(const std::string &dir_path,
-                 const std::string &msid,
-                 std::string *key,
-                 std::string *parent_key);
-  //  Encrypts dir's db
-  int EncryptDb(const std::string &dir_path,
-                const DirType &dir_type,
-                const std::string &dir_key,
-                const std::string &msid,
-                const bool &encrypt_dm,
-                DataMap *dm);
-  //  Decrypts dir's db
-  int DecryptDb(const std::string &dir_path,
-                const DirType &dir_type,
-                const std::string &encrypted_dm,
-                const std::string &dir_key,
-                const std::string &msid,
-                bool dm_encrypted,
-                bool overwrite);
-=======
   int GetDirKeys(const std::string &dir_path, const std::string &msid,
                  std::string *key, std::string *parent_key);
 
@@ -193,12 +156,10 @@
 
   bs2::connection ConnectToOnFileNetworkStatus(
       const OnFileNetworkStatus::slot_type &slot);
->>>>>>> 291d69a7
 
  private:
   SEHandler &operator=(const SEHandler &);
   SEHandler(const SEHandler &);
-<<<<<<< HEAD
   friend class test::SEHandlerTest_BEH_MAID_Check_Entry_Test;
   friend class test::SEHandlerTest_BEH_MAID_EncryptAndDecryptPrivateDb_Test;
   friend class test::SEHandlerTest_BEH_MAID_UpToDateDatamapsSingleThread_Test;
@@ -208,15 +169,10 @@
       const boost::uint16_t &test_size,
       const std::vector<std::string> &keys,
       const std::vector<std::string> &enc_dms,
-      boost::shared_ptr<maidsafe::SEHandler> seh);
-  ItemType CheckEntry(const fs::path &full_path,
-                      boost::uint64_t *file_size,
-=======
-  FRIEND_TEST(SEHandlerTest, BEH_MAID_Check_Entry);
-  FRIEND_TEST(SEHandlerTest, BEH_MAID_EncryptAndDecryptPrivateDb);
-  FRIEND_TEST(SEHandlerTest, BEH_MAID_FailureOfChunkEncryptingFile);
+      boost::shared_ptr<maidsafe::SEHandler> seh); 
+  friend class test::SEHandlerTest_BEH_MAID_EncryptAndDecryptPrivateDb_Test;
+  friend class test::SEHandlerTest_BEH_MAID_FailureOfChunkEncryptingFile_Test;
   ItemType CheckEntry(const fs::path &full_path, boost::uint64_t *file_size,
->>>>>>> 291d69a7
                       std::string *file_hash);
 
   //  Encrypt db's datamap for storing on DHT
@@ -229,36 +185,24 @@
   void StoreChunks(const DataMap &dm, const DirType &dir_type,
                    const std::string &msid, const std::string &path = "");
   int LoadChunks(const DataMap &dm);
-<<<<<<< HEAD
   // Returns previous value of enc_dm if dir_key exists in map, else returns "".
   std::string AddToUpToDateDms(const std::string &dir_key,
                                const std::string &enc_dm);
   std::string GetFromUpToDateDms(const std::string &dir_key);
   int RemoveFromUpToDateDms(const std::string &dir_key);
-  void PacketOpCallback(const int &store_manager_result,
-                        boost::mutex *mutex,
-                        boost::condition_variable *cond_var,
-                        int *op_result);
+  void PacketOpCallback(const int &store_manager_result, boost::mutex *mutex,
+                        boost::condition_variable *cond_var, int *op_result);
+  void ChunkDone(const std::string &chunkname, maidsafe::ReturnCode rc);
+
   boost::shared_ptr<StoreManagerInterface> storem_;
   boost::shared_ptr<ChunkStore> client_chunkstore_;
   SessionSingleton *ss_;
-  UpToDateDatamaps up_to_date_datamaps_;
-  boost::mutex up_to_date_datamaps_mutex_;
-=======
-  int RemoveKeyFromUptodateDms(const std::string &key);
-  void PacketOpCallback(const int &store_manager_result, boost::mutex *mutex,
-                        boost::condition_variable *cond_var, int *op_result);
-  void ChunkDone(const std::string &chunkname, maidsafe::ReturnCode rc);
-
-  boost::shared_ptr<StoreManagerInterface> storem_;
-  boost::shared_ptr<ChunkStore> client_chunkstore_;
-  SessionSingleton *ss_;
-  std::map<std::string, std::string> uptodate_datamaps_;
+  std::map<std::string, std::string> up_to_date_datamaps_;
   boost::signals2::connection connection_to_chunk_uploads_;
   boost::mutex chunkmap_mutex_;
   PendingChunksSet pending_chunks_;
   OnFileNetworkStatus file_status_;
->>>>>>> 291d69a7
+  boost::mutex up_to_date_datamaps_mutex_;
 };
 
 }  // namespace maidsafe
