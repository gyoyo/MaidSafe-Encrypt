--- conflicted
+++ resolved
@@ -81,40 +81,24 @@
 }
 
 LocalStoreManager::LocalStoreManager(
-<<<<<<< HEAD
     boost::shared_ptr<ChunkStore> client_chunkstore,
     const boost::uint8_t &k,
     const fs::path &db_directory)
-=======
-    boost::shared_ptr<ChunkStore> client_chunkstore, const boost::uint8_t k)
->>>>>>> 291d69a7
         : K_(k),
           kUpperThreshold_(
               static_cast<boost::uint16_t>(K_ * kMinSuccessfulPecentageStore)),
-<<<<<<< HEAD
-          db_(),
-          vbph_(),
-          mutex_(),
+          db_(), vbph_(), mutex_(),
           local_sm_dir_(db_directory.string()),
           client_chunkstore_(client_chunkstore),
           ss_(SessionSingleton::getInstance()) {}
 
-void LocalStoreManager::Init(VoidFuncOneInt callback,
-                             const boost::uint16_t &/*port*/) {
-=======
-          db_(), vbph_(), mutex_(),
-          local_sm_dir_(file_system::LocalStoreManagerDir().string()),
-          client_chunkstore_(client_chunkstore),
-          ss_(SessionSingleton::getInstance()) {}
-
 LocalStoreManager::~LocalStoreManager() {
   while (!chunks_pending_.empty())
     boost::this_thread::sleep(boost::posix_time::seconds(1));
 }
 
-void LocalStoreManager::Init(int, kad::VoidFunctorOneString cb,
-                             fs::path db_directory) {
->>>>>>> 291d69a7
+void LocalStoreManager::Init(VoidFuncOneInt callback,
+                             const boost::uint16_t &port) {
 #ifdef LOCAL_PDVAULT
   // Simulate knode join
 //  boost::this_thread::sleep(boost::posix_time::seconds(3));
@@ -1076,17 +1060,13 @@
   gp.SerializeToString(ser_gp);
 }
 
-<<<<<<< HEAD
-void LocalStoreManager::ExecReturnCodeCallback(VoidFuncOneInt cb,
-                                               ReturnCode rc) {
-  boost::thread t(cb, rc);
-}
-
-void LocalStoreManager::ExecReturnLoadPacketCallback(
-    LoadPacketFunctor cb,
-    std::vector<std::string> results,
-    ReturnCode rc) {
-  boost::thread t(cb, results, rc);
+void LocalStoreManager::ExecuteReturnSignal(const std::string &chunkname,
+                                            ReturnCode rc) {
+  int sleep_seconds((base::RandomInt32() % 5) + 1);
+  boost::this_thread::sleep(boost::posix_time::seconds(sleep_seconds));
+  boost::mutex::scoped_lock loch_laggan(signal_mutex_);
+  sig_chunk_uploaded_(chunkname, rc);
+  chunks_pending_.erase(chunkname);
 }
 
 void LocalStoreManager::ExecStringCallback(kad::VoidFunctorOneString cb,
@@ -1097,16 +1077,17 @@
   response.SerializeToString(&ser_result);
   boost::thread t(cb, ser_result);
 }
-=======
-void LocalStoreManager::ExecuteReturnSignal(const std::string &chunkname,
-                                            ReturnCode rc) {
-  int sleep_seconds((base::RandomInt32() % 5) + 1);
-  boost::this_thread::sleep(boost::posix_time::seconds(sleep_seconds));
-  boost::mutex::scoped_lock loch_laggan(signal_mutex_);
-  sig_chunk_uploaded_(chunkname, rc);
-  chunks_pending_.erase(chunkname);
-}
-
->>>>>>> 291d69a7
+
+void LocalStoreManager::ExecReturnCodeCallback(VoidFuncOneInt cb,
+                                               ReturnCode rc) {
+  boost::thread t(cb, rc);
+}
+
+void LocalStoreManager::ExecReturnLoadPacketCallback(
+    LoadPacketFunctor cb,
+    std::vector<std::string> results,
+    ReturnCode rc) {
+  boost::thread t(cb, results, rc);
+}
 
 }  // namespace maidsafe