--- conflicted
+++ resolved
@@ -1714,18 +1714,11 @@
            "(%s).\n",
            kad_ops_->Port(), HexSubstr(store_data->data_name).c_str());
 #endif
-<<<<<<< HEAD
     // reset confirmation task
     // TODO don't reset in case only failed ops are retried!
     tasks_handler_.ResetTaskProgress(
         kAmendmentConfirmationTaskPrefix + store_data->data_name);
-     
-=======
-    // cancel confirmation task
-    tasks_handler_.CancelTask(
-        kExpectAmendmentTaskPrefix + store_data->data_name, result);
-
->>>>>>> 50194a6b
+
     // retry, will stop when max no. of failures reached
     AddToWatchList(store_data);
   }
