--- conflicted
+++ resolved
@@ -105,12 +105,7 @@
       kKadStoreThreshold_(kad::K * kad::kMinSuccessfulPecentageStore),
       store_packet_mutex_(),
       get_chunk_conditional_(),
-<<<<<<< HEAD
-      bprpcs_(new BufferPacketRpcsImpl(&transport_, &channel_manager_)),
-=======
-      mock_rpcs_(false),
       bprpcs_(new BufferPacketRpcsImpl(&transport_handler_, &channel_manager_)),
->>>>>>> 6bf30124
       cbph_(bprpcs_, knode_) {
   boost::int16_t trans_id;
   transport_handler_.Register(&udt_transport_, &trans_id);
@@ -2181,66 +2176,6 @@
   return kSuccess;
 }
 
-<<<<<<< HEAD
-=======
-void MaidsafeStoreManager::GetMessages(
-    const std::string &buffer_packet_name,
-    boost::shared_ptr<ChunkHolder> chunk_holder,
-    const std::string &public_key,
-    const std::string &signed_public_key,
-    std::string *serialised_get_messages_response,
-    boost::mutex *get_mutex) {
-// TODO(Fraser#5#): 2009-11-07 - Remove this method
-  GetBPMessagesRequest get_messages_request;
-  get_messages_request.set_bufferpacket_name(buffer_packet_name);
-  get_messages_request.set_public_key(public_key);
-  get_messages_request.set_signed_public_key(signed_public_key);
-  GetBPMessagesResponse get_messages_response;
-  bool get_messages_done(false);
-  google::protobuf::Closure* callback = google::protobuf::NewCallback(this,
-      &MaidsafeStoreManager::GetChunkCallback, get_mutex, &get_messages_done);
-  rpcprotocol::Controller controller;
-  bprpcs_->GetBPMessages(chunk_holder->chunk_holder_contact,
-      chunk_holder->local, udt_transport_.GetID(), &get_messages_request,
-      &get_messages_response, &controller, callback);
-  {
-    boost::mutex::scoped_lock lock(*get_mutex);
-    while (!get_messages_done) {
-      get_chunk_conditional_.wait(lock);
-    }
-  }
-  if (get_messages_response.result() == kNack) {
-#ifdef DEBUG
-    printf("In MSM, response from GetMessages came back failed (%d).\n",
-           knode_->host_port());
-#endif
-    {  // NOLINT (Fraser)
-      boost::mutex::scoped_lock lock(*(chunk_holder->mutex));
-      chunk_holder->status = kFailedHolder;
-    }
-    return;
-  }
-  if (chunk_holder->chunk_holder_contact.node_id() !=
-      get_messages_response.pmid_id()) {
-#ifdef DEBUG
-    printf("In MSM, response from GetMessages came back from wrong node (%d)\n",
-           knode_->host_port());
-#endif
-    {  // NOLINT (Fraser)
-      boost::mutex::scoped_lock lock(*(chunk_holder->mutex));
-      chunk_holder->status = kFailedHolder;
-    }
-    return;
-  }
-  get_messages_response.SerializeToString(serialised_get_messages_response);
-  {
-    boost::mutex::scoped_lock lock(*(chunk_holder->mutex));
-    chunk_holder->status = kDone;
-  }
-  return;
-}
-
->>>>>>> 6bf30124
 void MaidsafeStoreManager::GetChunkCallback(boost::mutex *mutex,
                                             bool *get_chunk_done) {
 #ifdef DEBUG
@@ -2263,7 +2198,6 @@
 #endif
   if (ss_->ConnectionStatus() == 1)
     return kNotConnected;
-<<<<<<< HEAD
 //  std::string packet_name = base::DecodeFromHex(hex_packet_name);
 //  std::string key_id, public_key, public_key_signature, private_key;
 //  GetPacketSignatureKeys(PD_DIR, dir_type, msid, &key_id,
@@ -2272,251 +2206,6 @@
 // key_id, public_key, public_key_signature, private_key, true), true, NULL,
 //      NULL);
 //  return kSuccess;
-=======
-  std::string packet_name = base::DecodeFromHex(hex_packet_name);
-  std::string key_id, public_key, public_key_signature, private_key;
-  GetPacketSignatureKeys(PD_DIR, dir_type, msid, &key_id,
-      &public_key, &public_key_signature, &private_key);
-  AddStorePacketTask(StoreData(packet_name, value, PD_DIR, dir_type, msid,
-      key_id, public_key, public_key_signature, private_key, true), true, NULL,
-      NULL);
-  return kSuccess;
-}
-
-int MaidsafeStoreManager::StorePacketToKad(
-    const std::string &hex_packet_name,
-    const std::string &value,
-    PacketType system_packet_type,
-    DirType dir_type,
-    const std::string &msid) {
-#ifdef DEBUG
-//  std::string hex(hex_packet_name.substr(0, 10) + "...");
-//  printf("In MaidsafeStoreManager::StorePacketToKad (%i), packet name = "
-//         "%s\n", knode_->host_port(), hex.c_str());
-#endif
-  std::string packet_name = base::DecodeFromHex(hex_packet_name);
-  int return_value(1);
-  boost::shared_ptr<boost::condition_variable>
-      cv(new boost::condition_variable);
-  GenericConditionData generic_cond_data(cv);
-  std::string key_id, public_key, public_key_signature, private_key;
-  GetPacketSignatureKeys(system_packet_type, dir_type, msid, &key_id,
-      &public_key, &public_key_signature, &private_key);
-  AddStorePacketTask(StoreData(packet_name, value, system_packet_type, dir_type,
-      msid, key_id, public_key, public_key_signature, private_key, true),
-      false, &return_value, &generic_cond_data);
-  {
-    boost::mutex::scoped_lock lock(generic_cond_data.cond_mutex);
-    while (!generic_cond_data.cond_flag) {
-      generic_cond_data.cond_variable->wait(lock);
-#ifdef DEBUG
-      printf("In MaidsafeStoreManager::StorePacketToKad (%i), return"
-             "_value %d\n", knode_->host_port(), return_value);
-#endif
-    }
-  }
-  return return_value;
-}
-
-int MaidsafeStoreManager::SendPacketToVaults(const StoreData &store_data) {
-#ifdef DEBUG
-//  printf("In MaidsafeStoreManager::SendPacketToVaults\n");
-#endif
-  // Find out if the packet already exists on the network.
-  std::string packet_name = store_data.non_hex_key_;
-  kad::ContactInfo cache_holder;
-  std::vector<std::string> packet_holders_ids;
-  std::string needs_cache_copy_id;
-  // The value shouldn't be cached, but this blocking Kad call to FindValue may
-  // yield serialised contact details for a cache copy holder.  Otherwise it
-  // should yield the reference holders.
-  int find_result = FindValue(packet_name, false, &cache_holder,
-      &packet_holders_ids, &needs_cache_copy_id);
-  bool exists = (find_result == kSuccess);
-  // If FindValue failed to complete the kad function then return.
-  if (!exists && find_result != kFindValueFailure) {
-#ifdef DEBUG
-    printf("In MaidsafeStoreManager::SendPacketToVaults (%i), failed in "
-           "FindValue.\n", knode_->host_port());
-#endif
-    return kSendPacketFindValueFailure;
-  }
-  if (cache_holder.has_node_id())
-    return kSendPacketCached;
-  boost::shared_ptr<boost::condition_variable>
-      find_cond_variable(new boost::condition_variable);
-  boost::shared_ptr<boost::condition_variable>
-      store_cond_variable(new boost::condition_variable);
-  boost::shared_ptr<GenericConditionData>
-      find_cond_data(new GenericConditionData(find_cond_variable));
-  GenericConditionData store_cond_data(store_cond_variable);
-  std::vector< boost::shared_ptr<ChunkHolder> > packet_holders;
-  std::vector< boost::shared_ptr<ChunkHolder> > failed_packet_holders;
-  std::vector< boost::shared_ptr<StorePacketResponse> > store_packet_responses;
-  crypto::Crypto co;
-  co.set_symm_algorithm(crypto::AES_256);
-  co.set_hash_algorithm(crypto::SHA_512);
-  // Update copies currently available, otherwise store new copies until
-  // kMinChunkCopies have been stored.
-  FindCloseNodes(packet_holders_ids, &packet_holders, find_cond_data);
-  // For each, if we have their contact details, send StorePacket.
-  int sent_rpc_count(0);
-  int returned_rpc_count(0);
-  std::vector<std::string> packet_values;
-  std::vector<kad::Contact> exclude;
-  for (size_t i = 0; i < packet_holders_ids.size(); ++i) {
-    boost::mutex::scoped_lock lock(find_cond_data->cond_mutex);
-    // Wait until we've got details for current packet holder.
-    while (i >= packet_holders.size()) {
-      find_cond_data->cond_variable->wait(lock);
-    }
-    packet_holders.at(i)->index = i;
-    // If we got the details, send StorePacket RPC.
-    if (packet_holders.at(i)->status != kFailedHolder) {
-      kad::Contact new_peer = packet_holders.at(i)->chunk_holder_contact;
-      packet_holders.at(i)->local = AddressIsLocal(new_peer);
-      packet_holders.at(i)->mutex = &store_cond_data.cond_mutex;
-      exclude.push_back(new_peer);  // whether we succeed in storing or not,
-                                    // we'll not be trying this peer again.
-      boost::shared_ptr<rpcprotocol::Controller>
-          controller(new rpcprotocol::Controller);
-      packet_holders.at(i)->controller = controller;
-      StorePacketRequest store_packet_request;
-      if (GetStorePacketRequest(store_data, new_peer.node_id(), packet_values,
-          &store_packet_request) != kSuccess) {
-        packet_holders.at(i)->status = kFailedHolder;
-        continue;
-      }
-      google::protobuf::Closure* callback = google::protobuf::NewCallback(this,
-          &MaidsafeStoreManager::StorePacketCallback, &store_cond_data,
-          &returned_rpc_count);
-      client_rpcs_->StorePacket(packet_holders.at(i)->chunk_holder_contact,
-          packet_holders.at(i)->local, udt_transport_.GetID(),
-          &store_packet_request, &packet_holders.at(i)->store_packet_response,
-          controller.get(), callback);
-      ++sent_rpc_count;
-    }
-  }
-  // Wait for all RPCs to return.
-  {
-    boost::mutex::scoped_lock lock(store_cond_data.cond_mutex);
-    while (returned_rpc_count < sent_rpc_count) {
-      store_cond_variable->wait(lock);
-    }
-  }
-  // Check returns for success.
-  std::string common_checksum;
-  int checksum_result = AssessPacketStoreResults(&packet_holders,
-      &failed_packet_holders, &common_checksum);
-  if (checksum_result == kCommonChecksumUndecided) {
-    // TODO(Fraser#5#): 2009-10-27 - Handle failure better - try and establish
-    // if any vault has correct checksum and repopulate to others, or postpone
-    // and retry later hoping for another packet holder to come back online?
-    return kCommonChecksumUndecided;
-  }
-  // Count how many good copies we have.
-  int duplicate_count(0);
-  std::vector< boost::shared_ptr<ChunkHolder> >::iterator it =
-      packet_holders.begin();
-  while (it != packet_holders.end()) {
-    if ((*it)->status == kFailedChecksum) {
-      // TODO(Fraser#5#): 2009-10-27 - change subsequent lines to:-
-      // 1 - Read entire packet from successful holder to packet_values
-      // 2 - Store all values to failed holder with append == false
-      // 3 - If it fails, amend status to kFailedHolder
-      failed_packet_holders.push_back(*it);
-      it = packet_holders.erase(it);
-    } else {
-      ++duplicate_count;
-      ++it;
-    }
-  }
-  boost::shared_ptr<boost::condition_variable>
-      fresh_cond_variable(new boost::condition_variable);
-  while (duplicate_count < kMinChunkCopies) {
-    // Store copies until we have at least kMinChunkCopies
-    sent_rpc_count = 0;
-    returned_rpc_count = 0;
-    float largest_rtt = -1.0f;  // set to -1.0 so first store is to furthst peer
-    base::PDRoutingTableHandler rt_handler;
-    GenericConditionData fresh_store_cond_data(fresh_cond_variable);
-  // TODO(Fraser#5#): 2009-08-10 - Account for online status in while loop also
-    while (sent_rpc_count < kMinChunkCopies - duplicate_count) {
-      kad::Contact peer;
-      bool local(false);
-      float ideal_rtt = largest_rtt * (1 - (static_cast<float>(
-          duplicate_count) / (kMinChunkCopies - duplicate_count)));
-      if (GetStorePeer(ideal_rtt, exclude, &peer, &local) != kSuccess)
-        continue;  // try another peer
-      else
-        exclude.push_back(peer);  // whether we succeed in storing or not, we'll
-                                  // not be trying this peer again
-      if (duplicate_count == 0) {  // set largest_rtt from first peer
-  // TODO(Fraser#5#): 2009-08-14 - Uncomment lines below
-  //      base::PDRoutingTableTuple peer_details;
-  //      if (rt_handler.GetTupleInfo(peer.node_id(), &peer_details) != 0)
-  //        break;
-  //      largest_rtt = peer_details.rtt();
-        largest_rtt = 1.0f;
-      }
-      StorePacketRequest store_packet_request;
-      if (GetStorePacketRequest(store_data, peer.node_id(), packet_values,
-          &store_packet_request) != kSuccess) {
-        continue;
-      }
-      boost::shared_ptr<ChunkHolder> packet_holder(new ChunkHolder(peer));
-      boost::shared_ptr<rpcprotocol::Controller>
-          controller(new rpcprotocol::Controller);
-      packet_holder->controller = controller;
-      google::protobuf::Closure* callback = google::protobuf::NewCallback(this,
-          &MaidsafeStoreManager::StorePacketCallback, &fresh_store_cond_data,
-          &returned_rpc_count);
-      client_rpcs_->StorePacket(peer, local, udt_transport_.GetID(),
-          &store_packet_request, &packet_holder->store_packet_response,
-          controller.get(), callback);
-      packet_holders.push_back(packet_holder);
-      ++sent_rpc_count;
-    }
-    // Wait for all RPCs to return.
-    {
-      boost::mutex::scoped_lock lock(fresh_store_cond_data.cond_mutex);
-      while (returned_rpc_count < sent_rpc_count) {
-        fresh_cond_variable->wait(lock);
-      }
-    }
-    // Check returns for success.
-    std::string common_checksum;
-    int checksum_result = AssessPacketStoreResults(&packet_holders,
-        &failed_packet_holders, &common_checksum);
-    if (checksum_result == kCommonChecksumUndecided) {
-      // TODO(Fraser#5#): 2009-10-27 - Handle failure better - try and establish
-      // if any vault has correct checksum and repopulate to others, or postpone
-      // and retry later hoping for another packet holder to come back online?
-      return kCommonChecksumUndecided;
-    }
-    // Count how many good copies we have.
-    duplicate_count = 0;
-    std::vector< boost::shared_ptr<ChunkHolder> >::iterator it =
-        packet_holders.begin();
-    while (it != packet_holders.end()) {
-      if ((*it)->status == kFailedChecksum) {
-        // TODO(Fraser#5#): 2009-10-27 - change subsequent lines to:-
-        // 1 - Read entire packet from successful holder to packet_values
-        // 2 - Store all values to failed holder with append == false
-        // 3 - If it fails, amend status to kFailedHolder
-        failed_packet_holders.push_back(*it);
-        it = packet_holders.erase(it);
-      } else {
-        ++duplicate_count;
-        ++it;
-      }
-    }
-  }
-  // TODO(Fraser#5#): 2009-10-27 - finally, spawn new thread which sends delete
-  // packet rpc to all chunkholders with status kFailedHolder.
-
-  return kSuccess;
->>>>>>> 6bf30124
 }
 */
 
@@ -2645,7 +2334,6 @@
   DeletePacketFromNet(delete_data);
 }
 
-<<<<<<< HEAD
 void MaidsafeStoreManager::OverwritePacketStageTwo(
     boost::shared_ptr<StoreData> store_data,
     const int &delete_result) {
@@ -2653,37 +2341,6 @@
     SendPacket(store_data);
   else
     store_data->callback(delete_result);
-=======
-void MaidsafeStoreManager::UpdateChunk(
-    const boost::shared_ptr<ChunkHolder> chunk_holder,
-    const StoreData &store_data,
-    UpdateChunkResponse *update_chunk_resonse,
-    boost::condition_variable *update_conditional) {
-  UpdateChunkRequest update_chunk_request;
-  std::string request_signature("");
-  GetRequestSignature(store_data, chunk_holder->chunk_holder_contact.node_id(),
-                      &request_signature);
-  if (request_signature == "")
-    return;
-  ValueType data_type = DATA;
-  if (store_data.dir_type_ == ANONYMOUS)
-    data_type = PDDIR_NOTSIGNED;
-  update_chunk_request.set_chunkname(store_data.non_hex_key_);
-  update_chunk_request.set_data(store_data.value_);
-  update_chunk_request.set_public_key(store_data.public_key_);
-  update_chunk_request.set_public_key_signature(
-      store_data.public_key_signature_);
-  update_chunk_request.set_request_signature(request_signature);
-  update_chunk_request.set_data_type(data_type);
-  boost::shared_ptr<rpcprotocol::Controller>
-      controller(new rpcprotocol::Controller);
-  google::protobuf::Closure* callback = google::protobuf::NewCallback(this,
-      &MaidsafeStoreManager::UpdateChunkCallback, update_conditional,
-      controller);
-  client_rpcs_->UpdateChunk(chunk_holder->chunk_holder_contact,
-      chunk_holder->local, udt_transport_.GetID(), &update_chunk_request,
-      update_chunk_resonse, controller.get(), callback);
->>>>>>> 6bf30124
 }
 
 void MaidsafeStoreManager::DeletePacketFromNet(
@@ -2721,88 +2378,10 @@
 #ifdef DEBUG
     printf("In MSM::DeletePacketCallback, fail - timeout.\n");
 #endif
-<<<<<<< HEAD
     boost::mutex::scoped_lock lock(delete_data->mutex);
     delete_data->callback(kDeletePacketError);
     delete_data->called_back = true;
     return;
-=======
-  cond->notify_one();
-}
-
-int MaidsafeStoreManager::LoadPacketFromVaults(
-    const std::string &packet_name,
-    const std::vector<std::string> &packet_holder_ids,
-    std::vector<std::string> *result) {
-  result->clear();
-  std::vector< boost::shared_ptr<ChunkHolder> > packet_holders;
-  boost::shared_ptr<boost::condition_variable>
-      find_cond_var(new boost::condition_variable);
-  boost::shared_ptr<GenericConditionData>
-      find_cond_data(new GenericConditionData(find_cond_var));
-  boost::shared_ptr<boost::condition_variable>
-      load_cond_var(new boost::condition_variable);
-  GenericConditionData load_cond_data(load_cond_var);
-  // Find packet holders' contact details
-  FindCloseNodes(packet_holder_ids, &packet_holders, find_cond_data);
-//  printf("FindCloseNodes result: %u - %u\n", packet_holder_ids.size(),
-//         packet_holders.size());
-  // For each, if we have their contact details, retrieve the packet
-  std::vector<GetPacketResponse> get_packet_responses;
-  for (size_t i = 0; i < packet_holder_ids.size(); ++i) {
-    GetPacketResponse get_packet_response;
-    get_packet_responses.push_back(get_packet_response);
-  }
-  int success_index(-1);
-  size_t returned_rpc_count(0);
-  for (size_t i = 0; i < packet_holder_ids.size(); ++i) {
-    boost::mutex::scoped_lock lock(find_cond_data->cond_mutex);
-    while (i >= packet_holders.size()) {
-      find_cond_data->cond_variable->wait(lock);
-    }
-    packet_holders.at(i)->index = i;
-    if (packet_holders.at(i)->status != kFailedHolder && success_index < 0) {
-//      printf("status != kFailedHolder\n");
-      kad::Contact new_peer = packet_holders.at(i)->chunk_holder_contact;
-      packet_holders.at(i)->local = AddressIsLocal(new_peer);
-      GetPacketRequest get_packet_request;
-      get_packet_request.set_packetname(packet_name);
-      packet_holders.at(i)->mutex = &load_cond_data.cond_mutex;
-      boost::shared_ptr<rpcprotocol::Controller>
-          controller(new rpcprotocol::Controller);
-      packet_holders.at(i)->controller = controller;
-      google::protobuf::Closure* callback = google::protobuf::NewCallback(this,
-          &MaidsafeStoreManager::GetPacketCallback, &load_cond_data,
-          &returned_rpc_count);
-      client_rpcs_->GetPacket(packet_holders.at(i)->chunk_holder_contact,
-          packet_holders.at(i)->local, udt_transport_.GetID(),
-          &get_packet_request, &get_packet_responses.at(i), controller.get(),
-          callback);
-      for (size_t n = 0; n < i; ++n) {
-        boost::mutex::scoped_lock loch(load_cond_data.cond_mutex);
-        if (get_packet_responses.at(n).result() == kAck &&
-            packet_holders.at(n)->chunk_holder_contact.node_id() ==
-            get_packet_responses.at(n).pmid()) {
-          success_index = n;
-          break;
-        }
-      }
-    }
-  }
-  for (size_t i = 0; ((i < get_packet_responses.size()) && (success_index < 0));
-       ++i) {
-//    printf("Checking the RPC results: %u\n", i);
-    boost::mutex::scoped_lock loch(load_cond_data.cond_mutex);
-    if (returned_rpc_count < get_packet_responses.size()) {
-      load_cond_data.cond_variable->wait(loch);
-    }
-    if (get_packet_responses.at(i).result() == kAck &&
-        packet_holders.at(i)->chunk_holder_contact.node_id() ==
-        get_packet_responses.at(i).pmid()) {
-      success_index = i;
-      break;
-    }
->>>>>>> 6bf30124
   }
   kad::DeleteResponse delete_response;
   if (!delete_response.ParseFromString(ser_kad_delete_result)) {
