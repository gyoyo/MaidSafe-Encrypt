--- conflicted
+++ resolved
@@ -479,11 +479,7 @@
                                        &mutex, &cond_var, &result);
   storem_->StorePacket(dir_key, enc_dm, PD_DIR, dir_type, msid, kOverwrite,
                        functor);
-<<<<<<< HEAD
-  while (result == kPendingResult) {
-=======
   {
->>>>>>> 2845736a
     boost::mutex::scoped_lock lock(mutex);
     while (result == kGeneralError)
       cond_var.wait(lock);
