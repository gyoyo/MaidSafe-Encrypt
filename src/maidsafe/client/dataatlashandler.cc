--- conflicted
+++ resolved
@@ -415,23 +415,13 @@
   result = ListSubDirs(original_path, &subdirs);
   if (result != kSuccess)
     return result;
-<<<<<<< HEAD
   boost::uint16_t i = 0;
-  while (i < subdirs_.size()) {
-    fs::path orig_path_(original_path_);
-    fs::path targ_path_(target_path_);
-    orig_path_ /= subdirs_[i];
-    targ_path_ /= subdirs_[i];
-    result = CopySubDbs(orig_path_.string(), targ_path_.string());
-=======
-  uint16_t i = 0;
   while (i < subdirs.size()) {
     fs::path orig_path(original_path);
     fs::path targ_path(target_path);
     orig_path /= subdirs[i];
     targ_path /= subdirs[i];
     result = CopySubDbs(orig_path.string(), targ_path.string());
->>>>>>> 93add0eb
     if (result != kSuccess)
       // ie CopySubDbs failed
       return result;
