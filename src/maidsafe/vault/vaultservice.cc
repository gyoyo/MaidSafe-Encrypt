--- conflicted
+++ resolved
@@ -848,11 +848,6 @@
     }
     done->Run();
   } else {
-<<<<<<< HEAD
-    if (!ValidateSignedRequest(request->public_key(),
-        request->public_key_signature(), request->request_signature(),
-        account_pmid, account_pmid)) {
-=======
     crypto::Crypto co;
     co.set_symm_algorithm(crypto::AES_256);
     co.set_hash_algorithm(crypto::SHA_512);
@@ -860,12 +855,11 @@
                                        crypto::STRING_STRING, false);
     if (!ValidateSignedRequest(request->public_key(),
         request->public_key_signature(), request->request_signature(),
-        account_name, request->account_pmid())) {
->>>>>>> 0becaacc
-  #ifdef DEBUG
+        account_name, account_pmid)) {
+#ifdef DEBUG
       printf("In VaultService::AccountStatus (%s), ", HexSubstr(pmid_).c_str());
       printf("failed to validate signed request.\n");
-  #endif
+#endif
       // TODO(Team#5#): return info that we consider "public" from the account
       done->Run();
       return;
