--- conflicted
+++ resolved
@@ -2204,13 +2204,8 @@
   std::string client_pmid(store_contract.inner_contract().signed_size().pmid());
 
   // amend account for chunk holder (= sender)
-<<<<<<< HEAD
   AmendRemoteAccount(AmendAccountRequest::kSpaceGivenInc, chunk_size,
                      store_contract.pmid(), chunk_name);
-=======
-  AmendRemoteAccount(maidsafe::AmendAccountRequest::kSpaceGivenInc,
-                     chunk_size, vault_pmid, chunk_name);
->>>>>>> a69ae21f
 
   // only accept chunk as stored if it's not on the client's own vault
   if (vault_pmid != client_pmid)
