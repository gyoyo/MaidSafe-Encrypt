/*
* ============================================================================
*
* Copyright [2010] maidsafe.net limited
*
* Created:      2010-04-08
* Company:      maidsafe.net limited
*
* The following source code is property of maidsafe.net limited and is not
* meant for external use.  The use of this code is governed by the license
* file LICENSE.TXT found in the root of this directory and also on
* www.maidsafe.net.
*
* You are not free to copy, amend or otherwise use this source code without
* the explicit written permission of the board of directors of maidsafe.net.
*
* ============================================================================
*/

#ifndef MAIDSAFE_VAULT_BUFFERPACKETSTORE_H_
#define MAIDSAFE_VAULT_BUFFERPACKETSTORE_H_

<<<<<<< HEAD
#include <boost/thread/mutex.hpp>

=======
#include <gtest/gtest_prod.h>
>>>>>>> cb370e9b
#include <string>
#include <map>

#include "maidsafe/common/sync_data.pb.h"

namespace maidsafe {

namespace vault {

class BufferPacketStore {
 public:
  BufferPacketStore() : buffer_packets_(), bp_store_mutex_() {}
  bool StoreBP(const std::string &name, const std::string &ser_bp);
  bool LoadBP(const std::string &name, std::string *ser_bp);
  bool UpdateBP(const std::string &name, const std::string &ser_bp);
  bool DeleteBP(const std::string &name);
  bool HasBP(const std::string &name);
  void ImportMapFromPb(const VaultBufferPacketMap &vault_bp_map);
  VaultBufferPacketMap ExportMapToPb();
  bool InsertBufferPacketFromPb(
      const VaultBufferPacketMap::VaultBufferPacket &vault_bp);
  void Clear();
 private:
  BufferPacketStore &operator=(const BufferPacketStore);
  BufferPacketStore(const BufferPacketStore&);
  FRIEND_TEST(BufferPacketStoreTest, BEH_MAID_BPStoreClean);
  bool DoStoreBP(const std::string &name, const std::string &ser_bp);
  bool DoInsertBufferPacketFromPb(
      const VaultBufferPacketMap::VaultBufferPacket &vault_bp);
  std::map<std::string, std::string> buffer_packets_;
  boost::mutex bp_store_mutex_;
};

}  // namespace vault

}  // namespace maidsafe

#endif  // MAIDSAFE_VAULT_BUFFERPACKETSTORE_H_<|MERGE_RESOLUTION|>--- conflicted
+++ resolved
@@ -20,12 +20,8 @@
 #ifndef MAIDSAFE_VAULT_BUFFERPACKETSTORE_H_
 #define MAIDSAFE_VAULT_BUFFERPACKETSTORE_H_
 
-<<<<<<< HEAD
 #include <boost/thread/mutex.hpp>
 
-=======
-#include <gtest/gtest_prod.h>
->>>>>>> cb370e9b
 #include <string>
 #include <map>
 
@@ -34,6 +30,8 @@
 namespace maidsafe {
 
 namespace vault {
+
+namespace test { class BufferPacketStoreTest_BEH_MAID_BPStoreClean_Test; }
 
 class BufferPacketStore {
  public:
@@ -51,7 +49,7 @@
  private:
   BufferPacketStore &operator=(const BufferPacketStore);
   BufferPacketStore(const BufferPacketStore&);
-  FRIEND_TEST(BufferPacketStoreTest, BEH_MAID_BPStoreClean);
+  friend class test::BufferPacketStoreTest_BEH_MAID_BPStoreClean_Test;
   bool DoStoreBP(const std::string &name, const std::string &ser_bp);
   bool DoInsertBufferPacketFromPb(
       const VaultBufferPacketMap::VaultBufferPacket &vault_bp);
