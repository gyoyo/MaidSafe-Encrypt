--- conflicted
+++ resolved
@@ -184,11 +184,7 @@
           bool use_upnp,
           const fs::path &read_only_kad_config_file,
           const boost::uint64_t &available_space,
-<<<<<<< HEAD
-          const boost::uint64_t &vault_used_space);
-=======
           const boost::uint64_t &used_space);
->>>>>>> d55c8700
   ~PDVault();
   void Start(bool first_node);
   int Stop();
@@ -318,12 +314,7 @@
   std::string pmid_public_, pmid_private_, signed_pmid_public_, pmid_;
   crypto::Crypto co_;
   boost::shared_ptr<rpcprotocol::Channel> svc_channel_;
-<<<<<<< HEAD
-  std::string kad_config_file_;
-=======
   fs::path kad_config_file_;
-  PendingOperationsHandler poh_;
->>>>>>> d55c8700
   QThreadPool thread_pool_;
   boost::thread prune_pending_ops_thread_, create_account_thread_;
 };
