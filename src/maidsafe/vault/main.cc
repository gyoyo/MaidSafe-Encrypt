/*
* ============================================================================
*
* Copyright 2009 maidsafe.net limited
*
* Description:  Runs PDVaults to allow testing
* Version:      1.0
* Created:      2009-04-08-09.49.39
* Revision:     none
* Compiler:     gcc
* Author:       Fraser Hutchison (fh), fraser.hutchison@maidsafe.net
* Company:      maidsafe.net limited
*
* The following source code is property of maidsafe.net limited and is not
* meant for external use.  The use of this code is governed by the license
* file LICENSE.TXT found in the root of this directory and also on
* www.maidsafe.net.
*
* You are not free to copy, amend or otherwise use this source code without
* the explicit written permission of the board of directors of maidsafe.net.
*
* ============================================================================
*/

#include <signal.h>

#include <boost/thread/thread.hpp>
#include <boost/thread/xtime.hpp>
#include <maidsafe/crypto.h>
#include <maidsafe/general_messages.pb.h>
#include <maidsafe/maidsafe-dht.h>
#include <maidsafe/utils.h>

#include <map>
#include <vector>
#include <fstream>  // NOLINT (Fraser) - for protobuf config file

#include "maidsafe/chunkstore.h"
#include "maidsafe/client/maidstoremanager.h"
#include "maidsafe/client/systempackets.h"
#include "maidsafe/vault/pdvault.h"
#include "protobuf/maidsafe_messages.pb.h"
#include "tests/maidsafe/mocksessionsingleton.h"

namespace fs = boost::filesystem;

volatile int ctrlc_pressed = 0;
void ctrlc_handler(int ) {
  printf("\nStopping vaults, please wait...\n\n");
  ctrlc_pressed = 1;
}

static bool callback_timed_out_ = true;
static bool callback_succeeded_ = false;
static std::string callback_content_ = "";
static bool callback_prepared_ = false;
static boost::mutex callback_mutex_;
static std::list<std::string> callback_packets_;
static std::list<std::string> callback_messages_;

namespace testpdvault {

void PrepareCallbackResults() {
  callback_timed_out_ = true;
  callback_succeeded_ = false;
  callback_content_ = "";
  callback_prepared_ = true;
  callback_packets_.clear();
  callback_messages_.clear();
}

static void GeneralCallback(const std::string &result) {
  maidsafe::GenericResponse result_msg;
  if ((!result_msg.ParseFromString(result))||
      (result_msg.result() != kAck)) {
    callback_succeeded_ = false;
    callback_timed_out_ = false;
  } else {
    callback_succeeded_ = true;
    callback_timed_out_ = false;
  }
}

void WaitFunction(int seconds, boost::mutex* mutex) {
  if (!callback_prepared_) {
    printf("Callback result variables were not set.\n");
    return;
  }
  bool got_callback = false;
  // for (int i = 0; i < seconds*100; ++i) {
  while (!got_callback) {
    {
      boost::mutex::scoped_lock lock_(*mutex);
      if (!callback_timed_out_) {
        got_callback = true;
        if (callback_succeeded_) {
  //        printf("Callback succeeded after %3.2f seconds\n",
  //               static_cast<float>(i)/100);
          callback_prepared_ = false;
          return;
        } else {
  //        printf("Callback failed after %3.2f seconds\n",
  //               static_cast<float>(i)/100);
          callback_prepared_ = false;
          return;
        }
      }
    }
    boost::this_thread::sleep(boost::posix_time::milliseconds(10));
  }
  callback_prepared_ = false;
  printf("Callback timed out after %i second(s)\n", seconds);
}

}  // namespace testpdvault

namespace maidsafe_vault {

void GeneratePmidStuff(std::string *public_key,
                       std::string *private_key,
                       std::string *signed_key,
                       std::string *pmid) {
  crypto::Crypto co_;
  co_.set_hash_algorithm(crypto::SHA_512);
  crypto::RsaKeyPair keys;
  keys.GenerateKeys(maidsafe::kRsaKeySize);
  *signed_key = co_.AsymSign(keys.public_key(), "", keys.private_key(),
    crypto::STRING_STRING);
  *public_key = keys.public_key();
  *private_key = keys.private_key();
  *pmid = co_.Hash(*signed_key, "", crypto::STRING_STRING, false);
};

struct ClientData {
  explicit ClientData(const std::string &root_dir)
    : chunkstore_dir(root_dir + "/ClientChunkstore_" + base::RandomString(8)),
      mss(),
      pmid_pub_key(),
      pmid_priv_key(),
      pmid_pub_key_sig(),
      pmid_name(),
      chunkstore(),
      msm(),
      pmid_keys(),
      maid_keys(),
      stored_chunks() {}

  std::string chunkstore_dir;
  maidsafe::MockSessionSingleton mss;
  std::string pmid_pub_key, pmid_priv_key, pmid_pub_key_sig, pmid_name;
  boost::shared_ptr<maidsafe::ChunkStore> chunkstore;
  boost::shared_ptr<maidsafe::MaidsafeStoreManager> msm;
  crypto::RsaKeyPair pmid_keys, maid_keys;
  std::set<std::string> stored_chunks;
};

class RunPDVaults {
 public:
  RunPDVaults(const int &no_of_vaults,
              const int &no_of_clients,
              const fs::path &test_dir,
              const fs::path &kad_config_path)
      : no_of_vaults_(no_of_vaults),
        no_of_clients_(no_of_clients),
        test_dir_(test_dir),
        kad_config_path_(kad_config_path),
        kad_config_(),
        vault_dirs_(),
        mutices_(),
        crypto_(),
        pdvaults_(new std::vector< boost::shared_ptr<PDVault> >),
        current_nodes_created_(0),
        mutex_(),
        single_function_timeout_(60),
        clients_(),
        total_chunks_stored_(0),
        total_chunks_retrieved_(0) {
    if (kad_config_path_.empty())
      kad_config_path_ = test_dir / ".kadconfig";
    fs::create_directories(test_dir_);
    crypto_.set_hash_algorithm(crypto::SHA_512);
    crypto_.set_symm_algorithm(crypto::AES_256);
    for (int i = 0; i < no_of_clients_; ++i) {
      boost::shared_ptr<ClientData> client(new ClientData(test_dir_.string()));
      clients_.push_back(client);
      printf("Generating MAID Keys for client %d of %d...\n", i + 1,
             no_of_clients_);
      clients_[i]->maid_keys.GenerateKeys(maidsafe::kRsaKeySize);
      std::string maid_priv_key = clients_[i]->maid_keys.private_key();
      std::string maid_pub_key = clients_[i]->maid_keys.public_key();
      std::string maid_pub_key_sig = crypto_.AsymSign(maid_pub_key, "",
          maid_priv_key, crypto::STRING_STRING);
      std::string maid_name = crypto_.Hash(maid_pub_key + maid_pub_key_sig, "",
                                           crypto::STRING_STRING, false);
      clients_[i]->mss.AddKey(maidsafe::MAID, maid_name, maid_priv_key,
                              maid_pub_key, maid_pub_key_sig);
      printf(" >> public key:   %s\n", HexSubstr(maid_pub_key).c_str());
      printf(" >> pub key sig:  %s\n", HexSubstr(maid_pub_key_sig).c_str());
      printf(" >> hash/name:    %s\n", HexSubstr(maid_name).c_str());

      printf("Generating PMID Keys for client %d of %d...\n", i + 1,
             no_of_clients_);
      clients_[i]->pmid_keys.GenerateKeys(maidsafe::kRsaKeySize);
      clients_[i]->pmid_priv_key = clients_[i]->pmid_keys.private_key();
      clients_[i]->pmid_pub_key = clients_[i]->pmid_keys.public_key();
      clients_[i]->pmid_pub_key_sig = crypto_.AsymSign(
          clients_[i]->pmid_pub_key, "", maid_priv_key, crypto::STRING_STRING);
      clients_[i]->pmid_name = crypto_.Hash(
          clients_[i]->pmid_pub_key + clients_[i]->pmid_pub_key_sig, "",
          crypto::STRING_STRING, false);
      clients_[i]->mss.AddKey(maidsafe::PMID,
          clients_[i]->pmid_name, clients_[i]->pmid_priv_key,
          clients_[i]->pmid_pub_key, clients_[i]->pmid_pub_key_sig);
      printf(" >> public key:   %s\n",
             HexSubstr(clients_[i]->pmid_pub_key).c_str());
      printf(" >> pub key sig:  %s\n",
             HexSubstr(clients_[i]->pmid_pub_key_sig).c_str());
      printf(" >> hash/name:    %s\n",
             HexSubstr(clients_[i]->pmid_name).c_str());
      clients_[i]->mss.SetConnectionStatus(0);
    }
  }

  ~RunPDVaults() {
    printf("Are you really, really, really sure that you want to delete %s?\n",
           test_dir_.string().c_str());
    std::string delete_dir_;
    while (delete_dir_ != "y" &&
           delete_dir_ != "Y" &&
           delete_dir_ != "n" &&
           delete_dir_ != "N") {
      delete_dir_ = "";
      printf("Enter \"y\" or \"n\": ");
      std::cin >> delete_dir_;
    }
    if (delete_dir_ == "y" || delete_dir_ == "Y") {
      try {
        if (fs::exists(test_dir_))
          fs::remove_all(test_dir_);
      }
      catch(const std::exception &e) {
        printf("%s\n", e.what());
      }
    }
  }

  void SetUp() {
    printf("Starting %d vaults and %d clients...\n", no_of_vaults_,
           no_of_clients_);
    boost::posix_time::ptime stop;
    for (int j = 0; j < no_of_vaults_; ++j) {
      int client_idx = j + no_of_clients_ - no_of_vaults_;
      boost::uint16_t this_port = 0;
      std::string public_key, private_key, signed_key, node_id;
      if (client_idx >= 0) {
        // taking over vault when creating it
        printf("Setting up client %d of %d...\n", client_idx + 1,
               no_of_clients_);
        clients_[client_idx]->chunkstore =
            boost::shared_ptr<maidsafe::ChunkStore> (new maidsafe::ChunkStore(
            clients_[client_idx]->chunkstore_dir, 0, 0));
        clients_[client_idx]->chunkstore->Init();
        boost::shared_ptr<maidsafe::MaidsafeStoreManager>
            sm_local_(new maidsafe::MaidsafeStoreManager(
                      clients_[client_idx]->chunkstore));
        clients_[client_idx]->msm = sm_local_;
        clients_[client_idx]->msm->ss_ = &clients_[client_idx]->mss;
        clients_[client_idx]->msm->kad_config_location_ =
            kad_config_path_.string();
        testpdvault::PrepareCallbackResults();
        clients_[client_idx]->msm->Init(0,
            boost::bind(&testpdvault::GeneralCallback, _1));
        testpdvault::WaitFunction(60, &mutex_);
        public_key = clients_[client_idx]->pmid_pub_key;
        private_key = clients_[client_idx]->pmid_priv_key;
        signed_key = clients_[client_idx]->pmid_pub_key_sig;
        node_id = clients_[client_idx]->pmid_name;
      } else {
        GeneratePmidStuff(&public_key, &private_key, &signed_key, &node_id);
      }
      fs::path dir(test_dir_ / ("Vault_" +
          base::EncodeToHex(node_id).substr(0, 8)));
      if (!fs::exists(fs::path(dir))) {
        printf("creating_directories - %s\n", dir.string().c_str());
        fs::create_directories(dir);
      }
      vault_dirs_.push_back(dir);
      boost::shared_ptr<maidsafe_vault::PDVault>
          pdvault_local(new maidsafe_vault::PDVault(public_key, private_key,
<<<<<<< HEAD
          signed_key, dir, this_port, false, false, kad_config_location,
=======
          signed_key, dir, this_port, false, false, kad_config_path_,
>>>>>>> d55c8700
          1073741824, 0));
      pdvaults_->push_back(pdvault_local);
      ++current_nodes_created_;
      bool first = ((j == 0) && (!fs::exists(kad_config_path_)));
      (*pdvaults_)[j]->Start(first);
      stop = boost::posix_time::second_clock::local_time() +
          single_function_timeout_;
      while (((*pdvaults_)[j]->vault_status() !=
             maidsafe_vault::kVaultStarted)
             && boost::posix_time::second_clock::local_time() < stop) {
        boost::this_thread::sleep(boost::posix_time::seconds(1));
      }
      if (maidsafe_vault::kVaultStarted != (*pdvaults_)[j]->vault_status()) {
        printf("Vault %i didn't start properly!\n", j);
        return;
      }
      if (first) {
        base::KadConfig kad_config;
        base::KadConfig::Contact *kad_contact = kad_config.add_contact();
        kad_contact->set_node_id((*pdvaults_)[j]->node_id());
        kad_contact->set_ip((*pdvaults_)[j]->host_ip());
        kad_contact->set_port((*pdvaults_)[j]->host_port());
        kad_contact->set_local_ip((*pdvaults_)[j]->local_host_ip());
        kad_contact->set_local_port((*pdvaults_)[j]->local_host_port());
        std::fstream output(kad_config_path_.string().c_str(),
                            std::ios::out | std::ios::trunc | std::ios::binary);
        kad_config.SerializeToOstream(&output);
        output.close();
      }
    }

#ifdef WIN32
    HANDLE hconsole = GetStdHandle(STD_OUTPUT_HANDLE);
    SetConsoleTextAttribute(hconsole, 10 | 0 << 4);
#endif
    printf("\n");
    printf("*-----------------------------------------------*\n");
    printf("*            %2i local vaults running           *\n",
           no_of_vaults_);
    printf("*                                               *\n");
    printf("* No. Port   ID                                 *\n");
    for (int l = 0; l < no_of_vaults_; ++l)
      printf("* %2i  %5i  %s *\n", l, (*pdvaults_)[l]->host_port(),
             (base::EncodeToHex((*pdvaults_)[l]->node_id()).substr(0, 31) +
             "...").c_str());
    printf("*                                               *\n");
    if (no_of_clients_ > 0) {
      printf("*           %2i local clients running            *\n",
             no_of_clients_);
      printf("*                                               *\n");
      printf("* No. Port   ID                                 *\n");
      for (int l = 0; l < no_of_clients_; ++l)
        printf("* %2i  %5i  %s... *\n", l,
               clients_[l]->msm->knode_->host_port(),
               (base::EncodeToHex(clients_[l]->msm->knode_->node_id()))
               .substr(0, 31).c_str());
      printf("*                                               *\n");
    }
    printf("*-----------------------------------------------*\n\n");
#ifdef WIN32
    SetConsoleTextAttribute(hconsole, 11 | 0 << 4);
#endif
//    // print id and port of last vault to use it as bootstrap for other nodes
//    printf("Last node: IP(%s), port(%d), PMID(%s)\n",
//          (*(pdvaults_))[no_of_vaults_ - 1]->host_ip().c_str(),
//          (*(pdvaults_))[no_of_vaults_ - 1]->host_port(),
//          HexSubstr((*(pdvaults_))[no_of_vaults_ - 1]->node_id()).c_str());

    if (no_of_clients_ > 0) {
      printf("\nWaiting 20 secs for account creation...\n\n");
      boost::this_thread::sleep(boost::posix_time::seconds(20));
    }
  }

  void TearDown() {
#ifdef WIN32
    HANDLE hconsole = GetStdHandle(STD_OUTPUT_HANDLE);
    SetConsoleTextAttribute(hconsole, 7 | 0 << 4);
#endif
    printf("In vault tear down.\n");
    bool success(false);
    for (int i = 0; i < current_nodes_created_; ++i)
      (*pdvaults_)[i]->StopRvPing();
    for (int i = 0; i < current_nodes_created_; ++i) {
      printf("Trying to stop vault %i.\n", i);
      success = false;
      (*pdvaults_)[i]->Stop();
      if ((*pdvaults_)[i]->vault_status() != maidsafe_vault::kVaultStarted)
        printf("Vault %i stopped.\n", i);
      else
        printf("Vault %i failed to stop correctly.\n", i);
      if (i == current_nodes_created_ - 1)
        (*pdvaults_)[current_nodes_created_ - 1]->CleanUp();
//      (*pdvaults_)[i].reset();
    }
    for (int i = 0; i < no_of_clients_; ++i) {
      testpdvault::PrepareCallbackResults();
      clients_[i]->msm->Close(
          boost::bind(&testpdvault::GeneralCallback, _1), true);
      testpdvault::WaitFunction(60, &mutex_);
    }
    try {
      if (fs::exists(test_dir_))
        fs::remove_all(test_dir_);
      if (fs::exists(kad_config_path_))
        fs::remove(kad_config_path_);
    }
    catch(const std::exception &e_) {
      printf("%s\n", e_.what());
    }
    printf("Finished vault tear down.\n");
  }

  void Process() {
    crypto::Crypto cryobj_;
    cryobj_.set_hash_algorithm(crypto::SHA_512);
    cryobj_.set_symm_algorithm(crypto::AES_256);

    for (int i = 0; i < no_of_clients_; ++i) {
      // check for existance of stored chunks
      for (std::set<std::string>::iterator it =
               clients_[i]->stored_chunks.begin();
           it != clients_[i]->stored_chunks.end();
           ++it) {
        if (ctrlc_pressed)
          break;

        clients_[i]->chunkstore->DeleteChunk(*it);
        std::string data;
        if (0 == clients_[i]->msm->LoadChunk(*it, &data) &&
            *it == crypto_.Hash(data, "", crypto::STRING_STRING, false)) {
          printf("Successfully loaded chunk %s for client %s. (%d/%d)\n",
                 HexSubstr(*it).c_str(),
                 HexSubstr(clients_[i]->pmid_name).c_str(),
                 total_chunks_retrieved_, total_chunks_stored_);
          clients_[i]->stored_chunks.erase(it);
          ++total_chunks_retrieved_;
          // TODO(Team#) physically delete chunk from network
        } else {
          printf("Could not load chunk %s for client %s. (%d/%d)\n",
                 HexSubstr(*it).c_str(),
                 HexSubstr(clients_[i]->pmid_name).c_str(),
                 total_chunks_retrieved_, total_chunks_stored_);
        }
      }

      if (ctrlc_pressed)
        return;

      // store random chunks
      int no_of_chunks = (total_chunks_stored_ < 500) ?
                         base::random_32bit_integer() % 6 : 0;
      for (int j = 0; j < no_of_chunks; ++j) {
        if (ctrlc_pressed)
          break;

        std::string chunk_content =
            base::RandomString(base::random_32bit_integer() % 10000 * 10 + 10);
        std::string chunk_name = cryobj_.Hash(chunk_content, "",
                                              crypto::STRING_STRING, false);
        fs::path chunk_path(test_dir_);
        printf("Storing chunk %s for client %s ...\n",
               HexSubstr(chunk_name).c_str(),
               HexSubstr(clients_[i]->pmid_name).c_str());
        chunk_path /= base::EncodeToHex(chunk_name);
        std::ofstream ofs_;
        ofs_.open(chunk_path.string().c_str());
        ofs_ << chunk_content;
        ofs_.close();
        clients_[i]->chunkstore->AddChunkToOutgoing(chunk_name, chunk_path);
        clients_[i]->msm->StoreChunk(chunk_name, maidsafe::PRIVATE, "");
        clients_[i]->stored_chunks.insert(chunk_name);
        ++total_chunks_stored_;
        fs::remove(chunk_path);
      }
    }
  }

 private:
  RunPDVaults(const RunPDVaults&);
  RunPDVaults &operator=(const RunPDVaults&);
  const int no_of_vaults_;
  const int no_of_clients_;
  fs::path test_dir_, kad_config_path_;
  base::KadConfig kad_config_;
  std::vector<fs::path> vault_dirs_;
  std::vector< boost::shared_ptr<boost::mutex> > mutices_;
  crypto::Crypto crypto_;
  boost::shared_ptr< std::vector< boost::shared_ptr<PDVault> > > pdvaults_;
  int current_nodes_created_;
  boost::mutex mutex_;
  boost::posix_time::seconds single_function_timeout_;
  std::vector< boost::shared_ptr<ClientData> > clients_;
  int total_chunks_stored_, total_chunks_retrieved_;
};

}  // namespace maidsafe_vault

int main(int argc, char* argv[]) {
  int num_v(16), num_c(0);
  fs::path root_dir("TestVaults_" + base::RandomString(6));
  fs::path kad_config_path;
  printf("=== Vault Test Network ===\n\n");
  if ((argc == 2) || (argc > 4)) {
    printf("  With no args, this runs %d vaults in folder \"%s\"\n\n", num_v,
           root_dir.string().c_str());
    printf("  To include args, enter \"testvault <#nodes>[:<#clients>] ");
    printf("<root directory>\".\n");
    printf("  If the directory doesn't exist, it will be created (and ");
    printf("deleted on close).\n\n");
    printf("  Examples:\n    testvault 5 ~/Vaults\n    testvault 7:2 ");
    printf("C:\\TestVaults\n\n");
    printf("  Optionally, a path to an existing .kadconfig file can be ");
    printf("appended: \n    \"... [<kad config path>]\"\n\n");
    printf("  Example:\n    testvault 5 ~/Vaults ~/.kadconfig\n\n");
    printf("  To quit, press Ctrl+C.\n\n");
    return 0;
  } else if (argc > 1) {
    std::string number(argv[1]);
    size_t sep = number.find(':');
    if (sep == std::string::npos) {
      num_v = base::stoi(number);
    } else {
      num_v = base::stoi(number.substr(0, sep));
      num_c = base::stoi(number.substr(sep + 1));
    }
    // printf("vaults: %d  clients: %d\n", num_v, num_c);
    if (num_v < 1 || num_c < 0) {
      printf("Must specify at least one vault to be set up.\n");
      return -1;
    }
    if (num_v <= num_c) {
      printf("Must specify to set up more vaults than clients.\n");
      return -2;
    }
    std::string root(argv[2]);
    root_dir = root;
    if (argc == 4) {
      std::string file(argv[3]);
      try {
        std::fstream infile(file.c_str(), std::ios::in | std::ios::binary);
        base::KadConfig kad_config;
        kad_config.ParseFromIstream(&infile);
        if (kad_config.contact_size()) {
          if (kad_config.contact(0).has_node_id()) {
            printf("%s\n\n", kad_config.DebugString().c_str());
          } else {
            printf("%s is not a kadconfig file.\n", file.c_str());
            return -3;
          }
        } else {
            printf("%s is either not a kadconfig file, or it's empty.\n",
                   file.c_str());
            return -4;
        }
      }
      catch(const std::exception &e) {
        printf("%s\n", e.what());
      }
      kad_config_path = file;
    }
  }
  maidsafe_vault::RunPDVaults vaults(num_v, num_c, root_dir, kad_config_path);
  vaults.SetUp();
  signal(SIGINT, ctrlc_handler);
  while (!ctrlc_pressed) {
    vaults.Process();
    if (!ctrlc_pressed)
      boost::this_thread::sleep(boost::posix_time::seconds(5));
  }
  vaults.TearDown();
  return 0;
}<|MERGE_RESOLUTION|>--- conflicted
+++ resolved
@@ -287,11 +287,7 @@
       vault_dirs_.push_back(dir);
       boost::shared_ptr<maidsafe_vault::PDVault>
           pdvault_local(new maidsafe_vault::PDVault(public_key, private_key,
-<<<<<<< HEAD
-          signed_key, dir, this_port, false, false, kad_config_location,
-=======
           signed_key, dir, this_port, false, false, kad_config_path_,
->>>>>>> d55c8700
           1073741824, 0));
       pdvaults_->push_back(pdvault_local);
       ++current_nodes_created_;
