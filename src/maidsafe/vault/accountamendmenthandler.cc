/*
* ============================================================================
*
* Copyright [2010] maidsafe.net limited
*
* Description:  Class to handle account amendments
* Version:      1.0
* Created:      2010-01-11-14.58.16
* Revision:     none
* Compiler:     gcc
* Author:       Fraser Hutchison (fh), fraser.hutchison@maidsafe.net
* Company:      maidsafe.net limited
*
* The following source code is property of maidsafe.net limited and is not
* meant for external use.  The use of this code is governed by the license
* file LICENSE.TXT found in the root of this directory and also on
* www.maidsafe.net.
*
* You are not free to copy, amend or otherwise use this source code without
* the explicit written permission of the board of directors of maidsafe.net.
*
* ============================================================================
*/

#include "maidsafe/vault/accountamendmenthandler.h"

#include "maidsafe/common/kadops.h"
#include "maidsafe/vault/accountrepository.h"
#include "maidsafe/vault/requestexpectationhandler.h"
#include "maidsafe/vault/vaultservicelogic.h"

namespace maidsafe {

namespace vault {

int AccountAmendmentHandler::ProcessRequest(const AmendAccountRequest *request,
                                            AmendAccountResponse *response,
                                            google::protobuf::Closure *done) {
  // Assumes that response->pmid() has already been set and that
  // request->signed_size() validates
  response->set_result(kNack);
<<<<<<< HEAD
  AmendAccountRequest::Amendment amendment_type = request->amendment_type();
=======
  std::string pmid(request->account_pmid());
  std::string chunkname(request->has_chunkname() ? request->chunkname() : "");
  boost::uint64_t data_size(request->signed_size().data_size());

  if (account_handler_->HaveAccount(pmid) == kAccountNotFound) {
    done->Run();
    return kAccountNotFound;
  }
  
  maidsafe::AmendAccountRequest::Amendment amendment_type =
      request->amendment_type();
>>>>>>> a69ae21f
  bool increase(false);
  int field(2);
  if (amendment_type == AmendAccountRequest::kSpaceGivenInc ||
      amendment_type == AmendAccountRequest::kSpaceTakenInc)
    increase = true;
  if (amendment_type == AmendAccountRequest::kSpaceTakenDec ||
      amendment_type == AmendAccountRequest::kSpaceTakenInc)
    field = 3;

  // Check that we've got valid amendment type
  if (!increase && field == 2 && amendment_type !=
      AmendAccountRequest::kSpaceGivenDec) {
    done->Run();
    return kAmendAccountTypeError;
  }

  // Check amendment set size is not too large, otherwise try a cleanup
  boost::mutex::scoped_lock lock(amendment_mutex_);
  bool tried_cleanup(false);
  while (amendments_.size() >= kMaxAccountAmendments ||
         amendments_.count(boost::make_tuple(pmid, field, data_size, increase))
             >= kMaxRepeatedAccountAmendments) {
    if (!tried_cleanup) {
      DoCleanUp();
      tried_cleanup = true;
    } else {
      done->Run();
      return kAmendAccountCountError;
    }
  }

  // If amendment has already been added assess request, else add new amendment
  int amendment_status(kAccountAmendmentError);
  bool found(false);
  std::pair<AccountAmendmentSet::iterator, AccountAmendmentSet::iterator> it;
  it = amendments_.equal_range(boost::make_tuple(pmid, field, data_size,
                                                 increase));
  while (it.first != it.second) {
    AccountAmendment amendment = (*it.first);
    amendment_status = AssessAmendment(pmid, chunkname, amendment_type, field,
        data_size, increase, PendingAmending(request, response, done),
        &amendment);
    if (amendment_status == kAccountAmendmentUpdated) {
      found = true;
      amendments_.replace(it.first, amendment);
      return kSuccess;
    } else if (amendment_status == kAccountAmendmentFinished) {
      found = true;
      amendments_.erase(it.first);
      return kSuccess;
    }
    ++it.first;
  }

  if (!found)
    CreateNewAmendment(AccountAmendment(pmid, chunkname, amendment_type, field,
        data_size, increase, PendingAmending(request, response, done)));
  return kSuccess;
}

int AccountAmendmentHandler::AssessAmendment(
    const std::string &owner_pmid,
    const std::string &chunkname,
    const AmendAccountRequest::Amendment &amendment_type,
    const int &amendment_field,
    const boost::uint64_t &offer_size,
    const bool &inc,
    PendingAmending pending,
    AccountAmendment *amendment) {
  if (amendment->pmid != owner_pmid ||
      amendment->chunkname != chunkname ||
      amendment->amendment_type != amendment_type ||
      amendment->field != amendment_field ||
      amendment->offer != offer_size ||
      amendment->increase != inc) {
#ifdef DEBUG
    printf("In AAH::AssessAmendment, amendment has incorrect parameters.\n");
#endif
    return kAccountAmendmentNotFound;
  }

  // If we're still waiting for result of FindKNodes, add pending to
  // probable_pendings if it has not already been added
  if (amendment->chunk_info_holders.empty()) {
    std::list<PendingAmending>::iterator probable_it =
        amendment->probable_pendings.begin();
    bool found(false);
    while (probable_it != amendment->probable_pendings.end()) {
      if (*probable_it == pending) {
        found = true;
        break;
      }
      ++probable_it;
    }
    if (!found) {
      amendment->probable_pendings.push_back(pending);
      return kAccountAmendmentUpdated;
    } else {
      return kAccountAmendmentNotFound;
    }
  }

  std::map<std::string, bool>::iterator chunk_info_holders_it =
      amendment->chunk_info_holders.find(pending.request.signed_size().pmid());
  // If Chunk Info holder is not in the map, or has already been accounted for
  if (chunk_info_holders_it == amendment->chunk_info_holders.end() ||
      (*chunk_info_holders_it).second) {
    return kAccountAmendmentNotFound;
  } else {  // Increment success count and add this PendingAmending to list
    (*chunk_info_holders_it).second = true;
    ++amendment->success_count;
    amendment->pendings.push_back(pending);
    if (amendment->success_count >= kUpperThreshold_) {  // Overall success
      if (amendment->account_amendment_result == kAccountAmendmentPending) {
        // Amend actual account
        amendment->account_amendment_result = account_handler_->AmendAccount(
            owner_pmid, amendment_field, offer_size, inc);
        if (!chunkname.empty())
          amendment_results_.push_back(AmendmentResult(
              owner_pmid, chunkname, amendment_type,
              amendment->account_amendment_result == kSuccess ? kAck : kNack));
      }

      // Set responses and run callbacks
      std::list<PendingAmending>::iterator pendings_it;
      for (pendings_it = amendment->pendings.begin();
           pendings_it != amendment->pendings.end(); ++pendings_it) {
        if (amendment->account_amendment_result == kSuccess)
          pendings_it->response->set_result(kAck);
        pendings_it->done->Run();
      }

      // Clear all pendings now that they've been run
      amendment->pendings.clear();
    }
    if (amendment->success_count >= amendment->chunk_info_holders.size()) {
      return kAccountAmendmentFinished;
    } else {
      return kAccountAmendmentUpdated;
    }
  }
}

void AccountAmendmentHandler::FetchAmendmentResults(
    const std::string &owner_name,
    AccountStatusResponse *response) {
  boost::mutex::scoped_lock lock(amendment_mutex_);
  std::list<AmendmentResult>::iterator it = amendment_results_.begin();
  while (it != amendment_results_.end()) {
    if (it->owner_name == owner_name) {
      AccountStatusResponse::AmendmentResult *amendment_result =
          response->add_amendment_results();
      amendment_result->set_amendment_type(it->amendment_type);
      amendment_result->set_chunkname(it->chunkname);
      amendment_result->set_result(it->result);
      it = amendment_results_.erase(it);
    } else {
      ++it;
    }
  }
}

void AccountAmendmentHandler::CreateNewAmendment(AccountAmendment amendment) {
  std::vector<std::string> account_holders_ids =
      request_expectation_handler_->GetExpectedCallersIds(
          amendment.probable_pendings.front().request);
  bool lookup_required(false);
  if (account_holders_ids.size() >= kUpperThreshold_) {
    // Populate map of Chunk Info holders
    for (size_t i = 0; i < account_holders_ids.size(); ++i) {
      amendment.chunk_info_holders.insert(
          std::pair<std::string, bool>(account_holders_ids.at(i), false));
    }
    // Assess probable (enqueued) requests
    while (!amendment.probable_pendings.empty()) {
      AssessAmendment(amendment.pmid, amendment.chunkname,
                      amendment.amendment_type, amendment.field,
                      amendment.offer, amendment.increase,
                      amendment.probable_pendings.front(), &amendment);
      amendment.probable_pendings.pop_front();
    }
  } else {
    lookup_required = true;
  }
  
  std::pair<AmendmentsByTimestamp::iterator, bool> p =
      amendments_.get<by_timestamp>().insert(amendment);
  if (!p.second) {  // amendment exists
#ifdef DEBUG
    printf("In AAH::CreateNewAmendment, already a pending amendment with "
            "these parameters.\n");
#endif
    return;
  }
  if (lookup_required) {
    vault_service_logic_->kadops()->FindKClosestNodes(
        amendment.probable_pendings.front().request.chunkname(),
        boost::bind(&AccountAmendmentHandler::CreateNewAmendmentCallback, this,
                    amendment, _1, _2));
  }
}

void AccountAmendmentHandler::CreateNewAmendmentCallback(
    AccountAmendment amendment,
    const maidsafe::ReturnCode &result,
    const std::vector<kad::Contact> &closest_nodes) {
  boost::mutex::scoped_lock lock(amendment_mutex_);
  AmendmentsByTimestamp::iterator it =
      amendments_.get<by_timestamp>().find(amendment);
  if (it == amendments_.get<by_timestamp>().end())
    return;
  AccountAmendment modified_amendment = *it;
  if (result == kSuccess && closest_nodes.size() >= size_t(kUpperThreshold_)) {
    // Populate map of Chunk Info holders
    for (size_t i = 0; i < closest_nodes.size(); ++i) {
      modified_amendment.chunk_info_holders.insert(std::pair<std::string, bool>(
          closest_nodes.at(i).node_id().String(), false));
    }
    // Update multi-index
    amendments_.get<by_timestamp>().replace(it, modified_amendment);
    // Assess probable (enqueued) requests
    int amendment_status(kAccountAmendmentError);
    while (!modified_amendment.probable_pendings.empty()) {
      amendment_status =
          AssessAmendment(amendment.pmid, amendment.chunkname,
                          amendment.amendment_type, amendment.field,
                          amendment.offer, amendment.increase,
                          modified_amendment.probable_pendings.front(),
                          &modified_amendment);
      modified_amendment.probable_pendings.pop_front();
    }
    amendments_.get<by_timestamp>().replace(it, modified_amendment);
  } else {
    // Set responses and run callbacks
    amendments_.get<by_timestamp>().erase(it);
    while (!modified_amendment.probable_pendings.empty()) {
      modified_amendment.probable_pendings.front().done->Run();
      modified_amendment.probable_pendings.pop_front();
    }
    if (!modified_amendment.chunkname.empty())
      amendment_results_.push_back(AmendmentResult(
          modified_amendment.pmid, modified_amendment.chunkname,
          modified_amendment.amendment_type, kNack));
  }
}

int AccountAmendmentHandler::CleanUp() {
  boost::mutex::scoped_lock lock(amendment_mutex_);
  return DoCleanUp();
}

int AccountAmendmentHandler::DoCleanUp() {
  int count(0);
  {
    AmendmentsByTimestamp::iterator it =
        amendments_.get<by_timestamp>().begin();
    while (it != amendments_.get<by_timestamp>().end() &&
          (*it).expiry_time < base::GetEpochMilliseconds()) {
      AccountAmendment amendment = *it;
      while (!amendment.probable_pendings.empty()) {
        amendment.probable_pendings.front().done->Run();
        amendment.probable_pendings.pop_front();
      }
      while (!amendment.pendings.empty()) {
        amendment.pendings.front().done->Run();
        amendment.pendings.pop_front();
      }
      if (!amendment.chunkname.empty())
        amendment_results_.push_back(AmendmentResult(
            amendment.pmid, amendment.chunkname, amendment.amendment_type,
            kNack));
      it = amendments_.get<by_timestamp>().erase(it);
      ++count;
    }
  }
  {
    std::list<AmendmentResult>::iterator it = amendment_results_.begin();
    while (it != amendment_results_.end()) {
      if (it->expiry_time < base::GetEpochTime()) {
        it = amendment_results_.erase(it);
      } else {
        ++it;
      }
    }
  }
  return count;
}

}  // namespace vault

}  // namespace maidsafe<|MERGE_RESOLUTION|>--- conflicted
+++ resolved
@@ -39,9 +39,6 @@
   // Assumes that response->pmid() has already been set and that
   // request->signed_size() validates
   response->set_result(kNack);
-<<<<<<< HEAD
-  AmendAccountRequest::Amendment amendment_type = request->amendment_type();
-=======
   std::string pmid(request->account_pmid());
   std::string chunkname(request->has_chunkname() ? request->chunkname() : "");
   boost::uint64_t data_size(request->signed_size().data_size());
@@ -51,9 +48,7 @@
     return kAccountNotFound;
   }
   
-  maidsafe::AmendAccountRequest::Amendment amendment_type =
-      request->amendment_type();
->>>>>>> a69ae21f
+  AmendAccountRequest::Amendment amendment_type = request->amendment_type();
   bool increase(false);
   int field(2);
   if (amendment_type == AmendAccountRequest::kSpaceGivenInc ||
