--- conflicted
+++ resolved
@@ -94,17 +94,13 @@
 
 bool BufferPacketStore::InsertBufferPacketFromPb(
     const VaultBufferPacketMap::VaultBufferPacket &vault_bp) {
-<<<<<<< HEAD
-  BufferPacket bp;
-=======
   boost::mutex::scoped_lock lock(bp_store_mutex_);
   return DoInsertBufferPacketFromPb(vault_bp);
 }
 
 bool BufferPacketStore::DoInsertBufferPacketFromPb(
     const VaultBufferPacketMap::VaultBufferPacket &vault_bp) {
-  maidsafe::BufferPacket bp;
->>>>>>> cb370e9b
+  BufferPacket bp;
   for (int i = 0; i < vault_bp.owner_info_size(); ++i) {
     GenericPacket *gp = bp.add_owner_info();
     gp->set_data(vault_bp.owner_info(i).data());
@@ -120,4 +116,4 @@
 
 }  // namespace vault
 
-}  // namespace maidsafe+}  // namespace maidsafe
