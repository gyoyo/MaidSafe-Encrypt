--- conflicted
+++ resolved
@@ -77,12 +77,7 @@
       pmid_(),
       co_(),
       svc_channel_(),
-<<<<<<< HEAD
-      kad_config_file_(kad_config_file),
-=======
       kad_config_file_(vault_dir / ".kadconfig"),
-      poh_(),
->>>>>>> d55c8700
       thread_pool_(),
       prune_pending_ops_thread_(),
       create_account_thread_() {
@@ -98,9 +93,6 @@
   knode_->set_signature_validator(&validator_);
   vault_rpcs_->SetOwnId(pmid_);
   thread_pool_.setMaxThreadCount(1);
-<<<<<<< HEAD
-=======
-  poh_.SetPmid(pmid_);
   try {
     if (fs::exists(read_only_kad_config_file))
       fs::copy_file(read_only_kad_config_file, kad_config_file_);
@@ -110,7 +102,6 @@
     printf("In PDVault::PDVault() - %s\n", e.what());
 #endif
   }
->>>>>>> d55c8700
   printf("PDVault::PDVault() - %s\n", HexSubstr(pmid_).c_str());
 }
 
@@ -1249,7 +1240,6 @@
   for (std::vector<kad::Contact>::iterator it = data->contacts.begin();
        it != data->contacts.end(); ++it) {
     if ((*it).node_id() == knode_->node_id()) {
-<<<<<<< HEAD
       if (vault_service_->AddAccount((*it).node_id(), space_offered) == 0) {
         ++data->success_count;
 #ifdef DEBUG
@@ -1260,18 +1250,6 @@
       }
       data->contacts.erase(it);
       break;
-=======
-//        if (ah_.AddAccount(pmid, account_delta) == 0) {
-//          ++data->success_count;
-//  #ifdef DEBUG
-//  //      printf("Vault %s listed as an account holder for PMID %s\n",
-//  //             HexSubstr((*it).node_id()).c_str(),
-//  //             HexSubstr(pmid_).c_str());
-//  #endif
-//        }
-//        data->contacts.erase(it);
-//        break;
->>>>>>> d55c8700
     }
   }
 
