--- conflicted
+++ resolved
@@ -164,12 +164,6 @@
  private:
 };
 
-<<<<<<< HEAD
-// This is used within following OpData structs to hold details of a single RPC
-template <typename ResponseType>
-struct SingleOpDataHolder {
-  explicit SingleOpDataHolder(const std::string &id)
-=======
 struct UpdatePacketData {
  public:
   UpdatePacketData(const std::string &name,
@@ -204,20 +198,10 @@
   boost::mutex mutex;
 };
 
-// This is used to hold the data required to perform a Kad lookup to get a
-// group of Chunk Info holders, send each an AddToWatchListRequest or
-// RemoveFromWatchListRequest and assess the responses.
-struct WatchListOpData {
-  struct AddToWatchDataHolder {
-    explicit AddToWatchDataHolder(const std::string &id)
-        : node_id(id), response(), controller(new rpcprotocol::Controller) {}
-    std::string node_id;
-    AddToWatchListResponse response;
-    boost::shared_ptr<rpcprotocol::Controller> controller;
-  };
-  struct RemoveFromWatchDataHolder {
-    explicit RemoveFromWatchDataHolder(const std::string &id)
->>>>>>> 1a0d83ec
+// This is used within following OpData structs to hold details of a single RPC
+template <typename ResponseType>
+struct SingleOpDataHolder {
+  explicit SingleOpDataHolder(const std::string &id)
         : node_id(id), response(), controller(new rpcprotocol::Controller) {}
     std::string node_id;
     ResponseType response;
