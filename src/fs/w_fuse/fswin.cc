/*

Copyright (c) 2007, 2008 Hiroki Asakawa info@dokan-dev.net


Permission is hereby granted, free of charge, to any person obtaining a copy
of this software and associated documentation files (the "Software"), to deal
in the Software without restriction, including without limitation the rights
to use, copy, modify, merge, publish, distribute, sublicense, and/or sell
copies of the Software, and to permit persons to whom the Software is
furnished to do so, subject to the following conditions:

The above copyright notice and this permission notice shall be included in
all copies or substantial portions of the Software.

THE SOFTWARE IS PROVIDED "AS IS", WITHOUT WARRANTY OF ANY KIND, EXPRESS OR
IMPLIED, INCLUDING BUT NOT LIMITED TO THE WARRANTIES OF MERCHANTABILITY,
FITNESS FOR A PARTICULAR PURPOSE AND NONINFRINGEMENT. IN NO EVENT SHALL THE
AUTHORS OR COPYRIGHT HOLDERS BE LIABLE FOR ANY CLAIM, DAMAGES OR OTHER
LIABILITY, WHETHER IN AN ACTION OF CONTRACT, TORT OR OTHERWISE, ARISING FROM,
OUT OF OR IN CONNECTION WITH THE SOFTWARE OR THE USE OR OTHER DEALINGS IN
THE SOFTWARE.
*/

#include "fs/w_fuse/fswin.h"

#include <maidsafe/utils.h>

#include <list>
#include <map>
#include <vector>

#include "maidsafe/client/clientcontroller.h"

namespace fs = boost::filesystem;

namespace fs_w_fuse {

#define WinCheckFlag(val, flag) if (val&flag) { DbgPrint(L"\t\t" #flag L"\n"); }  // NOLINT

std::list<ULONG64> to_encrypt_;
std::list<std::string> to_delete_;

static WCHAR RootDirectory[MAX_PATH];

static void DbgPrint(const WCHAR *format, ...) {
#ifdef DEBUG
  WCHAR buffer[512];
  va_list argp;
  va_start(argp, format);
  vswprintf(buffer, format, argp);
  va_end(argp);
  OutputDebugStringW(buffer);
#endif
}

static void DbgPrint(const CHAR *format, ...) {
#ifdef DEBUG
  CHAR buffer[512];
  va_list argp;
  va_start(argp, format);
  vsprintf(buffer, format, argp);
  va_end(argp);
  OutputDebugStringA(buffer);
#endif
}

static void GetFilePath(PWCHAR filePath, const WCHAR *FileName) {
  RtlZeroMemory(filePath, MAX_PATH);
  wcsncpy(filePath, RootDirectory, wcslen(RootDirectory));
  wcsncat(filePath, FileName, wcslen(FileName));
}

static std::string WstrToStr(const WCHAR *in_wstr) {
  std::ostringstream stm;
  const std::ctype<char> &ctfacet =
      std::use_facet< std::ctype<char> >(stm.getloc());
  for (size_t i = 0; i < wcslen(in_wstr); ++i)
    stm << ctfacet.narrow(in_wstr[i], 0);
  return base::TidyPath(stm.str());
}

//  void GetFilePath(std::string *filePathStr, const WCHAR *FileName) {
//    std::ostringstream stm;
//    const std::ctype<char> &ctfacet =
//        std::use_facet< std::ctype<char> >(stm.getloc());
//    for (size_t i = 0; i < wcslen(FileName); ++i)
//      stm << ctfacet.narrow(FileName[i], 0);
//    fs::path path_(stm.str());
//    *filePathStr = base::TidyPath(path_.string());
//  }

static void GetMountPoint(char drive, LPWSTR mount_point) {
  std::locale loc;
  mount_point[0] = std::use_facet< std::ctype<wchar_t> >(loc).widen(drive);
  mount_point[1] = L':';
  mount_point[2] = L'\0';
}

static FILETIME GetFileTime(ULONGLONG linuxtime) {
  FILETIME filetime, ft;
  SYSTEMTIME systime;
  systime.wYear = 1970;
  systime.wMonth = systime.wDay = 1;
  systime.wHour = systime.wMinute = systime.wSecond = systime.wMilliseconds = 0;
  SystemTimeToFileTime(&systime, &ft);

  ULARGE_INTEGER g;
  g.HighPart = ft.dwHighDateTime;
  g.LowPart = ft.dwLowDateTime;

  g.QuadPart += linuxtime*10000000;

  filetime.dwHighDateTime = g.HighPart;
  filetime.dwLowDateTime = g.LowPart;

  return filetime;
}

<<<<<<< HEAD
int __stdcall WinCreateFile(LPCWSTR FileName,
                  DWORD AccessMode,
                  DWORD ShareMode,
                  DWORD CreationDisposition,
                  DWORD FlagsAndAttributes,
                  PDOKAN_FILE_INFO DokanFileInfo) {
=======
int __stdcall WinCreateFile(const WCHAR *FileName,
                            DWORD AccessMode,
                            DWORD ShareMode,
                            DWORD CreationDisposition,
                            DWORD FlagsAndAttributes,
                            PDOKAN_FILE_INFO DokanFileInfo) {
>>>>>>> 196c2b37
  WCHAR filePath[MAX_PATH];
  HANDLE handle;
//  DWORD fileAttr;
  DbgPrint(L"WinCreateFile\nFileName: %s\n", FileName);
  GetFilePath(filePath, FileName);

  std::string relPathStr(WstrToStr(FileName));
  std::string rootStr(WstrToStr(RootDirectory));
  // WCHAR DokanPath[MAX_PATH];
  // GetDokanFilePath(DokanPath, FileName);
  // build the required maidsafe branch dirs
  // (if we have the file already in the DA)
  bool created_cache_dir_ = false;
  fs::path rel_path_(relPathStr);
  fs::path branch_path_ = rel_path_.branch_path();

  //  std::cout << "relPathStr = " << relPathStr;
  //  std::cout << " and branch_path_ = " << branch_path_ << std::endl;

  // if path is not in an authorised dirs, return error "Permission denied"
  // TODO(Fraser#5#): set bool gui_private_share_ to true if gui has
  //                  requested a private share be set up.

  // CAN'T HAVE THIS CHECK HERE, BECAUSE THAT RENDERS ALL FILES INVISIBLE
//  bool gui_private_share_(false);
//  if (maidsafe::ClientController::getInstance()->ReadOnly(relPathStr,
//                                                          gui_private_share_))
//    return -5;

//  // if we're in root and not in one of the pre-loaded dirs, deny access
//  if (branch_path_.string()=="" && !(relPathStr=="\\" || relPathStr=="/" )) {
//    bool ok_=false;
//    for (int i=0; i<kRootSubdirSize; i++) {
//      if (relPathStr==base::TidyPath(kRootSubdir[i][0])) {
//        ok_=true;
//        break;
//      }
//    }
//    if (!ok_){
//      std::cout << "aaaaaaaaaaaaaaaaaaaaaa" << std::endl;
//      return -5; //  ERROR_ACCESS_DENIED
//    }
//  }
  fs::path full_branch_path_(rootStr);
  full_branch_path_ /= branch_path_;
  std::string ser_mdm = "";  // , ser_mdm_branch;
  maidsafe::MetaDataMap mdm;
  if (!maidsafe::ClientController::getInstance()->getattr(relPathStr,
                                                          ser_mdm)) {
    if (!fs::exists(full_branch_path_)) {
      try {
        fs::create_directories(full_branch_path_);
      }
      catch(const std::exception &e) {
        DbgPrint("In WinCreateFile: %s\n", e.what());
        DWORD error = GetLastError();
        return error * -1;
      }
      created_cache_dir_ = true;
    }
  }
  //  if it's a file, decrypt it to the maidsafe dir or else create dir
  if (!fs::exists(filePath) && ser_mdm != "") {
    mdm.ParseFromString(ser_mdm);
    if (mdm.type() < 3) {  // i.e. if this is a file
      int res = maidsafe::ClientController::getInstance()->read(relPathStr);
      DbgPrint("In WinCreateFile: Decryption of %s: %i\n", relPathStr.c_str(),
               res);
    } else if (mdm.type() == 4 || mdm.type() == 5) {  //  i.e. if this is a dir
      DbgPrint(L"In WinCreateFile: Making dir %s\n", filePath);
      fs::create_directory(filePath);
    } else {
      DbgPrint("In WinCreateFile: don't recognise mdm type.\n");
      return -99999;
    }
  }
  WinCheckFlag(ShareMode, FILE_SHARE_READ);  // 0x00000001
  WinCheckFlag(ShareMode, FILE_SHARE_WRITE);  // 0x00000002
  WinCheckFlag(ShareMode, FILE_SHARE_DELETE);  // 0x00000004
  WinCheckFlag(AccessMode, GENERIC_READ);  // 0x80000000L
  WinCheckFlag(AccessMode, GENERIC_WRITE);  // 0x40000000L
  WinCheckFlag(AccessMode, GENERIC_EXECUTE);  // 0x20000000L
  WinCheckFlag(AccessMode, DELETE);  // 0x00010000L
  WinCheckFlag(AccessMode, FILE_READ_DATA);  // 0x0001 - file & pipe
  WinCheckFlag(AccessMode, FILE_READ_ATTRIBUTES);  // 0x0080 - all
  WinCheckFlag(AccessMode, FILE_READ_EA);  // 0x0008 - file & directory
  WinCheckFlag(AccessMode, READ_CONTROL);  // 0x00020000L
  WinCheckFlag(AccessMode, FILE_WRITE_DATA);  // 0x0002 - file & pipe
  WinCheckFlag(AccessMode, FILE_WRITE_ATTRIBUTES);  // 0x0100 - all
  WinCheckFlag(AccessMode, FILE_WRITE_EA);  // 0x0010 - file & directory
  WinCheckFlag(AccessMode, FILE_APPEND_DATA);  // 0x0004 - file
  WinCheckFlag(AccessMode, WRITE_DAC);  // 0x00040000L
  WinCheckFlag(AccessMode, WRITE_OWNER);  // 0x00080000L
  WinCheckFlag(AccessMode, SYNCHRONIZE);  // 0x00100000L
  WinCheckFlag(AccessMode, FILE_EXECUTE);  // 0x0020 - file
  WinCheckFlag(AccessMode, STANDARD_RIGHTS_READ);  // 0x00020000L
  WinCheckFlag(AccessMode, STANDARD_RIGHTS_WRITE);  // 0x00020000L
  WinCheckFlag(AccessMode, STANDARD_RIGHTS_EXECUTE);  // 0x00020000L


//  // When filePath is a directory, needs to change the flag so that the file
//  // can be opened.
//  fileAttr = GetFileAttributes(filePath);
//  if (fileAttr && fileAttr & FILE_ATTRIBUTE_DIRECTORY) {

  if (fs::is_directory(filePath)) {
    DokanFileInfo->IsDirectory = TRUE;
    // get db for *this* dir (we've already got db for parent)
    std::string relPathStrElement(relPathStr), ser_mdm_dir("");
    relPathStrElement += "/a";
    if (maidsafe::ClientController::getInstance()->getattr(relPathStrElement,
                                                           ser_mdm_dir)) {
//      printf("yyyyyyyyyyyyyyyyyyyyyyyyyyyyyy\n");
    }
//    handle = CreateFile(
//      filePath,
//      0,
//      FILE_SHARE_READ|FILE_SHARE_WRITE,
//      NULL,
//      OPEN_EXISTING,
//      FILE_FLAG_BACKUP_SEMANTICS,
//      NULL);
//    if (handle == INVALID_HANDLE_VALUE) {
//      DWORD error = GetLastError();
//      DbgPrint(L"\t\terror code = %ld\n\n", error);
//      std::cout << "fdsfdsafdsfdsf" << std::endl;
//      return error * -1;
//    }
//    DokanFileInfo->Context = (ULONG64)handle;
    return 0;
//  } else if (rel_path_.leaf() == "Thumbs.db" ||
//             rel_path_.leaf() == "desktop.ini") {
//    // TODO(Haiyang): treat thumbs.db in a proper way, this is temp solution!
//    std::cout << "Creating Thumbs.db, desktop.ini requested. No way!";
//    std::cout << std::endl;
//    return -5;
  }
  handle = CreateFile(
    filePath,
    AccessMode,  // GENERIC_READ|GENERIC_WRITE|GENERIC_EXECUTE,
    ShareMode,
    NULL,  // security attribute
    CreationDisposition,
    FlagsAndAttributes,  // |FILE_FLAG_NO_BUFFERING,
    NULL);  // template file handle

  if (handle == INVALID_HANDLE_VALUE) {
    DWORD error = GetLastError();
    if (created_cache_dir_ && fs::exists(full_branch_path_)) {
      fs::remove(full_branch_path_);
    }
    DbgPrint("In WinCreateFile: handle == INVALID_HANDLE_VALUE\t error = %lu\n",
           error);
#ifdef DEBUG
    if (CreationDisposition == OPEN_EXISTING)
      DbgPrint("OPEN_EXISTING\n");
    if (CreationDisposition == CREATE_NEW)
      DbgPrint("CREATE_NEW\n");
#endif
    return error * -1;  // error codes are negated val of Win Sys Error codes
  }
  DokanFileInfo->Context = (ULONG64)handle;
  to_delete_.push_back(relPathStr);
//  std::list<std::string>::iterator dit;
//  std::cout << "FileNames for deletion: ";
//  for (dit = to_delete_.begin(); dit != to_delete_.end(); ++dit) {
//   std::cout << *dit << "\t";
//  }
//  std::cout << std::endl << std::endl;

  if (CreationDisposition != CREATE_NEW)
    return 0;
  DbgPrint("In WinCreateFile: Encyption decider.\n");
  std::list<ULONG64>::iterator it;
  for (it = to_encrypt_.begin(); it != to_encrypt_.end(); ++it) {
    if (*it == DokanFileInfo->Context)
      return 0;
  }
  DbgPrint("In WinCreateFile: Adding to encryption list\n");
  to_encrypt_.push_back(DokanFileInfo->Context);
  return 0;
}

<<<<<<< HEAD
int __stdcall WinCreateDirectory(LPCWSTR FileName, PDOKAN_FILE_INFO) {
=======
int __stdcall WinCreateDirectory(const WCHAR *FileName,
                                        PDOKAN_FILE_INFO) {
>>>>>>> 196c2b37
  DbgPrint(L"WinCreateDirectory\nFileName: %s\n", FileName);
  WCHAR filePath[MAX_PATH];
  GetFilePath(filePath, FileName);
  if (wcslen(FileName) == 1)
    return 0;
  std::string dir_path_str(WstrToStr(filePath));
  fs::path dir_path(dir_path_str);
  DbgPrint("In WinCreateDirectory, dir_path_str: %s\n",
         dir_path.string().c_str());

//  if (!fs::exists(dir_path)) {

  // must use CreateDirectory rather than boost::filesystem::create_directories
  // to avoid removing existing files from directory
  if (!CreateDirectory(filePath, NULL)) {
    DWORD error = GetLastError();
    DbgPrint("In WinCreateDirectory, error: %lu\n", error);
    return error * -1;  // error code is negated val of Win Sys Error code
  }
//  }
  std::string relPathStr(WstrToStr(FileName));
  DbgPrint("In WinCreateDirectory, ms_mkdir PATH: %s\n", relPathStr.c_str());
  bool gui_private_share_(false);
  if (maidsafe::ClientController::getInstance()->ReadOnly(relPathStr,
      gui_private_share_))
    return -5;

  int n = maidsafe::ClientController::getInstance()->mkdir(relPathStr);
  if (n != 0)
    return n;
  return 0;
}

<<<<<<< HEAD
int __stdcall WinOpenDirectory(LPCWSTR FileName, PDOKAN_FILE_INFO DokanFileInfo) {
=======
static int __stdcall WinOpenDirectory(const WCHAR *FileName,
                                      PDOKAN_FILE_INFO DokanFileInfo) {
>>>>>>> 196c2b37
  DbgPrint(L"WinOpenDirectory\nFileName: %s\n", FileName);
  WCHAR filePath[MAX_PATH];
  HANDLE handle;
  DWORD attr;
  GetFilePath(filePath, FileName);
  attr = GetFileAttributes(filePath);
  if (attr == INVALID_FILE_ATTRIBUTES) {
    DWORD error = GetLastError();
    DbgPrint("In WinOpenDirectory, error = %lu\n\n", error);
    return error * -1;
  }
  if (!(attr & FILE_ATTRIBUTE_DIRECTORY)) {
    return -1;
  }

  // WCHAR DokanPath[MAX_PATH];
  // GetDokanFilePath(DokanPath, FileName);
  handle = CreateFile(filePath,
                      0,
                      FILE_SHARE_READ|FILE_SHARE_WRITE,
                      NULL,
                      OPEN_EXISTING,
                      FILE_FLAG_BACKUP_SEMANTICS,
                      NULL);
  if (handle == INVALID_HANDLE_VALUE) {
    DbgPrint("In WinOpenDirectory, handle == INVALID_HANDLE_VALUE\n");
    DWORD error = GetLastError();
    DbgPrint(L"In WinOpenDirectory, error = %lu\n\n", error);
    return error * -1;
  }
  DokanFileInfo->Context = (ULONG64)handle;
  return 0;
}

<<<<<<< HEAD
int __stdcall WinCloseFile(LPCWSTR FileName, PDOKAN_FILE_INFO DokanFileInfo) {
=======
static int __stdcall WinCloseFile(const WCHAR *FileName,
                                  PDOKAN_FILE_INFO DokanFileInfo) {
>>>>>>> 196c2b37
  DbgPrint(L"WinCloseFile\nFileName: %s\n", FileName);
  WCHAR filePath[MAX_PATH];
  GetFilePath(filePath, FileName);
  if (DokanFileInfo->Context) {
    CloseHandle((HANDLE)DokanFileInfo->Context);
    DokanFileInfo->Context = 0;
  }
  return 0;
}

<<<<<<< HEAD
int __stdcall WinCleanup(LPCWSTR FileName, PDOKAN_FILE_INFO DokanFileInfo) {
=======
static int __stdcall WinCleanup(const WCHAR *FileName,
                                PDOKAN_FILE_INFO DokanFileInfo) {
>>>>>>> 196c2b37
  DbgPrint(L"WinCleanup\nFileName: %s\n", FileName);
  WCHAR filePath[MAX_PATH];
  GetFilePath(filePath, FileName);
  std::string relPathStr(WstrToStr(FileName));
  // WCHAR DokanPath[MAX_PATH];
  // GetDokanFilePath(DokanPath, FileName);
  bool encrypt_ = false;
  std::list<ULONG64>::iterator it;
  for (it = to_encrypt_.begin(); it != to_encrypt_.end(); ++it) {
    if (*it == DokanFileInfo->Context) {
      encrypt_ = true;
      to_encrypt_.erase(it);
      break;
    }
  }
  if (DokanFileInfo->Context) {
    CloseHandle((HANDLE)DokanFileInfo->Context);
    DokanFileInfo->Context = 0;
    if (DokanFileInfo->DeleteOnClose) {
      if (DokanFileInfo->IsDirectory) {
        RemoveDirectory(filePath);
      } else {
        DeleteFile(filePath);
      }
    }
    if (relPathStr == "\\" || relPathStr == "/" )
      return 0;
    if (encrypt_) {
      if (maidsafe::ClientController::getInstance()->write(relPathStr) != 0) {
        DbgPrint("In WinCleanup, Encryption failed.\n");
        return -errno;
      } else {
        DbgPrint("In WinCleanup, Encryption succeeded.\n");
      }
    }
//    if (!to_delete_.size())
//      return 0;
//    bool delete_ = false;
//    for (std::list<std::string>::iterator dit = to_delete_.begin();
//        dit != to_delete_.end(); ++dit) {
//      if (*dit == relPathStr) {
//        to_delete_.erase(dit);
//        delete_ = true;
//        break;
//      }
//    }
//    if (!delete_)
//      return 0;
//    for (std::list<std::string>::iterator dit = to_delete_.begin();
//        dit != to_delete_.end(); ++dit) {
//      if (*dit == relPathStr)
//        return 0;
//    }
//    if (fs::is_directory(filePath))
//      return 0;
//    //  printf("Removing %s\n", WstrToStr(filePath).c_str());
//    //  fs::remove(filePath);
    return 0;
  } else {
//    return fs::is_directory(filePath) ? 0 : -1;
    return -1;
  }
  return 0;
}

<<<<<<< HEAD
int __stdcall WinReadFile(LPCWSTR FileName,
                LPVOID Buffer,
                DWORD BufferLength,
                LPDWORD ReadLength,
                LONGLONG Offset,
                PDOKAN_FILE_INFO DokanFileInfo) {
=======
static int __stdcall WinReadFile(const WCHAR *FileName,
                                 LPVOID Buffer,
                                 DWORD BufferLength,
                                 LPDWORD ReadLength,
                                 LONGLONG Offset,
                                 PDOKAN_FILE_INFO DokanFileInfo) {
>>>>>>> 196c2b37
  DbgPrint(L"WinReadFile\nFileName: %s\n", FileName);
  WCHAR   filePath[MAX_PATH];
  HANDLE   handle = (HANDLE)DokanFileInfo->Context;
  ULONG   offset = (ULONG)Offset;
  BOOL   opened = FALSE;
  GetFilePath(filePath, FileName);
  if (!handle || handle == INVALID_HANDLE_VALUE) {
    handle = CreateFile(filePath,
                        GENERIC_READ,
                        FILE_SHARE_READ,
                        NULL,
                        OPEN_EXISTING,
                        0,
                        NULL);
    if (handle == INVALID_HANDLE_VALUE) {
      DbgPrint("In WinReadFile, handle == INVALID_HANDLE_VALUE\n");
      DWORD error = GetLastError();
      DbgPrint(L"In WinReadFile, error = %lu\n\n", error);
      return -1;
    }
    opened = TRUE;
  }
  if (SetFilePointer(handle, offset, NULL, FILE_BEGIN) == 0xFFFFFFFF) {
    DbgPrint(L"In WinReadFile, seek error, offset = %d\n\n", offset);
    if (opened)
      CloseHandle(handle);
    return -1;
  }
  if (!ReadFile(handle, Buffer, BufferLength, ReadLength, NULL)) {
    DbgPrint(L"In WinReadFile, read error = %u, buffer length = %d, read length"
             L" = %d\n\n",
             GetLastError(),
             BufferLength,
             *ReadLength);
    if (opened)
      CloseHandle(handle);
    return -1;
  } else {
    DbgPrint(L"In WinReadFile, read %d, offset %d\n", *ReadLength, offset);
  }
  if (opened)
    CloseHandle(handle);
//  DokanResetTimeout(1000 * 30, DokanFileInfo);
//  Sleep(1000 * 20);
  return 0;
}

<<<<<<< HEAD
int __stdcall WinWriteFile(LPCWSTR FileName,
                 LPCVOID Buffer,
                 DWORD NumberOfBytesToWrite,
                 LPDWORD NumberOfBytesWritten,
                 LONGLONG Offset,
                 PDOKAN_FILE_INFO DokanFileInfo) {
=======
static int __stdcall WinWriteFile(const WCHAR *FileName,
                                  LPCVOID Buffer,
                                  DWORD NumberOfBytesToWrite,
                                  LPDWORD NumberOfBytesWritten,
                                  LONGLONG Offset,
                                  PDOKAN_FILE_INFO DokanFileInfo) {
>>>>>>> 196c2b37
  DbgPrint(L"WinWriteFile\nFileName: %s\n", FileName);
  WCHAR filePath[MAX_PATH];
  HANDLE handle = (HANDLE)DokanFileInfo->Context;
  ULONG offset = (ULONG)Offset;
  BOOL opened = FALSE;
  GetFilePath(filePath, FileName);
  //  reopen the file
  if (!handle || handle == INVALID_HANDLE_VALUE) {
      // DbgPrint(L"\t\tinvalid handle, cleanuped?\n");
    handle = CreateFile(filePath,
                        GENERIC_WRITE,
                        FILE_SHARE_WRITE,
                        NULL,
                        OPEN_EXISTING,
                        0,
                        NULL);
    if (handle == INVALID_HANDLE_VALUE) {
      DbgPrint("In WinWriteFile, handle == INVALID_HANDLE_VALUE\n");
#ifdef DEBUG
      DWORD error = GetLastError();
      DbgPrint(L"In WinWriteFile, error = %lu\n\n", error);
#endif
      return -1;
    }
    opened = TRUE;
  }

  if (DokanFileInfo->WriteToEndOfFile) {
    if (SetFilePointer(handle, 0, NULL, FILE_END) == INVALID_SET_FILE_POINTER) {
      DbgPrint(L"In WinWriteFile, seek error, offset = EOF, error = %d\n",
               GetLastError());
      return -1;
    }
  } else if (SetFilePointer(handle, offset, NULL, FILE_BEGIN) ==
             INVALID_SET_FILE_POINTER) {
    DbgPrint("In WinWriteFile, SetFilePointer == INVALID_SET_FILE_POINTER\n");
#ifdef DEBUG
    DWORD error = GetLastError();
    DbgPrint(L"In WinWriteFile, error = %lu\n\n", error);
#endif
    return -1;
  }
  if (!WriteFile(handle,
                 Buffer,
                 NumberOfBytesToWrite,
                 NumberOfBytesWritten,
                 NULL)) {
    DbgPrint("In WinWriteFile, failed WriteFile\n");
    return -1;
  }
  //  close the file when it is reopened
  if (opened)
    CloseHandle(handle);
  std::list<ULONG64>::reverse_iterator rit;
  for (rit = to_encrypt_.rbegin(); rit != to_encrypt_.rend(); ++rit) {
    if (*rit == DokanFileInfo->Context)
      return 0;
  }
  to_encrypt_.push_back(DokanFileInfo->Context);
  return 0;
}

<<<<<<< HEAD
int __stdcall WinFlushFileBuffers(LPCWSTR FileName, PDOKAN_FILE_INFO DokanFileInfo) {
=======
static int __stdcall WinFlushFileBuffers(const WCHAR *FileName,
                                         PDOKAN_FILE_INFO DokanFileInfo) {
>>>>>>> 196c2b37
  DbgPrint(L"WinFlushFileBuffers\nFileName: %s\n", FileName);
  WCHAR filePath[MAX_PATH];
  HANDLE handle = (HANDLE)DokanFileInfo->Context;
  GetFilePath(filePath, FileName);
  if (!handle || handle == INVALID_HANDLE_VALUE)
    return 0;
  if (!FlushFileBuffers(handle))
    return -1;
  return 0;
}

<<<<<<< HEAD
int __stdcall WinGetFileInformation(LPCWSTR FileName,
                          LPBY_HANDLE_FILE_INFORMATION HandleFileInformation,
                          PDOKAN_FILE_INFO DokanFileInfo) {
=======
static int __stdcall WinGetFileInformation(
    const WCHAR *FileName,
    LPBY_HANDLE_FILE_INFORMATION HandleFileInformation,
    PDOKAN_FILE_INFO DokanFileInfo) {
>>>>>>> 196c2b37
  DbgPrint(L"WinGetFileInformation\nFileName: %s\n", FileName);
  WCHAR filePath[MAX_PATH];
  HANDLE handle = (HANDLE)DokanFileInfo->Context;
  BOOL opened = FALSE;
  GetFilePath(filePath, FileName);
  std::string relPathStr(WstrToStr(FileName));
  if (!handle || handle == INVALID_HANDLE_VALUE) {
    //  If CreateDirectory returned FILE_ALREADY_EXISTS and
    //  it is called with FILE_OPEN_IF, that handle must be opened.
    DbgPrint("In WinGetFileInfo, handle == INVALID_HANDLE_VALUE\n");
#ifdef DEBUG
    DWORD error = GetLastError();
    DbgPrint(L"In WinGetFileInfo, error = %lu\n\n", error);
#endif
    handle = CreateFile(
      filePath,
      0,
      FILE_SHARE_READ,
      NULL,
      OPEN_EXISTING,
      FILE_FLAG_BACKUP_SEMANTICS,
      NULL);
    if (handle == INVALID_HANDLE_VALUE) {
      DbgPrint("In WinGetFileInfo, NEW handle == INVALID_HANDLE_VALUE\n");
#ifdef DEBUG
      error = GetLastError();
      DbgPrint(L"In WinGetFileInfo, error = %lu\n\n", error);
#endif
      return -1;
    }
    opened = TRUE;
  }
  if (!GetFileInformationByHandle(handle, HandleFileInformation)) {
    // FileName is a root directory
    // in this case, FindFirstFile can't get directory information
    if (relPathStr == "\\" || relPathStr == "/") {
      HandleFileInformation->dwFileAttributes = GetFileAttributes(filePath);
    } else {
      maidsafe::MetaDataMap mdm;
      std::string ser_mdm;
      WIN32_FIND_DATAW find;
      ZeroMemory(&find, sizeof(WIN32_FIND_DATAW));
      handle = FindFirstFile(filePath, &find);
      if (handle == INVALID_HANDLE_VALUE) {
        DbgPrint("In WinGetFileInfo, 1st filehandle == INVALID_HANDLE_VALUE\n");
#ifdef DEBUG
        DWORD error = GetLastError();
        DbgPrint(L"In WinGetFileInfo, error = %lu\n\n", error);
#endif
        return -1;
      }
      if (maidsafe::ClientController::getInstance()->getattr(relPathStr,
                                                             ser_mdm)) {
        DbgPrint("In WinGetFileInfo, getattr failed\n");
        return -1;
      }
      mdm.ParseFromString(ser_mdm);
      if (mdm.type() == maidsafe::EMPTY_FILE ||
          mdm.type() == maidsafe::REGULAR_FILE ||
          mdm.type() == maidsafe::SMALL_FILE) {
        HandleFileInformation->dwFileAttributes = find.dwFileAttributes;
        // HandleFileInformation->dwFileAttributes = 32;
            // find.dwFileAttributes;
        HandleFileInformation->ftCreationTime =
            GetFileTime(mdm.creation_time());  // find.ftCreationTime;
        HandleFileInformation->ftLastAccessTime =
            GetFileTime(mdm.last_access());  // find.ftLastWriteTime;
        HandleFileInformation->ftLastWriteTime =
            GetFileTime(mdm.last_modified());  // find.ftLastWriteTime;
        HandleFileInformation->nFileSizeHigh =
            mdm.file_size_high();  // find.nFileSizeHigh;
        HandleFileInformation->nFileSizeLow =
            mdm.file_size_low();  // find.nFileSizeLow;

        DbgPrint("In WinGetFileInfo, FindFiles OK\n");
      } else if (mdm.type() == maidsafe::EMPTY_DIRECTORY ||
                 mdm.type() == maidsafe::DIRECTORY) {
      HandleFileInformation->dwFileAttributes = find.dwFileAttributes;
        // HandleFileInformation->dwFileAttributes = 16;
            // find.dwFileAttributes;
        HandleFileInformation->ftCreationTime =
            GetFileTime(mdm.creation_time());  // find.ftCreationTime;
        HandleFileInformation->ftLastAccessTime =
            GetFileTime(mdm.last_access());  // find.ftLastWriteTime;
        HandleFileInformation->ftLastWriteTime =
            GetFileTime(mdm.last_modified());  // find.ftLastWriteTime;
        HandleFileInformation->nFileSizeHigh = 0;  // find.nFileSizeHigh;
        HandleFileInformation->nFileSizeLow = 0;  // find.nFileSizeLow;
        DokanFileInfo->IsDirectory = TRUE;

        DbgPrint("In WinGetFileInfo, FindFiles OK\n");
      }
      FindClose(handle);
    }
  }
  if (opened)
    CloseHandle(handle);
  return 0;
}

<<<<<<< HEAD
int __stdcall WinFindFiles(LPCWSTR FileName,
                 PFillFindData FillFindData,  // function postatic inter
                 PDOKAN_FILE_INFO DokanFileInfo) {
=======
static int __stdcall WinFindFiles(const WCHAR *FileName,
                                  PFillFindData FillFindData,
                                  PDOKAN_FILE_INFO DokanFileInfo) {
>>>>>>> 196c2b37
  DbgPrint(L"WinFindFiles\nFileName: %s\n", FileName);
  WCHAR filePath[MAX_PATH];
  WIN32_FIND_DATAW findData;
  PWCHAR yenStar = const_cast<PWCHAR>(L"\\*");
  int count = 0;
  GetFilePath(filePath, FileName);
  std::string relPathStr(WstrToStr(FileName));
  wcscat(filePath, yenStar);
  std::map<std::string, maidsafe::ItemType> children;
  maidsafe::ClientController::getInstance()->readdir(relPathStr, children);
  while (!children.empty()) {
    std::string s = children.begin()->first;
    maidsafe::ItemType ityp = children.begin()->second;
    maidsafe::MetaDataMap mdm;
    std::string ser_mdm;
    fs::path path_(relPathStr);
    path_ /= s;
    if (maidsafe::ClientController::getInstance()->getattr(path_.string(),
                                                           ser_mdm)) {
      DbgPrint("In WinFindFiles, getattr failed\n");
      return -1;
    }
    mdm.ParseFromString(ser_mdm);
    const char *charpath(s.c_str());
      memset(&findData, 0, sizeof(WIN32_FIND_DATAW));
    if (ityp == maidsafe::DIRECTORY || ityp == maidsafe::EMPTY_DIRECTORY) {
      findData.dwFileAttributes = FILE_ATTRIBUTE_DIRECTORY;
      findData.ftCreationTime = GetFileTime(mdm.creation_time());
      findData.ftLastAccessTime = GetFileTime(mdm.last_access());
      findData.ftLastWriteTime = GetFileTime(mdm.last_modified());
      findData.nFileSizeHigh = mdm.file_size_high();
      findData.nFileSizeLow = mdm.file_size_low();
      // findData.cFileName[ MAX_PATH ];
      MultiByteToWideChar(CP_ACP,
                          0,
                          charpath,
                          strlen(charpath) + 1,
                          findData.cFileName,
                          MAX_PATH);

      DbgPrint(L"\tchild: %s\ttype: %i\n", findData.cFileName, ityp);
      findData.cAlternateFileName[ 14 ] = NULL;
      // create children directories if they don't exist
      std::string root_dir(WstrToStr(RootDirectory));
      fs::path sub_dir(root_dir);
      sub_dir /= path_;
      if (!fs::exists(sub_dir)) {
        try {
          fs::create_directories(sub_dir);
        }
        catch(const std::exception &e) {
          DbgPrint("In WinFindFiles, %s\n", e.what());
          DWORD error = GetLastError();
          DbgPrint(L"In WinFindFiles, error = %lu\n\n", error);
          return error * -1;
        }
      }
    } else {
      findData.dwFileAttributes = FILE_ATTRIBUTE_NORMAL;
      findData.ftCreationTime = GetFileTime(mdm.creation_time());
      findData.ftLastAccessTime = GetFileTime(mdm.last_access());
      findData.ftLastWriteTime = GetFileTime(mdm.last_modified());
      findData.nFileSizeHigh = mdm.file_size_high();
      findData.nFileSizeLow = mdm.file_size_low();
      // findData.cFileName[MAX_PATH];
      MultiByteToWideChar(CP_ACP,
                          0,
                          charpath,
                          strlen(charpath) + 1,
                          findData.cFileName,
                          MAX_PATH);

      DbgPrint(L"\tchild: %s\ttype: %i\n", findData.cFileName, ityp);
      findData.cAlternateFileName[ 14 ] = NULL;
    }
    children.erase(children.begin());
    FillFindData(&findData, DokanFileInfo);
    count++;
  }
  return 0;
}

<<<<<<< HEAD
int __stdcall WinDeleteFile(LPCWSTR FileName, PDOKAN_FILE_INFO) {
=======
static int __stdcall WinDeleteFile(const WCHAR *FileName, PDOKAN_FILE_INFO) {
>>>>>>> 196c2b37
  DbgPrint(L"WinDeleteFile\nFileName: %s\n", FileName);
  WCHAR filePath[MAX_PATH];
  // HANDLE handle = (HANDLE)DokanFileInfo->Context;
  GetFilePath(filePath, FileName);
  std::string relPathStr(WstrToStr(FileName));
  if (to_delete_.size()) {
    for (std::list<std::string>::iterator dit = to_delete_.begin();
         dit != to_delete_.end();
         ++dit) {
      if (*dit == relPathStr) {
        to_delete_.erase(dit);
        break;
      }
    }
  }
  DbgPrint("In WinDeleteFile, after erasing %s from to_delete_ list.\n",
         relPathStr.c_str());
  bool gui_private_share_(false);
  if (maidsafe::ClientController::getInstance()->ReadOnly(relPathStr,
      gui_private_share_))
    return -5;

  if (maidsafe::ClientController::getInstance()->unlink(relPathStr) != 0) {
    DbgPrint("In WinDeleteFile, unlink failed\n");
    // return -errno;
  }
  return 0;
}

<<<<<<< HEAD
int __stdcall WinDeleteDirectory(LPCWSTR FileName, PDOKAN_FILE_INFO) {
=======
static int __stdcall WinDeleteDirectory(const WCHAR *FileName,
                                        PDOKAN_FILE_INFO) {
>>>>>>> 196c2b37
  DbgPrint(L"WinDeleteDirectory\nFileName: %s\n", FileName);
  WCHAR filePath[MAX_PATH];
  HANDLE hFind;
  WIN32_FIND_DATAW findData;
  ULONG fileLen;
  ZeroMemory(filePath, sizeof(filePath));
  GetFilePath(filePath, FileName);
  std::string relPathStr(WstrToStr(FileName));
  fileLen = wcslen(filePath);
  if (filePath[fileLen-1] != L'\\') {
    filePath[fileLen++] = L'\\';
  }
  filePath[fileLen] = L'*';
  hFind = FindFirstFile(filePath, &findData);
  while (hFind != INVALID_HANDLE_VALUE) {
    if (wcscmp(findData.cFileName, L"..") != 0 &&
        wcscmp(findData.cFileName, L".") != 0) {
      FindClose(hFind);
      DbgPrint(L"In WinDeleteDirectory, Directory is not empty: %s\n",
               findData.cFileName);
      return -static_cast<int>(ERROR_DIR_NOT_EMPTY);
    }
    if (!FindNextFile(hFind, &findData)) {
      break;
    }
  }
  FindClose(hFind);
  if (GetLastError() == ERROR_NO_MORE_FILES) {
    if (maidsafe::ClientController::getInstance()->rmdir(relPathStr) != 0) {
      DbgPrint("In WinDeleteDirectory, rmdir failed\n");
      return -145;
    } else {
      return 0;
    }
  } else {
    return -1;
  }
//    std::map<std::string, maidsafe::ItemType> children;
//    if (maidsafe::ClientController::getInstance()->readdir(relPathStr,
//                                                           children))
//      return -errno;
//    DbgPrint("In WinDeleteDirectory, Directory %s has %i children.\n\n\n",
//           relPathStr.c_str(),
//           children.size());
//    if (children.size()) {
//      DbgPrint("In WinDeleteDirectory, children.size() != 0\n");
//      DbgPrint(L"In WinDeleteDirectory, error = 145\n");
//      return -145;
//    }
//
//    bool gui_private_share_(false);
//    if (maidsafe::ClientController::getInstance()->ReadOnly(relPathStr,
//        gui_private_share_))
//      return -5;
//
//    if (!RemoveDirectory(filePath)) {
//      DbgPrint("In WinDeleteDirectory, RemoveDirectory failed\n");
//      DWORD error = GetLastError();
//      DbgPrint(L"In WinDeleteDirectory, error = %lu\n\n", error);
//      return error * -1;
//    }
//    if (maidsafe::ClientController::getInstance()->rmdir(relPathStr) != 0) {
//      DbgPrint("In WinDeleteDirectory, rmdir failed\n");
//      return -errno;
//    }
//    return 0;
}

<<<<<<< HEAD
int __stdcall WinMoveFile(LPCWSTR FileName,
                LPCWSTR NewFileName,
                BOOL ReplaceIfExisting,
                PDOKAN_FILE_INFO DokanFileInfo) {
=======
static int __stdcall WinMoveFile(const WCHAR *FileName,
                                 const WCHAR *NewFileName,
                                 BOOL ReplaceIfExisting,
                                 PDOKAN_FILE_INFO DokanFileInfo) {
>>>>>>> 196c2b37
  DbgPrint(L"WinMovefile\nFileName: %s\n", FileName);
  WCHAR filePath[MAX_PATH];
  WCHAR newFilePath[MAX_PATH];
  BOOL status;
  GetFilePath(filePath, FileName);
  GetFilePath(newFilePath, NewFileName);
  std::string o_path(WstrToStr(FileName));
  std::string n_path(WstrToStr(NewFileName));
  if (DokanFileInfo->Context) {
    //  should close? or rename at closing?
    CloseHandle((HANDLE)DokanFileInfo->Context);
    DokanFileInfo->Context = 0;
  }

  bool gui_private_share(false);
  if (maidsafe::ClientController::getInstance()->ReadOnly(n_path,
      gui_private_share))
    return -5;

  if (maidsafe::ClientController::getInstance()->rename(o_path, n_path) != 0)
    return -errno;
  if (ReplaceIfExisting) {
    status = MoveFileEx(filePath, newFilePath, MOVEFILE_REPLACE_EXISTING);
  } else {
    status = MoveFile(filePath, newFilePath);
  }
  if (status == FALSE) {
    DWORD error = GetLastError();
    DbgPrint(L"In WinMoveFile, MoveFile failed status = %d, code = %lu\n",
             status, error);
    return -static_cast<int>(error);
  }
  //  Need to move file in list of files needing deleted after cleanup.
  DbgPrint("In WinMoveFile, files for deletion: ");
  if (!to_delete_.size())
    return status == TRUE ? 0 : -1;
  for (std::list<std::string>::iterator dit = to_delete_.begin();
       dit != to_delete_.end();
       ++dit) {
    if (*dit == o_path) {
      to_delete_.erase(dit);
      to_delete_.insert(dit, n_path);
      break;
    }
  }
  return status ? 0 : -1;
}

<<<<<<< HEAD
int __stdcall WinLockFile(LPCWSTR FileName,
                LONGLONG ByteOffset,
                LONGLONG Length,
                PDOKAN_FILE_INFO DokanFileInfo) {
=======
static int __stdcall WinLockFile(const WCHAR *FileName,
                                 LONGLONG ByteOffset,
                                 LONGLONG Length,
                                 PDOKAN_FILE_INFO DokanFileInfo) {
>>>>>>> 196c2b37
  DbgPrint(L"WinLockFile\nFileName: %s\n", FileName);
  WCHAR filePath[MAX_PATH];
  HANDLE handle;
  LARGE_INTEGER offset;
  LARGE_INTEGER length;
  GetFilePath(filePath, FileName);
  handle = (HANDLE)DokanFileInfo->Context;
  if (!handle || handle == INVALID_HANDLE_VALUE) {
    DbgPrint("In WinLockFile, handle == INVALID_HANDLE_VALUE\n");
    return -1;
  }
  length.QuadPart = Length;
  offset.QuadPart = ByteOffset;
  if (LockFile(handle,
               offset.HighPart,
               offset.LowPart,
               length.HighPart,
               length.LowPart)) {
    return 0;
  } else {
    DbgPrint("In WinLockFile, LockFile failed\n");
    return -1;
  }
  return 0;
}

<<<<<<< HEAD
int __stdcall WinSetEndOfFile(LPCWSTR FileName,
                    LONGLONG ByteOffset,
                    PDOKAN_FILE_INFO DokanFileInfo) {
=======
static int __stdcall WinSetEndOfFile(const WCHAR *FileName,
                                     LONGLONG ByteOffset,
                                     PDOKAN_FILE_INFO DokanFileInfo) {
>>>>>>> 196c2b37
  DbgPrint(L"WinSetEndofFile\nFileName: %s\n", FileName);
  WCHAR filePath[MAX_PATH];
  HANDLE handle;
  LARGE_INTEGER offset;
  GetFilePath(filePath, FileName);
  handle = (HANDLE)DokanFileInfo->Context;
  if (!handle || handle == INVALID_HANDLE_VALUE) {
    DbgPrint("In WinSetEndOfFile, handle == INVALID_HANDLE_VALUE\n");
    return -1;
  }
  offset.QuadPart = ByteOffset;
  if (!SetFilePointerEx(handle, offset, NULL, FILE_BEGIN)) {
    DbgPrint("In WinSetEndOfFile, SetFilePointerEx failed\n");
    DWORD error = GetLastError();
    DbgPrint(L"In WinSetEndOfFile, error = %lu\n\n", error);
    return error * -1;
  }
  if (!SetEndOfFile(handle)) {
    DbgPrint("In WinSetEndOfFile, SetEndOfFile failed\n");
    DWORD error = GetLastError();
    DbgPrint(L"In WinSetEndOfFile, error = %lu\n\n", error);
    return error * -1;
  }
  return 0;
}

<<<<<<< HEAD
int __stdcall WinSetAllocationSize(LPCWSTR FileName,
                         LONGLONG AllocSize,
                         PDOKAN_FILE_INFO DokanFileInfo) {
=======
static int __stdcall WinSetAllocationSize(const WCHAR *FileName,
                                          LONGLONG AllocSize,
                                          PDOKAN_FILE_INFO DokanFileInfo) {
>>>>>>> 196c2b37
  DbgPrint(L"WinSetAllocationSize\nFileName: %s\n", FileName);
  WCHAR filePath[MAX_PATH];
  HANDLE handle;
  LARGE_INTEGER fileSize;
  GetFilePath(filePath, FileName);
  handle = (HANDLE)DokanFileInfo->Context;
  if (!handle || handle == INVALID_HANDLE_VALUE) {
    DbgPrint("In WinSetAllocationSize, handle == INVALID_HANDLE_VALUE\n");
    return -1;
  }
  if (GetFileSizeEx(handle, &fileSize)) {
    if (AllocSize < fileSize.QuadPart) {
      fileSize.QuadPart = AllocSize;
      if (!SetFilePointerEx(handle, fileSize, NULL, FILE_BEGIN)) {
        DbgPrint("In WinSetAllocationSize, SetFilePointer error: %ld",
               GetLastError());
        DbgPrint(", offfset = %s\n\n", base::itos_ull(AllocSize).c_str());
        return GetLastError() * -1;
      }
      if (!SetEndOfFile(handle)) {
        DbgPrint("In WinSetAllocationSize, SetEndOfFile failed\n");
        DWORD error = GetLastError();
        DbgPrint(L"In WinSetAllocationSize, error = %lu\n\n", error);
        return error * -1;
      }
    }
  } else {
    DWORD error = GetLastError();
    DbgPrint(L"In WinSetAllocationSize, error = %lu\n\n", error);
    return error * -1;
  }
  return 0;
}

<<<<<<< HEAD
int __stdcall WinSetFileAttributes(LPCWSTR FileName,
                         DWORD FileAttributes,
                         PDOKAN_FILE_INFO) {
=======
static int __stdcall WinSetFileAttributes(const WCHAR *FileName,
                                          DWORD FileAttributes,
                                          PDOKAN_FILE_INFO) {
>>>>>>> 196c2b37
  DbgPrint(L"WinSetFileAttributes\nFileName: %s\n", FileName);
  WCHAR filePath[MAX_PATH];
  GetFilePath(filePath, FileName);
  if (!SetFileAttributes(filePath, FileAttributes)) {
    DbgPrint("In WinSetFileAttributes, SetFileAttributes failed\n");
    DWORD error = GetLastError();
    DbgPrint(L"In WinSetFileAttributes, error = %lu\n\n", error);
    return error * -1;
  }
  return 0;
}

<<<<<<< HEAD
int __stdcall WinSetFileTime(LPCWSTR FileName,
                   CONST FILETIME *CreationTime,
                   CONST FILETIME *LastAccessTime,
                   CONST FILETIME *LastWriteTime,
                   PDOKAN_FILE_INFO DokanFileInfo) {
=======
static int __stdcall WinSetFileTime(const WCHAR *FileName,
                                    CONST FILETIME *CreationTime,
                                    CONST FILETIME *LastAccessTime,
                                    CONST FILETIME *LastWriteTime,
                                    PDOKAN_FILE_INFO DokanFileInfo) {
>>>>>>> 196c2b37
  DbgPrint(L"WinSetFileTime\nFileName: %s\n", FileName);
  WCHAR   filePath[MAX_PATH];
  HANDLE   handle;
  GetFilePath(filePath, FileName);
  handle = (HANDLE)DokanFileInfo->Context;
  if (!handle || handle == INVALID_HANDLE_VALUE) {
    DbgPrint("In WinSetFileTime, handle == INVALID_HANDLE_VALUE\n");
    return -1;
  }
  if (!SetFileTime(handle, CreationTime, LastAccessTime, LastWriteTime)) {
    DbgPrint("In WinSetFileTime, SetFileAttributes failed\n");
    DWORD error = GetLastError();
    DbgPrint(L"In WinSetFileTime, error = %lu\n\n", error);
    return error * -1;
  }
  return 0;
}

<<<<<<< HEAD
int __stdcall WinUnlockFile(LPCWSTR FileName,
                  LONGLONG ByteOffset,
                  LONGLONG Length,
                  PDOKAN_FILE_INFO DokanFileInfo) {
=======
static int __stdcall WinUnlockFile(const WCHAR *FileName,
                                   LONGLONG ByteOffset,
                                   LONGLONG Length,
                                   PDOKAN_FILE_INFO DokanFileInfo) {
>>>>>>> 196c2b37
  DbgPrint(L"WinUnLockFile\nFileName: %s\n", FileName);
  WCHAR filePath[MAX_PATH];
  HANDLE handle;
  LARGE_INTEGER length;
  LARGE_INTEGER offset;
  GetFilePath(filePath, FileName);
  handle = (HANDLE)DokanFileInfo->Context;
  if (!handle || handle == INVALID_HANDLE_VALUE) {
    DbgPrint("In WinUnLockFile, handle == INVALID_HANDLE_VALUE\n");
    return -1;
  }
  length.QuadPart = Length;
  offset.QuadPart = ByteOffset;
  if (UnlockFile(handle,
                 offset.HighPart,
                 offset.LowPart,
                 length.HighPart,
                 length.LowPart)) {
    return 0;
  } else {
    DbgPrint("In WinUnlockFile, UnlockFile failed\n");
    return -1;
  }
  return 0;
}

<<<<<<< HEAD
int __stdcall WinGetFileSecurity(LPCWSTR FileName,
                       PSECURITY_INFORMATION SecurityInformation,
                       PSECURITY_DESCRIPTOR SecurityDescriptor,
                       ULONG BufferLength,
                       PULONG LengthNeeded,
                       PDOKAN_FILE_INFO DokanFileInfo) {
=======
static int __stdcall WinGetFileSecurity(
    const WCHAR *FileName,
    PSECURITY_INFORMATION SecurityInformation,
    PSECURITY_DESCRIPTOR SecurityDescriptor,
    ULONG BufferLength,
    PULONG LengthNeeded,
    PDOKAN_FILE_INFO DokanFileInfo) {
>>>>>>> 196c2b37
  DbgPrint(L"GetFileSecurity %s\n", FileName);
  HANDLE handle;
  WCHAR filePath[MAX_PATH];
  GetFilePath(filePath, FileName);
  handle = (HANDLE)DokanFileInfo->Context;
  if (!handle || handle == INVALID_HANDLE_VALUE) {
    DbgPrint(L"\tinvalid handle\n\n");
    return -1;
  }
  if (!GetUserObjectSecurity(handle, SecurityInformation, SecurityDescriptor,
      BufferLength, LengthNeeded)) {
    int error = GetLastError();
    if (error == ERROR_INSUFFICIENT_BUFFER) {
      DbgPrint(L"  GetUserObjectSecurity failed: ERROR_INSUFFICIENT_BUFFER\n");
      return error * -1;
    } else {
      DbgPrint(L"  GetUserObjectSecurity failed: %d\n", error);
      return -1;
    }
  }
  return 0;
}

<<<<<<< HEAD
int __stdcall WinSetFileSecurity(LPCWSTR FileName,
                       PSECURITY_INFORMATION SecurityInformation,
                       PSECURITY_DESCRIPTOR SecurityDescriptor,
                       ULONG,
                       PDOKAN_FILE_INFO DokanFileInfo) {
=======
static int __stdcall WinSetFileSecurity(
    const WCHAR *FileName,
    PSECURITY_INFORMATION SecurityInformation,
    PSECURITY_DESCRIPTOR SecurityDescriptor,
    ULONG,
    PDOKAN_FILE_INFO DokanFileInfo) {
>>>>>>> 196c2b37
  DbgPrint(L"SetFileSecurity %s\n", FileName);
  HANDLE handle;
  WCHAR filePath[MAX_PATH];
  GetFilePath(filePath, FileName);
  handle = (HANDLE)DokanFileInfo->Context;
  if (!handle || handle == INVALID_HANDLE_VALUE) {
    DbgPrint(L"\tinvalid handle\n\n");
    return -1;
  }
  if (!SetUserObjectSecurity(handle, SecurityInformation, SecurityDescriptor)) {
    int error = GetLastError();
    DbgPrint(L"  SetUserObjectSecurity failed: %d\n", error);
    return -1;
  }
  return 0;
}

<<<<<<< HEAD
int __stdcall WinGetVolumeInformation(LPWSTR VolumeNameBuffer,
                            DWORD,
                            LPDWORD VolumeSerialNumber,
                            LPDWORD MaximumComponentLength,
                            LPDWORD FileSystemFlags,
                            LPWSTR FileSystemNameBuffer,
                            DWORD,
                            PDOKAN_FILE_INFO) {
=======
static int __stdcall WinGetVolumeInformation(LPWSTR VolumeNameBuffer,
                                             DWORD,
                                             LPDWORD VolumeSerialNumber,
                                             LPDWORD MaximumComponentLength,
                                             LPDWORD FileSystemFlags,
                                             LPWSTR FileSystemNameBuffer,
                                             DWORD,
                                             PDOKAN_FILE_INFO) {
>>>>>>> 196c2b37
  std::string public_username =
      maidsafe::SessionSingleton::getInstance()->PublicUsername();
  if (public_username.empty()) {
    wcscpy(VolumeNameBuffer, L"maidsafe");
  } else {
    std::string volume_name = public_username + "'s maidsafe";
    std::vector<WCHAR> s(MAX_PATH);
    MultiByteToWideChar(CP_ACP, 0, volume_name.c_str(), volume_name.length(),
        &s[0], MAX_PATH);
    std::wstring w_volume_name = &s[0];
    wcscpy(VolumeNameBuffer, w_volume_name.c_str());
  }
  *VolumeSerialNumber = 0x19831116;
  *MaximumComponentLength = 256;
  *FileSystemFlags = FILE_CASE_SENSITIVE_SEARCH |
                     FILE_CASE_PRESERVED_NAMES |
                     FILE_SUPPORTS_REMOTE_STORAGE |
                     FILE_UNICODE_ON_DISK |
                     FILE_PERSISTENT_ACLS;

  wcscpy(FileSystemNameBuffer, L"maidsafe drive");
  return 0;
}

<<<<<<< HEAD
int __stdcall WinUnmount(PDOKAN_FILE_INFO) {
=======
static int __stdcall WinUnmount(PDOKAN_FILE_INFO) {
>>>>>>> 196c2b37
  DbgPrint(L"\tUnmount\n");
  return 0;
}

static void CallMount(char drive) {
  DbgPrint("In CallMount()\n");
  int status;
  PDOKAN_OPERATIONS Dokan_Operations =
      (PDOKAN_OPERATIONS)malloc(sizeof(DOKAN_OPERATIONS));
  PDOKAN_OPTIONS Dokan_Options =
      (PDOKAN_OPTIONS)malloc(sizeof(DOKAN_OPTIONS));

  ZeroMemory(Dokan_Options, sizeof(DOKAN_OPTIONS));

  maidsafe::SessionSingleton *ss = maidsafe::SessionSingleton::getInstance();
  std::string msHome(file_system::MaidsafeHomeDir(ss->SessionName()).string());
//   // repace '/' with '\\'
//   for (std::string::iterator it=msHome.begin(); it != msHome.end(); it++){
//     if ((*it) == '/')
//       msHome.replace(it, it+1, "\\");
//   }
  mbstowcs(RootDirectory, msHome.c_str(), msHome.size());
  DbgPrint("msHome= %s\n", msHome.c_str());
  DbgPrint(L"RootDirectory: %ls\n", RootDirectory);
#ifdef DEBUG
  printf("msHome= %s\n", msHome.c_str());
  wprintf(L"RootDirectory: %ls\n", RootDirectory);
#endif

  WCHAR mount_point[MAX_PATH];
  GetMountPoint(drive, mount_point);
  Dokan_Options->MountPoint = mount_point;
  Dokan_Options->ThreadCount = 3;
#ifdef DEBUG
  Dokan_Options->Options |= DOKAN_OPTION_DEBUG;
//  Dokan_Options->Options |= DOKAN_OPTION_STDERR;
#endif
//  Dokan_Options->Options |= DOKAN_OPTION_KEEP_ALIVE;
//  Dokan_Options->Options |= DOKAN_OPTION_NETWORK;
//  Dokan_Options->Options |= DOKAN_OPTION_REMOVABLE;

  ZeroMemory(Dokan_Operations, sizeof(DOKAN_OPERATIONS));
  Dokan_Operations->CreateFile = WinCreateFile;
  Dokan_Operations->OpenDirectory = WinOpenDirectory;
  Dokan_Operations->CreateDirectory = WinCreateDirectory;
  Dokan_Operations->Cleanup = WinCleanup;
  Dokan_Operations->CloseFile = WinCloseFile;
  Dokan_Operations->ReadFile = WinReadFile;
  Dokan_Operations->WriteFile = WinWriteFile;
  Dokan_Operations->FlushFileBuffers = WinFlushFileBuffers;
  Dokan_Operations->GetFileInformation = WinGetFileInformation;
  Dokan_Operations->FindFiles = WinFindFiles;
  Dokan_Operations->FindFilesWithPattern = NULL;
  Dokan_Operations->SetFileAttributes = WinSetFileAttributes;
  Dokan_Operations->SetFileTime = WinSetFileTime;
  Dokan_Operations->DeleteFile = WinDeleteFile;
  Dokan_Operations->DeleteDirectory = WinDeleteDirectory;
  Dokan_Operations->MoveFile = WinMoveFile;
  Dokan_Operations->SetEndOfFile = WinSetEndOfFile;
  Dokan_Operations->SetAllocationSize = WinSetAllocationSize;
  Dokan_Operations->LockFile = WinLockFile;
  Dokan_Operations->UnlockFile = WinUnlockFile;
  Dokan_Operations->GetFileSecurity = WinGetFileSecurity;
  Dokan_Operations->SetFileSecurity = WinSetFileSecurity;
  Dokan_Operations->GetDiskFreeSpace = NULL;
  Dokan_Operations->GetVolumeInformation = WinGetVolumeInformation;
  Dokan_Operations->Unmount = WinUnmount;

  status = DokanMain(Dokan_Options, Dokan_Operations);
  switch (status) {
    case DOKAN_SUCCESS:
      break;
    case DOKAN_ERROR:
#ifdef DEBUG
      printf("Dokan Error\n");
#endif
      break;
    case DOKAN_DRIVE_LETTER_ERROR:
#ifdef DEBUG
      printf("Dokan Bad Drive letter\n");
#endif
      break;
    case DOKAN_DRIVER_INSTALL_ERROR:
#ifdef DEBUG
      printf("Dokan Can't install driver\n");
#endif
      break;
    case DOKAN_START_ERROR:
#ifdef DEBUG
      printf("Dokan Driver has something wrong\n");
#endif
      break;
    case DOKAN_MOUNT_ERROR:
#ifdef DEBUG
      printf("Dokan Can't assign a drive letter\n");
#endif
      break;
    case DOKAN_MOUNT_POINT_ERROR:
#ifdef DEBUG
      printf("Dokan Mount point error\n");
#endif
      break;
    default:
#ifdef DEBUG
      printf("Dokan Unknown error: %d\n", status);
#endif
      break;
  }
  free(Dokan_Options);
  free(Dokan_Operations);
  maidsafe::SessionSingleton::getInstance()->SetMounted(1);
}

void Mount(char drive) {
  boost::thread thrd(CallMount, drive);
  std::string mounted_drive(1, drive);
  mounted_drive += ":";
  try {
    while (!fs::exists(mounted_drive)) {
      boost::this_thread::sleep(boost::posix_time::milliseconds(50));
    }
    maidsafe::SessionSingleton::getInstance()->SetMounted(0);
#ifdef DEBUG
    printf("Dokan mounted drive at %s\n", mounted_drive.c_str());
#endif
  }
  catch(const std::exception &e) {
#ifdef DEBUG
    printf("Dokan failed to mounted drive at %s\n%s\n",
           mounted_drive.c_str(), e.what());
#endif
  }
}

bool UnMount(char drive) {
  WCHAR mount_point[MAX_PATH];
  GetMountPoint(drive, mount_point);
  return DokanUnmount(mount_point);
}

}  // namespace fs_w_fuse<|MERGE_RESOLUTION|>--- conflicted
+++ resolved
@@ -117,21 +117,12 @@
   return filetime;
 }
 
-<<<<<<< HEAD
-int __stdcall WinCreateFile(LPCWSTR FileName,
-                  DWORD AccessMode,
-                  DWORD ShareMode,
-                  DWORD CreationDisposition,
-                  DWORD FlagsAndAttributes,
-                  PDOKAN_FILE_INFO DokanFileInfo) {
-=======
 int __stdcall WinCreateFile(const WCHAR *FileName,
                             DWORD AccessMode,
                             DWORD ShareMode,
                             DWORD CreationDisposition,
                             DWORD FlagsAndAttributes,
                             PDOKAN_FILE_INFO DokanFileInfo) {
->>>>>>> 196c2b37
   WCHAR filePath[MAX_PATH];
   HANDLE handle;
 //  DWORD fileAttr;
@@ -315,12 +306,8 @@
   return 0;
 }
 
-<<<<<<< HEAD
-int __stdcall WinCreateDirectory(LPCWSTR FileName, PDOKAN_FILE_INFO) {
-=======
 int __stdcall WinCreateDirectory(const WCHAR *FileName,
                                         PDOKAN_FILE_INFO) {
->>>>>>> 196c2b37
   DbgPrint(L"WinCreateDirectory\nFileName: %s\n", FileName);
   WCHAR filePath[MAX_PATH];
   GetFilePath(filePath, FileName);
@@ -354,12 +341,8 @@
   return 0;
 }
 
-<<<<<<< HEAD
-int __stdcall WinOpenDirectory(LPCWSTR FileName, PDOKAN_FILE_INFO DokanFileInfo) {
-=======
 static int __stdcall WinOpenDirectory(const WCHAR *FileName,
                                       PDOKAN_FILE_INFO DokanFileInfo) {
->>>>>>> 196c2b37
   DbgPrint(L"WinOpenDirectory\nFileName: %s\n", FileName);
   WCHAR filePath[MAX_PATH];
   HANDLE handle;
@@ -394,12 +377,8 @@
   return 0;
 }
 
-<<<<<<< HEAD
-int __stdcall WinCloseFile(LPCWSTR FileName, PDOKAN_FILE_INFO DokanFileInfo) {
-=======
 static int __stdcall WinCloseFile(const WCHAR *FileName,
                                   PDOKAN_FILE_INFO DokanFileInfo) {
->>>>>>> 196c2b37
   DbgPrint(L"WinCloseFile\nFileName: %s\n", FileName);
   WCHAR filePath[MAX_PATH];
   GetFilePath(filePath, FileName);
@@ -410,12 +389,8 @@
   return 0;
 }
 
-<<<<<<< HEAD
-int __stdcall WinCleanup(LPCWSTR FileName, PDOKAN_FILE_INFO DokanFileInfo) {
-=======
 static int __stdcall WinCleanup(const WCHAR *FileName,
                                 PDOKAN_FILE_INFO DokanFileInfo) {
->>>>>>> 196c2b37
   DbgPrint(L"WinCleanup\nFileName: %s\n", FileName);
   WCHAR filePath[MAX_PATH];
   GetFilePath(filePath, FileName);
@@ -481,21 +456,12 @@
   return 0;
 }
 
-<<<<<<< HEAD
-int __stdcall WinReadFile(LPCWSTR FileName,
-                LPVOID Buffer,
-                DWORD BufferLength,
-                LPDWORD ReadLength,
-                LONGLONG Offset,
-                PDOKAN_FILE_INFO DokanFileInfo) {
-=======
 static int __stdcall WinReadFile(const WCHAR *FileName,
                                  LPVOID Buffer,
                                  DWORD BufferLength,
                                  LPDWORD ReadLength,
                                  LONGLONG Offset,
                                  PDOKAN_FILE_INFO DokanFileInfo) {
->>>>>>> 196c2b37
   DbgPrint(L"WinReadFile\nFileName: %s\n", FileName);
   WCHAR   filePath[MAX_PATH];
   HANDLE   handle = (HANDLE)DokanFileInfo->Context;
@@ -526,7 +492,7 @@
   }
   if (!ReadFile(handle, Buffer, BufferLength, ReadLength, NULL)) {
     DbgPrint(L"In WinReadFile, read error = %u, buffer length = %d, read length"
-             L" = %d\n\n",
+             " = %d\n\n",
              GetLastError(),
              BufferLength,
              *ReadLength);
@@ -543,21 +509,12 @@
   return 0;
 }
 
-<<<<<<< HEAD
-int __stdcall WinWriteFile(LPCWSTR FileName,
-                 LPCVOID Buffer,
-                 DWORD NumberOfBytesToWrite,
-                 LPDWORD NumberOfBytesWritten,
-                 LONGLONG Offset,
-                 PDOKAN_FILE_INFO DokanFileInfo) {
-=======
 static int __stdcall WinWriteFile(const WCHAR *FileName,
                                   LPCVOID Buffer,
                                   DWORD NumberOfBytesToWrite,
                                   LPDWORD NumberOfBytesWritten,
                                   LONGLONG Offset,
                                   PDOKAN_FILE_INFO DokanFileInfo) {
->>>>>>> 196c2b37
   DbgPrint(L"WinWriteFile\nFileName: %s\n", FileName);
   WCHAR filePath[MAX_PATH];
   HANDLE handle = (HANDLE)DokanFileInfo->Context;
@@ -620,12 +577,8 @@
   return 0;
 }
 
-<<<<<<< HEAD
-int __stdcall WinFlushFileBuffers(LPCWSTR FileName, PDOKAN_FILE_INFO DokanFileInfo) {
-=======
 static int __stdcall WinFlushFileBuffers(const WCHAR *FileName,
                                          PDOKAN_FILE_INFO DokanFileInfo) {
->>>>>>> 196c2b37
   DbgPrint(L"WinFlushFileBuffers\nFileName: %s\n", FileName);
   WCHAR filePath[MAX_PATH];
   HANDLE handle = (HANDLE)DokanFileInfo->Context;
@@ -637,16 +590,10 @@
   return 0;
 }
 
-<<<<<<< HEAD
-int __stdcall WinGetFileInformation(LPCWSTR FileName,
-                          LPBY_HANDLE_FILE_INFORMATION HandleFileInformation,
-                          PDOKAN_FILE_INFO DokanFileInfo) {
-=======
 static int __stdcall WinGetFileInformation(
     const WCHAR *FileName,
     LPBY_HANDLE_FILE_INFORMATION HandleFileInformation,
     PDOKAN_FILE_INFO DokanFileInfo) {
->>>>>>> 196c2b37
   DbgPrint(L"WinGetFileInformation\nFileName: %s\n", FileName);
   WCHAR filePath[MAX_PATH];
   HANDLE handle = (HANDLE)DokanFileInfo->Context;
@@ -747,15 +694,9 @@
   return 0;
 }
 
-<<<<<<< HEAD
-int __stdcall WinFindFiles(LPCWSTR FileName,
-                 PFillFindData FillFindData,  // function postatic inter
-                 PDOKAN_FILE_INFO DokanFileInfo) {
-=======
 static int __stdcall WinFindFiles(const WCHAR *FileName,
                                   PFillFindData FillFindData,
                                   PDOKAN_FILE_INFO DokanFileInfo) {
->>>>>>> 196c2b37
   DbgPrint(L"WinFindFiles\nFileName: %s\n", FileName);
   WCHAR filePath[MAX_PATH];
   WIN32_FIND_DATAW findData;
@@ -838,11 +779,7 @@
   return 0;
 }
 
-<<<<<<< HEAD
-int __stdcall WinDeleteFile(LPCWSTR FileName, PDOKAN_FILE_INFO) {
-=======
 static int __stdcall WinDeleteFile(const WCHAR *FileName, PDOKAN_FILE_INFO) {
->>>>>>> 196c2b37
   DbgPrint(L"WinDeleteFile\nFileName: %s\n", FileName);
   WCHAR filePath[MAX_PATH];
   // HANDLE handle = (HANDLE)DokanFileInfo->Context;
@@ -872,12 +809,8 @@
   return 0;
 }
 
-<<<<<<< HEAD
-int __stdcall WinDeleteDirectory(LPCWSTR FileName, PDOKAN_FILE_INFO) {
-=======
 static int __stdcall WinDeleteDirectory(const WCHAR *FileName,
                                         PDOKAN_FILE_INFO) {
->>>>>>> 196c2b37
   DbgPrint(L"WinDeleteDirectory\nFileName: %s\n", FileName);
   WCHAR filePath[MAX_PATH];
   HANDLE hFind;
@@ -946,17 +879,10 @@
 //    return 0;
 }
 
-<<<<<<< HEAD
-int __stdcall WinMoveFile(LPCWSTR FileName,
-                LPCWSTR NewFileName,
-                BOOL ReplaceIfExisting,
-                PDOKAN_FILE_INFO DokanFileInfo) {
-=======
 static int __stdcall WinMoveFile(const WCHAR *FileName,
                                  const WCHAR *NewFileName,
                                  BOOL ReplaceIfExisting,
                                  PDOKAN_FILE_INFO DokanFileInfo) {
->>>>>>> 196c2b37
   DbgPrint(L"WinMovefile\nFileName: %s\n", FileName);
   WCHAR filePath[MAX_PATH];
   WCHAR newFilePath[MAX_PATH];
@@ -1005,17 +931,10 @@
   return status ? 0 : -1;
 }
 
-<<<<<<< HEAD
-int __stdcall WinLockFile(LPCWSTR FileName,
-                LONGLONG ByteOffset,
-                LONGLONG Length,
-                PDOKAN_FILE_INFO DokanFileInfo) {
-=======
 static int __stdcall WinLockFile(const WCHAR *FileName,
                                  LONGLONG ByteOffset,
                                  LONGLONG Length,
                                  PDOKAN_FILE_INFO DokanFileInfo) {
->>>>>>> 196c2b37
   DbgPrint(L"WinLockFile\nFileName: %s\n", FileName);
   WCHAR filePath[MAX_PATH];
   HANDLE handle;
@@ -1042,15 +961,9 @@
   return 0;
 }
 
-<<<<<<< HEAD
-int __stdcall WinSetEndOfFile(LPCWSTR FileName,
-                    LONGLONG ByteOffset,
-                    PDOKAN_FILE_INFO DokanFileInfo) {
-=======
 static int __stdcall WinSetEndOfFile(const WCHAR *FileName,
                                      LONGLONG ByteOffset,
                                      PDOKAN_FILE_INFO DokanFileInfo) {
->>>>>>> 196c2b37
   DbgPrint(L"WinSetEndofFile\nFileName: %s\n", FileName);
   WCHAR filePath[MAX_PATH];
   HANDLE handle;
@@ -1077,15 +990,9 @@
   return 0;
 }
 
-<<<<<<< HEAD
-int __stdcall WinSetAllocationSize(LPCWSTR FileName,
-                         LONGLONG AllocSize,
-                         PDOKAN_FILE_INFO DokanFileInfo) {
-=======
 static int __stdcall WinSetAllocationSize(const WCHAR *FileName,
                                           LONGLONG AllocSize,
                                           PDOKAN_FILE_INFO DokanFileInfo) {
->>>>>>> 196c2b37
   DbgPrint(L"WinSetAllocationSize\nFileName: %s\n", FileName);
   WCHAR filePath[MAX_PATH];
   HANDLE handle;
@@ -1120,15 +1027,9 @@
   return 0;
 }
 
-<<<<<<< HEAD
-int __stdcall WinSetFileAttributes(LPCWSTR FileName,
-                         DWORD FileAttributes,
-                         PDOKAN_FILE_INFO) {
-=======
 static int __stdcall WinSetFileAttributes(const WCHAR *FileName,
                                           DWORD FileAttributes,
                                           PDOKAN_FILE_INFO) {
->>>>>>> 196c2b37
   DbgPrint(L"WinSetFileAttributes\nFileName: %s\n", FileName);
   WCHAR filePath[MAX_PATH];
   GetFilePath(filePath, FileName);
@@ -1141,19 +1042,11 @@
   return 0;
 }
 
-<<<<<<< HEAD
-int __stdcall WinSetFileTime(LPCWSTR FileName,
-                   CONST FILETIME *CreationTime,
-                   CONST FILETIME *LastAccessTime,
-                   CONST FILETIME *LastWriteTime,
-                   PDOKAN_FILE_INFO DokanFileInfo) {
-=======
 static int __stdcall WinSetFileTime(const WCHAR *FileName,
                                     CONST FILETIME *CreationTime,
                                     CONST FILETIME *LastAccessTime,
                                     CONST FILETIME *LastWriteTime,
                                     PDOKAN_FILE_INFO DokanFileInfo) {
->>>>>>> 196c2b37
   DbgPrint(L"WinSetFileTime\nFileName: %s\n", FileName);
   WCHAR   filePath[MAX_PATH];
   HANDLE   handle;
@@ -1172,17 +1065,10 @@
   return 0;
 }
 
-<<<<<<< HEAD
-int __stdcall WinUnlockFile(LPCWSTR FileName,
-                  LONGLONG ByteOffset,
-                  LONGLONG Length,
-                  PDOKAN_FILE_INFO DokanFileInfo) {
-=======
 static int __stdcall WinUnlockFile(const WCHAR *FileName,
                                    LONGLONG ByteOffset,
                                    LONGLONG Length,
                                    PDOKAN_FILE_INFO DokanFileInfo) {
->>>>>>> 196c2b37
   DbgPrint(L"WinUnLockFile\nFileName: %s\n", FileName);
   WCHAR filePath[MAX_PATH];
   HANDLE handle;
@@ -1209,14 +1095,6 @@
   return 0;
 }
 
-<<<<<<< HEAD
-int __stdcall WinGetFileSecurity(LPCWSTR FileName,
-                       PSECURITY_INFORMATION SecurityInformation,
-                       PSECURITY_DESCRIPTOR SecurityDescriptor,
-                       ULONG BufferLength,
-                       PULONG LengthNeeded,
-                       PDOKAN_FILE_INFO DokanFileInfo) {
-=======
 static int __stdcall WinGetFileSecurity(
     const WCHAR *FileName,
     PSECURITY_INFORMATION SecurityInformation,
@@ -1224,7 +1102,6 @@
     ULONG BufferLength,
     PULONG LengthNeeded,
     PDOKAN_FILE_INFO DokanFileInfo) {
->>>>>>> 196c2b37
   DbgPrint(L"GetFileSecurity %s\n", FileName);
   HANDLE handle;
   WCHAR filePath[MAX_PATH];
@@ -1248,20 +1125,12 @@
   return 0;
 }
 
-<<<<<<< HEAD
-int __stdcall WinSetFileSecurity(LPCWSTR FileName,
-                       PSECURITY_INFORMATION SecurityInformation,
-                       PSECURITY_DESCRIPTOR SecurityDescriptor,
-                       ULONG,
-                       PDOKAN_FILE_INFO DokanFileInfo) {
-=======
 static int __stdcall WinSetFileSecurity(
     const WCHAR *FileName,
     PSECURITY_INFORMATION SecurityInformation,
     PSECURITY_DESCRIPTOR SecurityDescriptor,
     ULONG,
     PDOKAN_FILE_INFO DokanFileInfo) {
->>>>>>> 196c2b37
   DbgPrint(L"SetFileSecurity %s\n", FileName);
   HANDLE handle;
   WCHAR filePath[MAX_PATH];
@@ -1279,16 +1148,6 @@
   return 0;
 }
 
-<<<<<<< HEAD
-int __stdcall WinGetVolumeInformation(LPWSTR VolumeNameBuffer,
-                            DWORD,
-                            LPDWORD VolumeSerialNumber,
-                            LPDWORD MaximumComponentLength,
-                            LPDWORD FileSystemFlags,
-                            LPWSTR FileSystemNameBuffer,
-                            DWORD,
-                            PDOKAN_FILE_INFO) {
-=======
 static int __stdcall WinGetVolumeInformation(LPWSTR VolumeNameBuffer,
                                              DWORD,
                                              LPDWORD VolumeSerialNumber,
@@ -1297,7 +1156,6 @@
                                              LPWSTR FileSystemNameBuffer,
                                              DWORD,
                                              PDOKAN_FILE_INFO) {
->>>>>>> 196c2b37
   std::string public_username =
       maidsafe::SessionSingleton::getInstance()->PublicUsername();
   if (public_username.empty()) {
@@ -1322,11 +1180,7 @@
   return 0;
 }
 
-<<<<<<< HEAD
-int __stdcall WinUnmount(PDOKAN_FILE_INFO) {
-=======
 static int __stdcall WinUnmount(PDOKAN_FILE_INFO) {
->>>>>>> 196c2b37
   DbgPrint(L"\tUnmount\n");
   return 0;
 }
