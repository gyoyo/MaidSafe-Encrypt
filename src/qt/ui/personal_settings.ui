--- conflicted
+++ resolved
@@ -6,13 +6,8 @@
    <rect>
     <x>0</x>
     <y>0</y>
-<<<<<<< HEAD
-    <width>277</width>
-    <height>301</height>
-=======
     <width>273</width>
     <height>378</height>
->>>>>>> bb32d736
    </rect>
   </property>
   <property name="windowTitle">
@@ -60,8 +55,6 @@
          <item row="3" column="0">
           <widget class="QLineEdit" name="messageEdit"/>
          </item>
-<<<<<<< HEAD
-=======
          <item row="4" column="0">
           <widget class="QCheckBox" name="saveConvCheckBox">
            <property name="text">
@@ -69,7 +62,6 @@
            </property>
           </widget>
          </item>
->>>>>>> bb32d736
         </layout>
        </widget>
       </item>
