--- conflicted
+++ resolved
@@ -669,13 +669,8 @@
 
   if (!dir.startsWith(root, Qt::CaseInsensitive)) {
     root = QString("%1:\\My Files").
-<<<<<<< HEAD
          arg(ClientController::instance()->WinDrive());
-    qfd->setDirectory(root);
-=======
-           arg(maidsafe::SessionSingleton::getInstance()->WinDrive());
     qfd_->setDirectory(root);
->>>>>>> df7295a9
   }
 #else
   root = QString::fromStdString(file_system::MaidsafeFuseDir(
