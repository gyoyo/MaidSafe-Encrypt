--- conflicted
+++ resolved
@@ -570,7 +570,6 @@
       mess_->setStyleSheet(styleSheet);
       mess_->setMessage(tr("%1 said: %2").arg(sender).arg(detail));
       mess_->show();
-<<<<<<< HEAD
     } else {
 			foreach(QWidget *widget, QApplication::allWidgets()) {
 				PersonalMessages *mess = qobject_cast<PersonalMessages*>(widget);
@@ -582,11 +581,7 @@
 				}
 			}
 		}
-  } else if (type == ClientController::INVITE) {
-=======
-    }
   } else if (ClientController::MessageType(type) == ClientController::INVITE) {
->>>>>>> 182ffa8b
     // TODO(Team#5#): 2010-01-13 - handle Invite
   } else {
     printf("Type != ClientController::TEXT && ClientController::INVITE\n");
