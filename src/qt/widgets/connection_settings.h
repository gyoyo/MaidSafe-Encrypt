/*
 * copyright maidsafe.net limited 2009
 * The following source code is property of maidsafe.net limited and
 * is not meant for external use. The use of this code is governed
 * by the license file LICENSE.TXT found in the root of this directory and also
 * on www.maidsafe.net.
 *
 * You are not free to copy, amend or otherwise use this source code without
 * explicit written permission of the board of directors of maidsafe.net
 *
 *  Created on: Jan 23, 2010
 *      Author: Stephen Alexander
 */


#ifndef QT_WIDGETS_CONNECTION_SETTINGS_H_
#define QT_WIDGETS_CONNECTION_SETTINGS_H_

#include <QWidget>
#include <QString>

// local
#include "qt/client/client_controller.h"

#include "ui_connection_settings.h"

class ConnectionSettings : public QWidget {
    Q_OBJECT

 public:
  explicit ConnectionSettings(QWidget* parent = 0);
  virtual ~ConnectionSettings();

<<<<<<< HEAD
  QHash<QString, QString> changedValues_;

  private:
    Ui::ConnectionSettingsPage ui_;

=======
 private:
  Ui::ConnectionSettingsPage ui_;
>>>>>>> e1317a8a
};

#endif  // QT_WIDGETS_CONNECTION_SETTINGS_H_
<|MERGE_RESOLUTION|>--- conflicted
+++ resolved
@@ -31,16 +31,10 @@
   explicit ConnectionSettings(QWidget* parent = 0);
   virtual ~ConnectionSettings();
 
-<<<<<<< HEAD
   QHash<QString, QString> changedValues_;
 
-  private:
-    Ui::ConnectionSettingsPage ui_;
-
-=======
  private:
   Ui::ConnectionSettingsPage ui_;
->>>>>>> e1317a8a
 };
 
 #endif  // QT_WIDGETS_CONNECTION_SETTINGS_H_
