/*
 * copyright maidsafe.net limited 2009
 * The following source code is property of maidsafe.net limited and
 * is not meant for external use. The use of this code is governed
 * by the license file LICENSE.TXT found in the root of this directory and also
 * on www.maidsafe.net.
 *
 * You are not free to copy, amend or otherwise use this source code without
 * explicit written permission of the board of directors of maidsafe.net
 *
 *  Created on: Jan 06, 2010
 *      Author: Stephen Alexander
 */

#include "qt/widgets/personal_messages.h"

// boost
#include <boost/progress.hpp>

#include <QMessageBox>
#include <QList>
#include <QFileDialog>
#include <QInputDialog>
#include <QFontDialog>
#include <QColorDialog>

#include "maidsafe/client/sessionsingleton.h"
#include "qt/client/client_controller.h"
#include "qt/widgets/user_panels.h"

<<<<<<< HEAD
#include "qt/client/send_instant_message_thread.h"
=======
PersonalMessages::PersonalMessages(QWidget* parent)
    : active_(false), init_(false) {
  ui_.setupUi(this);

  convName_ = "";

  connect(ClientController::instance(),
          SIGNAL(messageReceived(ClientController::MessageType,
                                    const QDateTime&,
                                    const QString&,
                                    const QString&,
                                    const QString&)),
          this,
          SLOT(onMessageReceived(ClientController::MessageType,
                                    const QDateTime&,
                                    const QString&,
                                    const QString&,
                                    const QString&)));

          connect(ui_.send_message_btn, SIGNAL(clicked(bool)),
                  this,                 SLOT(onSendMessageClicked()));
}
>>>>>>> e1317a8a

PersonalMessages::PersonalMessages(QString name)
    :active_(false), init_(false) {

  setWindowIcon(QPixmap(":/icons/16/globe"));
  ui_.setupUi(this);

  statusBar()->hide();

  // const QString pu = ClientController::instance()->publicUsername();
  smilies_ = new Smily;
  convName_ = name;
  font_ = QFont("Times New Roman", 10);
  color_ = QColor("Black");
  ui_.partListWidget->addItem(name);

  int n = maidsafe::SessionSingleton::getInstance()->AddConversation(
          convName_.toStdString());

  this->setWindowTitle(this->windowTitle() + " " + name);

  connect(ClientController::instance(),
          SIGNAL(messageReceived(ClientController::MessageType,
                                    const QDateTime&,
                                    const QString&,
                                    const QString&,
                                    const QString&)),
          this,
          SLOT(onMessageReceived(ClientController::MessageType,
                                    const QDateTime&,
                                    const QString&,
                                    const QString&,
                                    const QString&)));

  connect(ui_.send_message_btn, SIGNAL(clicked(bool)),
          this,                 SLOT(onSendMessageClicked()));

  connect(ui_.textButton, SIGNAL(clicked(bool)),
        this,                   SLOT(onTextClicked()));

  connect(ui_.actionInvite, SIGNAL(triggered()),
          this,             SLOT(onSendInvite()));

  connect(ui_.actionSend_File, SIGNAL(triggered()),
          this,                SLOT(onSendFile()));
<<<<<<< HEAD

  connect(ui_.colorButton, SIGNAL(clicked(bool)),
          this,             SLOT(onColorClicked()));

  connect(ui_.smilyButton, SIGNAL(clicked(bool)),
          this,             SLOT(onSmilyClicked()));

=======
>>>>>>> e1317a8a
}

PersonalMessages::~PersonalMessages() {
  int n = maidsafe::SessionSingleton::getInstance()->RemoveConversation(
          convName_.toStdString());
}

void PersonalMessages::setActive(bool b) {
  if (b && !init_) {
    init_ = true;
  }

  active_ = b;

  if (active_) {
    emit messageReceived();
  }
}

void PersonalMessages::reset() {
  messages_.clear();

  init_ = false;
}

void PersonalMessages::onMessageReceived(ClientController::MessageType,
                                 const QDateTime& time,
                                 const QString& sender,
                                 const QString& message,
                                 const QString& conversation) {
  boost::progress_timer t;
  if (sender == convName_) {
    //ui_.message_window->moveCursor(QTextCursor::End,QTextCursor::MoveAnchor);
    ui_.message_window->insertHtml(tr("<br />%1 said: %2").arg(sender).arg(message));
  }
    printf("Personal Messages.cc %f", t.elapsed());
}

void PersonalMessages::sendMessage(const QDateTime& time,
                                   const QString& sender,
                                   const QString& message) {
}

void PersonalMessages::setName(QString name) {
  /*convName_ = name;
  ui_.username_lbl->setText(name_);*/
}

QString PersonalMessages::getName() {
  return convName_;
}

void PersonalMessages::setMessage(QString mess) {
  //ui_.message_window->moveCursor(QTextCursor::End,QTextCursor::MoveAnchor);
  ui_.message_window->insertHtml(mess);
}

void PersonalMessages::onSendMessageClicked() {
  if (convName_ != "" && ui_.message_text_edit->toPlainText() != "") {
    QList<QString> conts;
    conts.push_back(convName_);

    QString text = ui_.message_text_edit->toHtml();

    SendInstantMessageThread* simt = new SendInstantMessageThread(text, convName_, conts, this);

    connect(simt, SIGNAL(sendMessageCompleted(bool, const QString&)),
          this, SLOT(onSendMessageComplete(bool, const QString&)));

    simt->start();
  }
}

void PersonalMessages::onSendMessageComplete(bool success, const QString& text) {
  if (success) {
      //ui_.message_window->moveCursor(QTextCursor::End,QTextCursor::MoveAnchor);
      ui_.message_window->insertHtml(tr("<br />You said: %1").arg(text));
    } else {
      const QString msg = tr("Error sending message.");
      QMessageBox::warning(this, tr("Error"), msg);
    }
    ui_.message_text_edit->clear();
}

void PersonalMessages::onSendInvite() {
}

void PersonalMessages::onSendFile() {
  QList<QString> conts;
  conts.push_back(convName_);

  // choose a file
  // starting directory should be the maidafe one.
  // TODO(Team#5#): 2009-07-28 - restrict file dialog to maidsafe directories
  // Possible to do by using Directory Entered Signal
  QString root;
#ifdef DEBUG
  printf("PersonalMessages::onFileSendClicked: opening the 'conversation'.\n");
  boost::progress_timer t;
#endif

#ifdef __WIN32__
  root = QString("%1:\\My Files").
         arg(maidsafe::SessionSingleton::getInstance()->WinDrive());
  QFileDialog *qfd = new QFileDialog(this,
                     tr("File to share..."),
                     root, tr("Any file (*)"));
  int result = qfd->exec();
  if (result == QDialog::Rejected) {
    return;
  }
  QStringList fileNames = qfd->selectedFiles();
#else
  root = QString::fromStdString(file_system::MaidsafeFuseDir(
      maidsafe::SessionSingleton::getInstance()->SessionName()).string() +
      "/My Files");
  QStringList fileNames = QFileDialog::getOpenFileNames(
                                this,
                                "Select one to send",
                                root,
                                tr("Any file (*)"));
#endif

#ifdef DEBUG
  printf("PersonalMessages::onFileSendClicked: time - %f.\n", t.elapsed());
#endif
  if (fileNames.isEmpty()) {
#ifdef DEBUG
    printf("PersonalMessages::onFileSendClicked: no file selected.\n");
#endif
    return;
  }

  const QString filename = fileNames.at(0);

  // accompanying message
  bool ok;
  QString text = QInputDialog::getText(this,
                                       tr("Messsage entry"),
                                       tr("Please Enter a message if you "
                                          "wish to accompany the file(s)"),
                                       QLineEdit::Normal,
                                       QString(),
                                       &ok);
  if (!ok) {
      return;
  }

  if (ClientController::instance()->sendInstantFile(filename, text, conts,
      tr(""))) {
    QMessageBox::information(this, tr("File Sent"),
                             tr("Success sending file: %1").arg(filename));
  } else {
    const QString msg = tr("There was an error sending the file: %1")
                       .arg(filename);
    QMessageBox::warning(this, tr("File Not Sent"), msg);
  }
}

void PersonalMessages::onTextClicked(){
bool ok;
QString startTags;
 font_ = QFontDialog::getFont(
                 &ok, QFont("Times New Roman", 10), this);
 if (ok) {
   formatHtml();
 } else {
     // the user canceled the dialog; font is set to the initial
     // value, in this case Helvetica [Cronyx], 10
 }
}

void PersonalMessages::onColorClicked(){
  bool ok;
  color_ = QColorDialog::getColor(QColor("black"),this);
  formatHtml();
}

void PersonalMessages::formatHtml(){

  QString currentHtml = ui_.message_text_edit->toHtml();

  ui_.message_text_edit->setFont(font_);
  ui_.message_text_edit->setTextColor(color_);

  //ui_.message_window->setPlainText(currentHtml);
}

void PersonalMessages::onSmilyClicked(){
  smilies_ = new Smily();

  connect(smilies_, SIGNAL(smilyChosen(int,int)),
        this,      SLOT(onSmilyChosen(int,int)));

  smilies_->show();
  QPoint globalPos = ui_.smilyButton->mapToGlobal(QPoint(0,0));
  smilies_->move(globalPos);
}

void PersonalMessages::onSmilyChosen(int row,int column){

  if (column == 0){
    if(row == 0){
      ui_.message_text_edit->insertHtml("<img src=\"://smilies//smily_blue//sbiggrin.gif\";");
    }
    if(row == 1){
      ui_.message_text_edit->insertHtml("<img src=\"://smilies//smily_blue//scry.gif\";");
    }
    if(row == 2){
      ui_.message_text_edit->insertHtml("<img src=\"://smilies//smily_blue//smad.gif\";");
    }
    if(row == 3){
      ui_.message_text_edit->insertHtml("<img src=\"://smilies//smily_blue//ssmile.gif\";");
    }
  }
  if (column == 1){
    if(row == 0){
      ui_.message_text_edit->insertHtml("<img src=\"://smilies//smily_blue//sconfused.gif\";");
    }
    if(row == 1){
      ui_.message_text_edit->insertHtml("<img src=\"://smilies//smily_blue//sdrool.gif\";");
    }
    if(row == 2){
      ui_.message_text_edit->insertHtml("<img src=\"://smilies//smily_blue//ssad.gif\";");
    }
    if(row == 3){
      ui_.message_text_edit->insertHtml("<img src=\"://smilies//smily_blue//ssuprised.gif\";");
    }
  }
    if (column == 2){
    if(row == 0){
      ui_.message_text_edit->insertHtml("<img src=\"://smilies//smily_blue//scool.gif\";");
    }
    if(row == 1){
      ui_.message_text_edit->insertHtml("<img src=\"://smilies//smily_blue//shappy.gif\";");
    }
    if(row == 2){
      ui_.message_text_edit->insertHtml("<img src=\"://smilies//smily_blue//ssleepy.gif\";");
    }
    if(row == 3){
      ui_.message_text_edit->insertHtml("<img src=\"://smilies//smily_blue//stongue.gif\";");
    }
  }
}
<|MERGE_RESOLUTION|>--- conflicted
+++ resolved
@@ -28,9 +28,8 @@
 #include "qt/client/client_controller.h"
 #include "qt/widgets/user_panels.h"
 
-<<<<<<< HEAD
 #include "qt/client/send_instant_message_thread.h"
-=======
+
 PersonalMessages::PersonalMessages(QWidget* parent)
     : active_(false), init_(false) {
   ui_.setupUi(this);
@@ -53,7 +52,6 @@
           connect(ui_.send_message_btn, SIGNAL(clicked(bool)),
                   this,                 SLOT(onSendMessageClicked()));
 }
->>>>>>> e1317a8a
 
 PersonalMessages::PersonalMessages(QString name)
     :active_(false), init_(false) {
@@ -99,16 +97,12 @@
 
   connect(ui_.actionSend_File, SIGNAL(triggered()),
           this,                SLOT(onSendFile()));
-<<<<<<< HEAD
-
   connect(ui_.colorButton, SIGNAL(clicked(bool)),
           this,             SLOT(onColorClicked()));
 
   connect(ui_.smilyButton, SIGNAL(clicked(bool)),
           this,             SLOT(onSmilyClicked()));
 
-=======
->>>>>>> e1317a8a
 }
 
 PersonalMessages::~PersonalMessages() {
