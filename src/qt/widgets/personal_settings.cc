--- conflicted
+++ resolved
@@ -39,8 +39,7 @@
   }
 }
 
-<<<<<<< HEAD
-void PersonalSettings::reset(){
+void PersonalSettings::reset() {
 }
 
 void PersonalSettings::onUsernameTextEdit(const QString& text){
@@ -55,7 +54,3 @@
    changedValues_.insert("changepic", "");
 }
 
-=======
-void PersonalSettings::reset() {
-}
->>>>>>> e1317a8a
