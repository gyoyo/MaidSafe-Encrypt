
/*
 * copyright maidsafe.net limited 2009
 * The following source code is property of maidsafe.net limited and
 * is not meant for external use. The use of this code is governed
 * by the license file LICENSE.TXT found in the root of this directory and also
 * on www.maidsafe.net.
 *
 * You are not free to copy, amend or otherwise use this source code without
 * explicit written permission of the board of directors of maidsafe.net
 *
 *  Created on: Jan 23, 2010
 *      Author: Stephen Alexander
 */


#ifndef QT_WIDGETS_SECURITY_SETTINGS_H_
#define QT_WIDGETS_SECURITY_SETTINGS_H_

#include <QWidget>
#include <QString>

// local
#include "qt/client/client_controller.h"

#include "ui_security_settings.h"

class SecuritySettings : public QWidget {
    Q_OBJECT

 public:
  explicit SecuritySettings(QWidget* parent = 0);
  virtual ~SecuritySettings();

<<<<<<< HEAD
  QHash<QString, QString> changedValues_;

  private:
    Ui::SecuritySettingsPage ui_;

=======
 private:
  Ui::SecuritySettingsPage ui_;
>>>>>>> e1317a8a
};

#endif  // QT_WIDGETS_SECURITY_SETTINGS_H_
<|MERGE_RESOLUTION|>--- conflicted
+++ resolved
@@ -32,16 +32,10 @@
   explicit SecuritySettings(QWidget* parent = 0);
   virtual ~SecuritySettings();
 
-<<<<<<< HEAD
   QHash<QString, QString> changedValues_;
 
-  private:
-    Ui::SecuritySettingsPage ui_;
-
-=======
  private:
   Ui::SecuritySettingsPage ui_;
->>>>>>> e1317a8a
 };
 
 #endif  // QT_WIDGETS_SECURITY_SETTINGS_H_
