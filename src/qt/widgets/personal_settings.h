--- conflicted
+++ resolved
@@ -33,7 +33,6 @@
   virtual void setActive(bool active);
   virtual void reset();
 
-<<<<<<< HEAD
   QHash<QString, QString> changedValues_;
 
   private slots:
@@ -41,15 +40,9 @@
     void onMessageTextEdit(const QString&);
     void onPicChangeClicked(bool);
 
-  private:
-    bool init_;
-    Ui::PersonalSettingsPage ui_;
-
-=======
  private:
   Ui::PersonalSettingsPage ui_;
   bool init_;
->>>>>>> e1317a8a
 };
 
 #endif  // QT_WIDGETS_PERSONAL_SETTINGS_H_