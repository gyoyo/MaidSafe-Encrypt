/*
* ============================================================================
*
* Copyright [2009] maidsafe.net limited
*
* Version:      1.0
* Created:      2009-01-28-10.59.46
* Revision:     none
* Compiler:     gcc
* Author:       Team
* Company:      maidsafe.net limited
*
* The following source code is property of maidsafe.net limited and is not
* meant for external use.  The use of this code is governed by the license
* file LICENSE.TXT found in the root of this directory and also on
* www.maidsafe.net.
*
* You are not free to copy, amend or otherwise use this source code without
* the explicit written permission of the board of directors of maidsafe.net.
*
* ============================================================================
*/

#include <gtest/gtest.h>
#include <boost/filesystem.hpp>
#include <maidsafe/base/crypto.h>

#include <string>
#include <vector>

#include "fs/filesystem.h"
#include "maidsafe/chunkstore.h"
#include "maidsafe/utils.h"
#include "maidsafe/client/dataatlashandler.h"
#include "maidsafe/client/keyatlas.h"
#include "maidsafe/client/pddir.h"
#include "maidsafe/client/clientcontroller.h"
#include "maidsafe/client/selfencryption.h"
#include "maidsafe/client/localstoremanager.h"
#include "maidsafe/client/packetfactory.h"
#include "protobuf/datamaps.pb.h"
#include "protobuf/maidsafe_messages.pb.h"
#include "protobuf/maidsafe_service_messages.pb.h"
#include "tests/maidsafe/cached_keys.h"
<<<<<<< HEAD
#include "tests/maidsafe/testcallback.h"
=======

namespace test_dah {

static const boost::uint8_t K(4);

class FakeCallback {
 public:
  FakeCallback() : result("") {}
  void CallbackFunc(const std::string &res) {
    result = res;
  }
  void Reset() {
    result = "";
  }
  std::string result;
};

void wait_for_result_seh_(const FakeCallback &cb, boost::mutex *mutex) {
  while (true) {
    {
      boost::mutex::scoped_lock guard(*mutex);
      if (cb.result != "")
        return;
    }
    boost::this_thread::sleep(boost::posix_time::milliseconds(5));
  }
}
}  // namespace test_dah
>>>>>>> 43179b49

namespace maidsafe {

namespace fs = boost::filesystem;

class DataAtlasHandlerTest : public testing::Test {
 protected:
  DataAtlasHandlerTest() : test_root_dir_(file_system::TempDir() /
                               ("maidsafe_TestDAH_" + base::RandomString(6))),
                           keys_() {}
  ~DataAtlasHandlerTest() { }
  void SetUp() {
    SessionSingleton::getInstance()->ResetSession();
    SessionSingleton::getInstance()->SetUsername("user1");
    SessionSingleton::getInstance()->SetPin("1234");
    SessionSingleton::getInstance()->SetPassword("password1");
    SessionSingleton::getInstance()->SetSessionName(false);
    SessionSingleton::getInstance()->SetRootDbKey("whatever");
    try {
      if (fs::exists(test_root_dir_))
        fs::remove_all(test_root_dir_);
      if (fs::exists(file_system::LocalStoreManagerDir()))
        fs::remove_all(file_system::LocalStoreManagerDir());
      std::string session_name = SessionSingleton::getInstance()->SessionName();
      if (fs::exists(file_system::MaidsafeDir(session_name)))
        fs::remove_all(file_system::MaidsafeDir(session_name));
    }
    catch(const std::exception& e) {
      printf("%s\n", e.what());
    }
    boost::shared_ptr<ChunkStore>
        client_chunkstore_(new ChunkStore(test_root_dir_.string(), 0, 0));
    ASSERT_TRUE(client_chunkstore_->Init());
    int count(0);
    while (!client_chunkstore_->is_initialised() && count < 10000) {
      boost::this_thread::sleep(boost::posix_time::milliseconds(10));
      count += 10;
    }
    boost::shared_ptr<LocalStoreManager>
<<<<<<< HEAD
        sm(new LocalStoreManager(client_chunkstore_, test_root_dir_));
    test::CallbackObject cb;
    sm->Init(boost::bind(&test::CallbackObject::ReturnCodeCallback, &cb, _1),
             0);
    if (cb.WaitForReturnCodeResult() != kSuccess) {
=======
        sm(new LocalStoreManager(client_chunkstore_, test_dah::K));
    // sm = sm_;
    sm->Init(0, boost::bind(&test_dah::FakeCallback::CallbackFunc, &cb, _1),
             test_root_dir_);
    boost::mutex mutex;
    test_dah::wait_for_result_seh_(cb, &mutex);
    GenericResponse res;
    if ((!res.ParseFromString(cb.result)) ||
        (res.result() == kNack)) {
>>>>>>> 43179b49
      FAIL();
      return;
    }
    cached_keys::MakeKeys(3, &keys_);
    SessionSingleton::getInstance()->AddKey(PMID, "PMID",
        keys_.at(0).private_key(), keys_.at(0).public_key(), "");
    SessionSingleton::getInstance()->AddKey(MAID, "MAID",
        keys_.at(1).private_key(), keys_.at(1).public_key(), "");
    SessionSingleton::getInstance()->AddKey(MPID, "Me",
        keys_.at(2).private_key(), keys_.at(2).public_key(), "");
    ASSERT_EQ(0, file_system::Mount(SessionSingleton::getInstance()->
        SessionName(), SessionSingleton::getInstance()->DefConLevel()));
    boost::scoped_ptr<DataAtlasHandler> dah(new DataAtlasHandler());
    boost::shared_ptr<SEHandler> seh(new SEHandler());
    seh->Init(sm, client_chunkstore_);
    if (dah->Init(true))
      FAIL();

    // set up default dirs
    for (int i = 0; i < kRootSubdirSize; i++) {
      MetaDataMap mdm;
      std::string ser_mdm, key;
      mdm.set_id(-2);
      mdm.set_display_name(TidyPath(kRootSubdir[i][0]));
      mdm.set_type(EMPTY_DIRECTORY);
      mdm.set_stats("");
      mdm.set_tag("");
      mdm.set_file_size_high(0);
      mdm.set_file_size_low(0);
      boost::uint32_t current_time_ = base::GetEpochTime();
      mdm.set_creation_time(current_time_);
      mdm.SerializeToString(&ser_mdm);
      if (kRootSubdir[i][1].empty())
        seh->GenerateUniqueKey(&key);
      else
        key = kRootSubdir[i][1];
      fs::create_directories(file_system::MaidsafeHomeDir(
          SessionSingleton::getInstance()->SessionName()) / kRootSubdir[i][0]);
      dah->AddElement(TidyPath(kRootSubdir[i][0]), ser_mdm, "", key,
                       true);
    }
  }
  void TearDown() {
    try {
      if (fs::exists(test_root_dir_))
        fs::remove_all(test_root_dir_);
      if (fs::exists(file_system::LocalStoreManagerDir()))
        fs::remove_all(file_system::LocalStoreManagerDir());
      std::string session_name = SessionSingleton::getInstance()->SessionName();
      if (fs::exists(file_system::MaidsafeDir(session_name)))
        fs::remove_all(file_system::MaidsafeDir(session_name));
    }
    catch(const std::exception& e) {
      printf("%s\n", e.what());
    }
  }
  fs::path test_root_dir_;
  std::vector<crypto::RsaKeyPair> keys_;
 private:
  explicit DataAtlasHandlerTest(const maidsafe::DataAtlasHandlerTest&);
  DataAtlasHandlerTest &operator=(const maidsafe::DataAtlasHandlerTest&);
};

TEST_F(DataAtlasHandlerTest, BEH_MAID_AddGetDataMapDetail) {
  // Test to insert a DataMap and Retrieve it
  // also checks to retrieve metadata for a filepath
  // checks the testDataMap existance
  boost::scoped_ptr<DataAtlasHandler> dah_(new DataAtlasHandler());
  const char* kDataBaseFile = "kdataatlas.db";
  if (fs::exists(kDataBaseFile))
    fs::remove(kDataBaseFile);
  int result_;
  PdDir data_atlas(kDataBaseFile, CREATE, &result_);

  std::string ser_dm, ser_mdm;
  std::string file_name = "Doc1.doc";
  std::string file_hash = "file hash1";

  // Creating DataMap
  DataMap dm;
  dm.set_file_hash(file_hash);
  dm.add_chunk_name("chunk1");
  dm.add_chunk_name("chunk2");
  dm.add_chunk_name("chunk3");
  dm.add_encrypted_chunk_name("enc_chunk1");
  dm.add_encrypted_chunk_name("enc_chunk2");
  dm.add_encrypted_chunk_name("enc_chunk3");
  dm.SerializeToString(&ser_dm);

  // Creating MetaDataMap
  MetaDataMap mdm;
  mdm.set_id(-2);
  mdm.set_display_name(file_name);
  mdm.set_type(REGULAR_FILE);
  mdm.add_file_hash(file_hash);
  mdm.set_stats("STATS");
  mdm.set_tag("TAG");
  mdm.set_file_size_high(4);
  mdm.set_file_size_low(5);
  mdm.set_creation_time(6);
  mdm.set_last_modified(7);
  mdm.set_last_access(8);
  mdm.SerializeToString(&ser_mdm);

  // Adding it to the DataAtlas
  ASSERT_EQ(0, data_atlas.AddElement(ser_mdm, ser_dm)) <<
            "DataMap and Metadata of file were not added to DataAtlas";

  // Getting the dataMap
  ASSERT_TRUE(data_atlas.DataMapExists(file_hash)) <<
              "DataMap does not exist in DataAtlas";
  std::string data_map, meta_data_map;
  ASSERT_EQ(0, data_atlas.GetDataMapFromHash(file_hash, &data_map)) <<
            "Didn't retrieve DataMap from DataAtlas";
  ASSERT_EQ(0, data_atlas.GetMetaDataMap(file_name, &meta_data_map)) <<
            "Didn't retrieve MetaDataMap from DataAtlas";

  DataMap recovered_dm;
  MetaDataMap recovered_mdm;

  // check serialised DM = original DM (mdm will have changed
  // due to access and modified times being updated)
  ASSERT_EQ(ser_dm, data_map) << "Retrieved dm is not the same as original dm";

  EXPECT_TRUE(recovered_dm.ParseFromString(data_map));
  EXPECT_TRUE(recovered_mdm.ParseFromString(meta_data_map));

  // check recovered elements = original elements
  EXPECT_EQ(dm.file_hash(), recovered_dm.file_hash()) <<
            "Filehash in datamap recovered is not the same as original datamap";
  EXPECT_NE(mdm.id(), recovered_mdm.id()) <<
            "id in metadatamap recovered is still -2";
  EXPECT_EQ(mdm.display_name(), recovered_mdm.display_name()) <<
            "file name in metadatamap recovered is not the "
            "same as original metadatamap";
  EXPECT_EQ(mdm.type(), recovered_mdm.type()) << "type in metadatamap recovered"
            " is not the same as original metadatamap";

  EXPECT_EQ(mdm.file_hash(0), recovered_mdm.file_hash(0)) << "file hash in "
            "metadatamap recovered is not the same as original metadatamap";
  EXPECT_EQ(mdm.stats(), recovered_mdm.stats()) <<
            "stats in metadatamap recovered is not the same"
            " as original metadatamap";
  EXPECT_EQ(mdm.tag(), recovered_mdm.tag()) << "tag in metadatamap recovered is"
            "not the same as original metadatamap";
  EXPECT_EQ(mdm.file_size_high(), recovered_mdm.file_size_high()) <<
            "file_size_high in metadatamap recovered is not the same as "
            "original metadatamap";
  EXPECT_EQ(mdm.file_size_low(), recovered_mdm.file_size_low()) <<
            "file_size_low in metadatamap recovered is not the same as "
            "original metadatamap";
  EXPECT_EQ(mdm.creation_time(), recovered_mdm.creation_time()) <<
            "creation_time in metadatamap recovered is not the same as "
            "original metadatamap";
  ASSERT_NE(mdm.last_modified(), recovered_mdm.last_modified()) <<
            "last_modified in metadatamap recovered is the same as "
            "original metadatamap";
  ASSERT_NE(mdm.last_access(), recovered_mdm.last_access()) <<
            "last_access in metadatamap recovered is the same as "
            "original metadatamap";

  // check recovered DM size = origional DM size
  ASSERT_EQ(dm.chunk_name_size(), recovered_dm.chunk_name_size());

  // check each recovered DM chunk name = each origional DM chunk name
  for (int i = 0; i < dm.chunk_name_size(); i++) {
    EXPECT_EQ(dm.chunk_name(i), recovered_dm.chunk_name(i));
  }

  // check recovered encrypted DM size = origional encrypted DM size
  ASSERT_EQ(dm.encrypted_chunk_name_size(),
            recovered_dm.encrypted_chunk_name_size());

  // check each recovered encrypted DM chunk name = each origional
  // encrypted DM chunk name
  for (int i = 0; i < dm.encrypted_chunk_name_size(); i++) {
      EXPECT_EQ(dm.encrypted_chunk_name(i),
                recovered_dm.encrypted_chunk_name(i));
  }

  ASSERT_EQ(0, data_atlas.Disconnect());

  if (fs::exists(kDataBaseFile))
    fs::remove(kDataBaseFile);
}

TEST_F(DataAtlasHandlerTest, BEH_MAID_AddGetDataMapDAH) {
  boost::scoped_ptr<DataAtlasHandler> dah_(new DataAtlasHandler());
  std::string ser_dm, ser_mdm;
  std::string dir_name = TidyPath(kRootSubdir[0][0]) + "/";
  std::string file_name = "Doc2.doc";
  std::string element_path = dir_name+file_name;
  std::string file_hash = "file hash1";

  // Creating DataMap
  DataMap dm;
  dm.set_file_hash(file_hash);
  dm.add_chunk_name("chunk1");
  dm.add_chunk_name("chunk2");
  dm.add_chunk_name("chunk3");
  dm.add_encrypted_chunk_name("enc_chunk1");
  dm.add_encrypted_chunk_name("enc_chunk2");
  dm.add_encrypted_chunk_name("enc_chunk3");
  dm.SerializeToString(&ser_dm);

  // Creating MetaDataMap
  MetaDataMap mdm;
  mdm.set_id(-2);
  mdm.set_display_name(file_name);
  mdm.set_type(REGULAR_FILE);
  mdm.add_file_hash(file_hash);
  mdm.set_stats("STATS");
  mdm.set_tag("TAG");
  mdm.set_file_size_high(4);
  mdm.set_file_size_low(5);
  mdm.set_creation_time(6);
  mdm.set_last_modified(7);
  mdm.set_last_access(8);
  mdm.SerializeToString(&ser_mdm);

  // Adding it to the DataAtlas
  ASSERT_EQ(0, dah_->AddElement(element_path, ser_mdm, ser_dm, "", true)) <<
            "DataMap and Metadata of file were not added to DataAtlas";

  // Getting the dataMap
  std::string data_map, meta_data_map;
  ASSERT_EQ(0, dah_->GetDataMap(element_path, &data_map)) <<
            "Didn't retrieve DataMap from DataAtlas";
  ASSERT_EQ(0, dah_->GetMetaDataMap(element_path, &meta_data_map)) <<
            "Didn't retrieve MetaDataMap from DataAtlas";

  DataMap recovered_dm;
  MetaDataMap recovered_mdm;

  // check serialised DM = original DM (mdm will have changed due
  // to access and modified times being updated)
  ASSERT_EQ(ser_dm, data_map) <<
            "Retrieved dm is not the same as original dm";

  EXPECT_TRUE(recovered_dm.ParseFromString(data_map));
  EXPECT_TRUE(recovered_mdm.ParseFromString(meta_data_map));

  // check recovered elements = original elements
  EXPECT_EQ(dm.file_hash(), recovered_dm.file_hash()) << "Filehash in datamap "
            "recovered is not the same as original datamap";
  EXPECT_NE(mdm.id(), recovered_mdm.id()) << "id in metadatamap recovered has "
            "not been updated";
  EXPECT_EQ(mdm.display_name(), recovered_mdm.display_name()) << "file name in"
            " metadatamap recovered is not the same as original metadatamap";
  EXPECT_EQ(mdm.type(), recovered_mdm.type()) << "type in metadatamap recovered"
            " is not the same as original metadatamap";

  EXPECT_EQ(mdm.file_hash(0), recovered_mdm.file_hash(0)) << "file hash in "
            "metadatamap recovered is not the same as original metadatamap";
  EXPECT_EQ(mdm.stats(), recovered_mdm.stats()) << "stats in metadatamap "
            "recovered is not the same as original metadatamap";
  EXPECT_EQ(mdm.tag(), recovered_mdm.tag()) << "tag in metadatamap recovered is"
            " not the same as original metadatamap";
  EXPECT_EQ(mdm.file_size_high(), recovered_mdm.file_size_high()) <<
            "file_size_high in metadatamap recovered is not the same as "
            "original metadatamap";
  EXPECT_EQ(mdm.file_size_low(), recovered_mdm.file_size_low()) <<
            "file_size_low in metadatamap recovered is not the same as "
            "original metadatamap";
  EXPECT_EQ(mdm.creation_time(), recovered_mdm.creation_time()) <<
            "creation_time in metadatamap recovered is not the same as "
            "original metadatamap";
  ASSERT_NE(mdm.last_modified(), recovered_mdm.last_modified()) <<
            "last_modified in metadatamap recovered is the same as "
            "original metadatamap";
  ASSERT_NE(mdm.last_access(), recovered_mdm.last_access()) <<
            "last_access in metadatamap recovered is the same as "
            "original metadatamap";

  // check recovered DM size = origional DM size
  ASSERT_EQ(dm.chunk_name_size(), recovered_dm.chunk_name_size());

  // check each recovered DM chunk name = each origional DM chunk name
  for (int i = 0; i < dm.chunk_name_size(); i++) {
    EXPECT_EQ(dm.chunk_name(i), recovered_dm.chunk_name(i));
  }

  // check recovered encrypted DM size = origional encrypted DM size
  ASSERT_EQ(dm.encrypted_chunk_name_size(),
            recovered_dm.encrypted_chunk_name_size());

  // check each recovered encrypted DM chunk name =
  // each origional encrypted DM chunk name
  for (int i = 0; i < dm.encrypted_chunk_name_size(); i++) {
    EXPECT_EQ(dm.encrypted_chunk_name(i), recovered_dm.encrypted_chunk_name(i));
  }
}

TEST_F(DataAtlasHandlerTest, BEH_MAID_ObscureFilename) {
  // Test to insert a DataMap and Retrieve it
  // also checks to retrieve metadata for a filepath
  // checks the testDataMap existance

  boost::scoped_ptr<DataAtlasHandler> dah_(new DataAtlasHandler());
  std::string ser_dm, ser_mdm;
  std::string dir_name = TidyPath(kRootSubdir[0][0]) + "/";
  std::string file_name("Doc!$%^&()-_+={}[];@~#,'''.doc");
  std::string element_path = dir_name + file_name;
  std::string file_hash("file hash obscure");

  // Creating DataMap
  DataMap dm;
  dm.set_file_hash(file_hash);
  dm.add_chunk_name("chunk1");
  dm.add_chunk_name("chunk2");
  dm.add_chunk_name("chunk3");
  dm.add_encrypted_chunk_name("enc_chunk1");
  dm.add_encrypted_chunk_name("enc_chunk2");
  dm.add_encrypted_chunk_name("enc_chunk3");
  dm.SerializeToString(&ser_dm);

  // Creating MetaDataMap
  MetaDataMap mdm;
  mdm.set_id(-2);
  mdm.set_display_name(file_name);
  mdm.set_type(REGULAR_FILE);
  mdm.add_file_hash(file_hash);
  mdm.set_stats("STATS OBS");
  mdm.set_tag("TAG OBS");
  mdm.set_file_size_high(0);
  mdm.set_file_size_low(20);
  mdm.set_creation_time(10000000);
  mdm.set_last_modified(7);
  mdm.set_last_access(8);
  mdm.SerializeToString(&ser_mdm);

  // Adding it to the DataAtlas
  ASSERT_EQ(0, dah_->AddElement(element_path, ser_mdm, ser_dm, "", true)) <<
            "DataMap and Metadata of file were not added to DataAtlas";

  // Getting the dataMap
  std::string data_map, meta_data_map;
  ASSERT_EQ(0, dah_->GetDataMap(element_path, &data_map)) <<
            "Didn't retrieve DataMap from DataAtlas";
  ASSERT_EQ(0, dah_->GetMetaDataMap(element_path, &meta_data_map)) <<
            "Didn't retrieve MetaDataMap from DataAtlas";

  DataMap recovered_dm;
  MetaDataMap recovered_mdm;

  // check serialised DM = original DM (mdm will have changed due
  // to access and modified times being updated)
  ASSERT_EQ(ser_dm, data_map) <<"Retrieved dm is not the same as original dm";

  EXPECT_TRUE(recovered_dm.ParseFromString(data_map));
  EXPECT_TRUE(recovered_mdm.ParseFromString(meta_data_map));

  // check recovered elements = original elements
  EXPECT_EQ(dm.file_hash(), recovered_dm.file_hash()) << "Filehash in datamap "
            "recovered is not the same as original datamap";
  EXPECT_NE(mdm.id(), recovered_mdm.id()) <<"id in metadatamap recovered has "
            "not been updated";
  EXPECT_EQ(mdm.display_name(), recovered_mdm.display_name()) <<"file name in "
            "metadatamap recovered is not the same as original metadatamap";
  EXPECT_EQ(mdm.type(), recovered_mdm.type()) <<"type in metadatamap recovered "
            "is not the same as original metadatamap";

  EXPECT_EQ(mdm.file_hash(0), recovered_mdm.file_hash(0)) <<"file hash in "
            "metadatamap recovered is not the same as original metadatamap";
  EXPECT_EQ(mdm.stats(), recovered_mdm.stats()) <<"stats in metadatamap "
            "recovered is not the same as original metadatamap";
  EXPECT_EQ(mdm.tag(), recovered_mdm.tag()) <<"tag in metadatamap recovered is "
            "not the same as original metadatamap";
  EXPECT_EQ(mdm.file_size_high(), recovered_mdm.file_size_high()) <<
            "file_size_high in metadatamap recovered is not the same as "
            "original metadatamap";
  EXPECT_EQ(mdm.file_size_low(), recovered_mdm.file_size_low()) <<
            "file_size_low in metadatamap recovered is not the same as "
            "original metadatamap";
  EXPECT_EQ(mdm.creation_time(), recovered_mdm.creation_time()) <<
            "creation_time in metadatamap recovered is not the same as "
            "original metadatamap";
  ASSERT_NE(mdm.last_modified(), recovered_mdm.last_modified()) <<
            "last_modified in metadatamap recovered is the same as "
            "original metadatamap";
  ASSERT_NE(mdm.last_access(), recovered_mdm.last_access()) << "last_access in "
            "metadatamap recovered is the same as original metadatamap";

  // check recovered DM size = origional DM size
  ASSERT_EQ(dm.chunk_name_size(), recovered_dm.chunk_name_size());

  // check each recovered DM chunk name = each origional DM chunk name
  for (int i = 0; i < dm.chunk_name_size(); i++) {
    EXPECT_EQ(dm.chunk_name(i), recovered_dm.chunk_name(i));
  }

  // check recovered encrypted DM size = origional encrypted DM size
  ASSERT_EQ(dm.encrypted_chunk_name_size(),
            recovered_dm.encrypted_chunk_name_size());

  // check each recovered encrypted DM chunk name =
  // each origional encrypted DM chunk name
  for (int i = 0; i < dm.encrypted_chunk_name_size(); i++) {
    EXPECT_EQ(dm.encrypted_chunk_name(i), recovered_dm.encrypted_chunk_name(i));
  }
}

TEST_F(DataAtlasHandlerTest, BEH_MAID_RemoveMSFileAndPath) {
  // Test to check the removal of a MSFile and the removal of its ms_path

  boost::scoped_ptr<DataAtlasHandler> dah_(new DataAtlasHandler());
  std::string ser_dm, ser_mdm, ser_dm_recovered, ser_mdmrecovered;
  std::string dir_name = TidyPath(kRootSubdir[0][0]) + "/";
  std::string file_name = "Doc3.doc";
  std::string element_path = dir_name+file_name;
  std::string file_hash = "file hash1";

  // Creating DataMap
  DataMap dm;
  dm.set_file_hash(file_hash);
  dm.add_chunk_name("fraser");
  dm.add_chunk_name("douglas");
  dm.add_chunk_name("hutchison");
  dm.add_encrypted_chunk_name("enc_chunk1");
  dm.add_encrypted_chunk_name("enc_chunk2");
  dm.add_encrypted_chunk_name("enc_chunk3");
  dm.SerializeToString(&ser_dm);

  // Creating MetaDataMap
  MetaDataMap mdm;
  mdm.set_id(-2);
  mdm.set_display_name(file_name);
  mdm.set_type(REGULAR_FILE);
  mdm.add_file_hash(file_hash);
  mdm.set_stats("STATS");
  mdm.set_tag("TAG");
  mdm.set_file_size_high(4);
  mdm.set_file_size_low(5);
  mdm.set_creation_time(6);
  mdm.set_last_modified(7);
  mdm.set_last_access(8);
  mdm.SerializeToString(&ser_mdm);

  // Adding it to the DataAtlas
  ASSERT_EQ(0, dah_->AddElement(element_path, ser_mdm, ser_dm, "", true)) <<
            "DataMap and Metadata of file were not added to DataAtlas";

  // Check the added DM exists in the DataAtlas
  ASSERT_EQ(0, dah_->GetDataMap(element_path, &ser_dm_recovered)) <<
            "Didn't retrieve DataMap from DataAtlas";
  ASSERT_EQ(0, dah_->GetMetaDataMap(element_path, &ser_mdmrecovered)) <<
            "Didn't retrieve MetaDataMap from DataAtlas";

  DataMap recovered_dm;
  MetaDataMap recovered_mdm;

  // Check DM is sucessfully removed from the DataAtlas
  ASSERT_EQ(0, dah_->RemoveElement(element_path));

  // Check sucessful deletion of the DM from the DataAtlas
  ASSERT_NE(0, dah_->GetDataMap(element_path, &ser_dm_recovered)) <<
            "DataMap is still in the DataAtlas";
  ASSERT_NE(0, dah_->GetMetaDataMap(element_path, &ser_mdmrecovered)) <<
            "ms_path still in DataAtlas";
}

TEST_F(DataAtlasHandlerTest, BEH_MAID_CopyMSFile) {
  // Test to check copying a MSFile

  boost::scoped_ptr<DataAtlasHandler> dah_(new DataAtlasHandler());
  std::string ser_dm_original, ser_mdmoriginal, ser_dm_recovered_original,
      ser_mdmrecovered_original;
  std::string ser_dm_recovered_copy1, ser_mdmrecovered_copy1,
      ser_dm_recovered_copy2, ser_mdmrecovered_copy2;
  std::string ser_dm_exists, ser_mdmexists, ser_dm_recovered_exists,
      ser_mdmrecovered_exists;
  std::string dir_name = TidyPath(kRootSubdir[0][0]) + "/";
  std::string file_name_original = "Original.doc";
  std::string file_name_copy = "Copy.doc";
  std::string file_name_exists = "Exists.doc";
  std::string element_path_original = dir_name+file_name_original;
  std::string element_path_copy = dir_name+file_name_copy;
  std::string element_path_exists = dir_name+file_name_exists;
  std::string file_hash_original = "file hash original";
  std::string file_hash_copy = "file hash copy";
  std::string file_hash_exists = "file hash exists";

  // Creating DataMaps
  DataMap dm_original, dm_exists;
  dm_original.set_file_hash(file_hash_original);
  dm_original.add_chunk_name("chunk1_original");
  dm_original.add_chunk_name("chunk2_original");
  dm_original.add_chunk_name("chunk2_original");
  dm_original.add_encrypted_chunk_name("enc_chunk1_original");
  dm_original.add_encrypted_chunk_name("enc_chunk2_original");
  dm_original.add_encrypted_chunk_name("enc_chunk3_original");
  dm_original.SerializeToString(&ser_dm_original);
  dm_exists.set_file_hash(file_hash_exists);
  dm_exists.add_chunk_name("chunk1_exists");
  dm_exists.add_chunk_name("chunk2_exists");
  dm_exists.add_chunk_name("chunk2_exists");
  dm_exists.add_encrypted_chunk_name("enc_chunk1_exists");
  dm_exists.add_encrypted_chunk_name("enc_chunk2_exists");
  dm_exists.add_encrypted_chunk_name("enc_chunk3_exists");
  dm_exists.SerializeToString(&ser_dm_exists);

  // Creating MetaDataMaps
  MetaDataMap mdmoriginal, mdmexists;
  mdmoriginal.set_id(-2);
  mdmoriginal.set_display_name(file_name_original);
  mdmoriginal.set_type(REGULAR_FILE);
  mdmoriginal.add_file_hash(file_hash_original);
  mdmoriginal.set_stats("STATS_original");
  mdmoriginal.set_tag("TAG_original");
  mdmoriginal.set_file_size_high(4);
  mdmoriginal.set_file_size_low(5);
  mdmoriginal.set_creation_time(6);
  mdmoriginal.set_last_modified(7);
  mdmoriginal.set_last_access(8);
  mdmoriginal.SerializeToString(&ser_mdmoriginal);
  mdmexists.set_id(-2);
  mdmexists.set_display_name(file_name_exists);
  mdmexists.set_type(REGULAR_FILE);
  mdmexists.add_file_hash(file_hash_exists);
  mdmexists.set_stats("STATS_exists");
  mdmexists.set_tag("TAG_exists");
  mdmexists.set_file_size_high(9);
  mdmexists.set_file_size_low(10);
  mdmexists.set_creation_time(11);
  mdmexists.set_last_modified(12);
  mdmexists.set_last_access(13);
  mdmexists.SerializeToString(&ser_mdmexists);

  // Adding them to the DataAtlas
  ASSERT_EQ(0, dah_->AddElement(element_path_original, ser_mdmoriginal,
            ser_dm_original, "", true)) << "DataMap and Metadata of file were "
            "not added to DataAtlas";
  ASSERT_EQ(0, dah_->AddElement(element_path_exists, ser_mdmexists,
            ser_dm_exists, "", true)) << "DataMap and Metadata of file were "
            "not added to DataAtlas";

  // Check the added DMs exist in the DataAtlas
  ASSERT_EQ(0, dah_->GetDataMap(element_path_original,
            &ser_dm_recovered_original)) <<
            "Didn't retrieve DataMap from DataAtlas";
  ASSERT_EQ(0, dah_->GetMetaDataMap(element_path_original,
            &ser_mdmrecovered_original)) <<
            "Didn't retrieve MetaDataMap from DataAtlas";
  ASSERT_EQ(0, dah_->GetDataMap(element_path_exists,
            &ser_dm_recovered_exists)) <<
            "Didn't retrieve DataMap from DataAtlas";
  ASSERT_EQ(0, dah_->GetMetaDataMap(element_path_exists,
            &ser_mdmrecovered_exists)) <<
            "Didn't retrieve MetaDataMap from DataAtlas";

  DataMap recovered_dm_copy1, recovered_dm_exists, recovered_dm_copy2;
  MetaDataMap recovered_mdmcopy1, recovered_mdmexists, recovered_mdmcopy2;

  // Check file is not copied to non-existent dir
  ASSERT_NE(0, dah_->CopyElement(element_path_original,
            "non-existent dir/non-existent file", "", false));

  // Check file is not copied to itself
  ASSERT_NE(0, dah_->CopyElement(element_path_original, element_path_original,
            "", false));

  // Check file is sucessfully copied
  ASSERT_EQ(0, dah_->CopyElement(element_path_original, element_path_copy, "",
            false));
  ASSERT_EQ(0, dah_->GetDataMap(element_path_copy, &ser_dm_recovered_copy1));
  ASSERT_EQ(0, dah_->GetMetaDataMap(element_path_copy,
            &ser_mdmrecovered_copy1));
  ASSERT_TRUE(recovered_dm_copy1.ParseFromString(ser_dm_recovered_copy1));
  ASSERT_TRUE(recovered_mdmcopy1.ParseFromString(ser_mdmrecovered_copy1));
  ASSERT_EQ(dm_original.file_hash(), recovered_dm_copy1.file_hash());
  ASSERT_EQ(mdmoriginal.stats(), recovered_mdmcopy1.stats());
  ASSERT_EQ(0, dah_->GetDataMap(element_path_original,
            &ser_dm_recovered_original));
  ASSERT_EQ(0, dah_->GetMetaDataMap(element_path_original,
            &ser_mdmrecovered_original));

  // Check file is not copied over existing file when force bool is set to false
  ASSERT_NE(0, dah_->CopyElement(element_path_original, element_path_exists, "",
            false));
  ASSERT_EQ(0, dah_->GetDataMap(element_path_exists, &ser_dm_recovered_exists));
  ASSERT_EQ(0, dah_->GetMetaDataMap(element_path_exists,
            &ser_mdmrecovered_exists));
  ASSERT_TRUE(recovered_dm_exists.ParseFromString(ser_dm_recovered_exists));
  ASSERT_TRUE(recovered_mdmexists.ParseFromString(ser_mdmrecovered_exists));
  ASSERT_EQ(dm_exists.file_hash(), recovered_dm_exists.file_hash());
  ASSERT_EQ(mdmexists.stats(), recovered_mdmexists.stats());

  // Check file is copied over existing file when force bool is set to true
  ASSERT_EQ(0, dah_->CopyElement(element_path_original, element_path_exists, "",
            true));
  ASSERT_EQ(0, dah_->GetDataMap(element_path_exists, &ser_dm_recovered_copy2));
  ASSERT_EQ(0, dah_->GetMetaDataMap(element_path_exists,
            &ser_mdmrecovered_copy2));
  ASSERT_TRUE(recovered_dm_copy2.ParseFromString(ser_dm_recovered_copy2));
  ASSERT_TRUE(recovered_mdmcopy2.ParseFromString(ser_mdmrecovered_copy2));
  ASSERT_EQ(dm_original.file_hash(), recovered_dm_copy2.file_hash());
  ASSERT_EQ(mdmoriginal.stats(), recovered_mdmcopy2.stats());
  ser_dm_recovered_original="";
  ser_mdmrecovered_original="";
  ASSERT_EQ(0, dah_->GetDataMap(element_path_original,
            &ser_dm_recovered_original));
  ASSERT_EQ(0, dah_->GetMetaDataMap(element_path_original,
            &ser_mdmrecovered_original));
}

TEST_F(DataAtlasHandlerTest, BEH_MAID_RenameMSFile) {
  // Test to check renaming a MSFile

  boost::scoped_ptr<DataAtlasHandler> dah_(new DataAtlasHandler());
  std::string ser_dm_original, ser_mdmoriginal, ser_dm_recovered_original,
      ser_mdmrecovered_original;
  std::string ser_dm_recovered_copy1, ser_mdmrecovered_copy1,
      ser_dm_recovered_copy2, ser_mdmrecovered_copy2;
  std::string ser_dm_exists, ser_mdmexists, ser_dm_recovered_exists,
      ser_mdmrecovered_exists;
  std::string dir_name = TidyPath(kRootSubdir[0][0]) + "/";
  std::string file_name_original = "Original.doc";
  std::string file_name_copy = "Original.doc~.copy";
  std::string file_name_exists = "Exists.doc";
  std::string element_path_original = dir_name+file_name_original;
  std::string element_path_copy = dir_name+file_name_copy;
  std::string element_path_exists = dir_name+file_name_exists;
  std::string file_hash_original = "file hash original";
  std::string file_hash_copy = "file hash copy";
  std::string file_hash_exists = "file hash exists";

  // Creating DataMaps
  DataMap dm_original, dm_exists;
  dm_original.set_file_hash(file_hash_original);
  dm_original.add_chunk_name("chunk1_original");
  dm_original.add_chunk_name("chunk2_original");
  dm_original.add_chunk_name("chunk2_original");
  dm_original.add_encrypted_chunk_name("enc_chunk1_original");
  dm_original.add_encrypted_chunk_name("enc_chunk2_original");
  dm_original.add_encrypted_chunk_name("enc_chunk3_original");
  dm_original.SerializeToString(&ser_dm_original);
  dm_exists.set_file_hash(file_hash_exists);
  dm_exists.add_chunk_name("chunk1_exists");
  dm_exists.add_chunk_name("chunk2_exists");
  dm_exists.add_chunk_name("chunk2_exists");
  dm_exists.add_encrypted_chunk_name("enc_chunk1_exists");
  dm_exists.add_encrypted_chunk_name("enc_chunk2_exists");
  dm_exists.add_encrypted_chunk_name("enc_chunk3_exists");
  dm_exists.SerializeToString(&ser_dm_exists);

  // Creating MetaDataMaps
  MetaDataMap mdmoriginal, mdmexists;
  mdmoriginal.set_id(-2);
  mdmoriginal.set_display_name(file_name_original);
  mdmoriginal.set_type(REGULAR_FILE);
  mdmoriginal.add_file_hash(file_hash_original);
  mdmoriginal.set_stats("STATS_original");
  mdmoriginal.set_tag("TAG_original");
  mdmoriginal.set_file_size_high(4);
  mdmoriginal.set_file_size_low(5);
  mdmoriginal.set_creation_time(6);
  mdmoriginal.set_last_modified(7);
  mdmoriginal.set_last_access(8);
  mdmoriginal.SerializeToString(&ser_mdmoriginal);
  mdmexists.set_id(-2);
  mdmexists.set_display_name(file_name_exists);
  mdmexists.set_type(REGULAR_FILE);
  mdmexists.add_file_hash(file_hash_exists);
  mdmexists.set_stats("STATS_exists");
  mdmexists.set_tag("TAG_exists");
  mdmexists.set_file_size_high(9);
  mdmexists.set_file_size_low(10);
  mdmexists.set_creation_time(11);
  mdmexists.set_last_modified(12);
  mdmexists.set_last_access(13);
  mdmexists.SerializeToString(&ser_mdmexists);

  // Adding them to the DataAtlas
  ASSERT_EQ(0, dah_->AddElement(element_path_original, ser_mdmoriginal,
            ser_dm_original, "", true)) << "DataMap and Metadata of file were "
            "not added to DataAtlas";
  ASSERT_EQ(0, dah_->AddElement(element_path_exists, ser_mdmexists,
            ser_dm_exists, "", true)) << "DataMap and Metadata of file were "
            "not added to DataAtlas";

  // Check the added DMs exist in the DataAtlas
  ASSERT_EQ(0, dah_->GetDataMap(element_path_original,
            &ser_dm_recovered_original)) <<
            "Didn't retrieve DataMap from DataAtlas";
  ASSERT_EQ(0, dah_->GetMetaDataMap(element_path_original,
            &ser_mdmrecovered_original)) <<
            "Didn't retrieve MetaDataMap from DataAtlas";
  ASSERT_EQ(0, dah_->GetDataMap(element_path_exists,
            &ser_dm_recovered_exists)) <<
            "Didn't retrieve DataMap from DataAtlas";
  ASSERT_EQ(0, dah_->GetMetaDataMap(element_path_exists,
            &ser_mdmrecovered_exists)) <<
            "Didn't retrieve MetaDataMap from DataAtlas";

  DataMap recovered_dm_copy1, recovered_dm_exists, recovered_dm_copy2;
  MetaDataMap recovered_mdmcopy1, recovered_mdmexists, recovered_mdmcopy2;

  // Check file is not renamed to non-existent dir
  ASSERT_NE(0, dah_->RenameElement(element_path_original,
            "non-existent dir/non-existent file", false));

  // Check file is not renamed to itself
  ASSERT_NE(0, dah_->RenameElement(element_path_original, element_path_original,
            false));

  // Check file is sucessfully renamed
  ASSERT_EQ(0, dah_->RenameElement(element_path_original, element_path_copy,
            false));
  ASSERT_EQ(0, dah_->GetDataMap(element_path_copy, &ser_dm_recovered_copy1));
  ASSERT_EQ(0, dah_->GetMetaDataMap(element_path_copy,
            &ser_mdmrecovered_copy1));
  ASSERT_TRUE(recovered_dm_copy1.ParseFromString(ser_dm_recovered_copy1));
  ASSERT_TRUE(recovered_mdmcopy1.ParseFromString(ser_mdmrecovered_copy1));
  ASSERT_EQ(dm_original.file_hash(), recovered_dm_copy1.file_hash());
  ASSERT_EQ(mdmoriginal.stats(), recovered_mdmcopy1.stats());
  ASSERT_NE(0, dah_->GetDataMap(element_path_original,
            &ser_dm_recovered_original));
  ASSERT_NE(0, dah_->GetMetaDataMap(element_path_original,
            &ser_mdmrecovered_original));

  // Add & check original element again to the DataAtlas
  ASSERT_EQ(0, dah_->AddElement(element_path_original, ser_mdmoriginal,
            ser_dm_original, "", true));
  ASSERT_EQ(0, dah_->GetDataMap(element_path_original,
            &ser_dm_recovered_original));
  ASSERT_EQ(0, dah_->GetMetaDataMap(element_path_original,
            &ser_mdmrecovered_original));

  // Check file is not renamed over existing file
  // when force bool is set to false
  ASSERT_NE(0, dah_->RenameElement(element_path_original, element_path_exists,
            false));
  ASSERT_EQ(0, dah_->GetDataMap(element_path_exists, &ser_dm_recovered_exists));
  ASSERT_EQ(0, dah_->GetMetaDataMap(element_path_exists,
            &ser_mdmrecovered_exists));
  ASSERT_TRUE(recovered_dm_exists.ParseFromString(ser_dm_recovered_exists));
  ASSERT_TRUE(recovered_mdmexists.ParseFromString(ser_mdmrecovered_exists));
  ASSERT_EQ(dm_exists.file_hash(), recovered_dm_exists.file_hash());
  ASSERT_EQ(mdmexists.stats(), recovered_mdmexists.stats());

  // Check file is renamed over existing file when force bool is set to true
  ASSERT_EQ(0, dah_->RenameElement(element_path_original, element_path_exists,
            true));
  ASSERT_EQ(0, dah_->GetDataMap(element_path_exists, &ser_dm_recovered_copy2));
  ASSERT_EQ(0, dah_->GetMetaDataMap(element_path_exists,
            &ser_mdmrecovered_copy2));
  ASSERT_TRUE(recovered_dm_copy2.ParseFromString(ser_dm_recovered_copy2));
  ASSERT_TRUE(recovered_mdmcopy2.ParseFromString(ser_mdmrecovered_copy2));
  ASSERT_EQ(dm_original.file_hash(), recovered_dm_copy2.file_hash());
  ASSERT_EQ(mdmoriginal.stats(), recovered_mdmcopy2.stats());
  ser_dm_recovered_original="";
  ser_mdmrecovered_original="";
  ASSERT_NE(0, dah_->GetDataMap(element_path_original,
            &ser_dm_recovered_original));
  ASSERT_NE(0, dah_->GetMetaDataMap(element_path_original,
            &ser_mdmrecovered_original));
}

TEST_F(DataAtlasHandlerTest, BEH_MAID_RenameDir) {
  boost::scoped_ptr<DataAtlasHandler> dah(new DataAtlasHandler());
//  std::string ser_dm, recovered_ser_dm;
  std::string ser_mdm, recovered_ser_mdm;
  std::string dir_name("summat");
  std::string dir_path(TidyPath(kRootSubdir[0][0]) + "/" + dir_name);
  MetaDataMap mdm, recovered_mdm;
  mdm.set_id(-2);
  mdm.set_display_name(dir_name);
  mdm.set_type(EMPTY_DIRECTORY);
  mdm.set_stats("STATS1");
  mdm.set_tag("TAG1");
  mdm.set_creation_time(6);
  mdm.set_last_modified(7);
  mdm.set_last_access(8);
  mdm.SerializeToString(&ser_mdm);

  //  Add and retrieve data for folder
  ASSERT_EQ(0, dah->AddElement(dir_path, ser_mdm, "", "Dir Key", true))
            << "Metadata of directory was not added to DataAtlas";
  ASSERT_EQ(0, dah->GetMetaDataMap(dir_path, &recovered_ser_mdm)) <<
            "Didn't retrieve MetaDataMap from DataAtlas";
  EXPECT_TRUE(recovered_mdm.ParseFromString(recovered_ser_mdm)) <<
              "Metadata corrupted (cannot be parsed)";
  ASSERT_EQ(mdm.display_name(), recovered_mdm.display_name()) <<
            "Display name has changed in MetaDataMap";
  ASSERT_EQ(mdm.type(), recovered_mdm.type()) <<
            "Directory type has changed in MetaDataMap";
  ASSERT_EQ(mdm.stats(), recovered_mdm.stats()) <<
            "Stats have changed in MetaDataMap";
  ASSERT_EQ(mdm.tag(), recovered_mdm.tag()) <<
            "Tag has changed in MetaDataMap";
  ASSERT_EQ(mdm.file_size_high(), recovered_mdm.file_size_high()) <<
            "file_size_high has changed in MetaDataMap";
  ASSERT_EQ(mdm.file_size_low(), recovered_mdm.file_size_low()) <<
            "file_size_low has changed in MetaDataMap";
  ASSERT_EQ(mdm.creation_time(), recovered_mdm.creation_time()) <<
            "Creation time has changed in MetaDataMap";
  ASSERT_NE(mdm.last_modified(), recovered_mdm.last_modified()) <<
            "Last modified time has not changed in MetaDataMap";
  ASSERT_NE(mdm.last_access(), recovered_mdm.last_access()) <<
            "Last access time has not changed in MetaDataMap";

  std::string new_dir_name("summat_else");
  std::string new_dir_path(TidyPath(kRootSubdir[0][0]) + "/" +
                           new_dir_name);
  mdm.set_display_name(new_dir_name);
  ASSERT_EQ(0, dah->RenameElement(dir_path, new_dir_path, true));
  ASSERT_EQ(0, dah->GetMetaDataMap(new_dir_path, &recovered_ser_mdm)) <<
            "Didn't retrieve MetaDataMap from DataAtlas";
  EXPECT_TRUE(recovered_mdm.ParseFromString(recovered_ser_mdm)) <<
              "Metadata corrupted (cannot be parsed)";
  ASSERT_EQ(mdm.display_name(), recovered_mdm.display_name()) <<
            "Display name has changed in MetaDataMap";
  ASSERT_EQ(mdm.type(), recovered_mdm.type()) <<
            "Directory type has changed in MetaDataMap";
  ASSERT_EQ(mdm.stats(), recovered_mdm.stats()) <<
            "Stats have changed in MetaDataMap";
  ASSERT_EQ(mdm.tag(), recovered_mdm.tag()) <<
            "Tag has changed in MetaDataMap";
  ASSERT_EQ(mdm.file_size_high(), recovered_mdm.file_size_high()) <<
            "file_size_high has changed in MetaDataMap";
  ASSERT_EQ(mdm.file_size_low(), recovered_mdm.file_size_low()) <<
            "file_size_low has changed in MetaDataMap";
  ASSERT_EQ(mdm.creation_time(), recovered_mdm.creation_time()) <<
            "Creation time has changed in MetaDataMap";
  ASSERT_NE(mdm.last_modified(), recovered_mdm.last_modified()) <<
            "Last modified time has not changed in MetaDataMap";
  ASSERT_NE(mdm.last_access(), recovered_mdm.last_access()) <<
            "Last access time has not changed in MetaDataMap";
}

TEST_F(DataAtlasHandlerTest, BEH_MAID_RemoveMSFileRepeatedDataMap) {
  // Test to check the removal of a MSFile whose DataMap is also in
  // another ms_path so the DataMap must not be removed

  // declare a serialised DataMap and serialised MetaDataMap
  boost::scoped_ptr<DataAtlasHandler> dah(new DataAtlasHandler());
  std::string ser_dm, ser_mdm, ser_mdm2, ser_dm_recovered, ser_mdmrecovered,
              ser_mdmrecovered2;
  std::string dir_name = TidyPath(kRootSubdir[0][0]) + "/";
  std::string file_name = "Doc4.doc";
  std::string file_name2 = "MyFiLe.doc";
  std::string element_path = dir_name+file_name;
  std::string element_path2 = dir_name+file_name2;
  std::string file_hash = "file hash1";

  // Creating DataMap
  DataMap dm;
  dm.set_file_hash(file_hash);
  dm.add_chunk_name("chunk1");
  dm.add_chunk_name("chunk2");
  dm.add_chunk_name("chunk3");
  dm.add_encrypted_chunk_name("enc_chunk1");
  dm.add_encrypted_chunk_name("enc_chunk2");
  dm.add_encrypted_chunk_name("enc_chunk3");
  dm.SerializeToString(&ser_dm);

  // Creating MetaDataMap
  MetaDataMap mdm;
  mdm.set_id(-2);
  mdm.set_display_name(file_name);
  mdm.set_type(REGULAR_FILE);
  mdm.add_file_hash(file_hash);
  mdm.set_stats("STATS");
  mdm.set_tag("TAG");
  mdm.set_file_size_high(4);
  mdm.set_file_size_low(5);
  mdm.set_creation_time(6);
  mdm.set_last_modified(7);
  mdm.set_last_access(8);
  mdm.SerializeToString(&ser_mdm);

  // Adding it to the DataAtlas
  ASSERT_EQ(0, dah->AddElement(element_path, ser_mdm, ser_dm, "", true)) <<
            "DataMap and Metadata of file were not added to DataAtlas";

  // Check the added DM exists in the DataAtlas
  ASSERT_EQ(0, dah->GetDataMap(element_path, &ser_dm_recovered)) <<
            "Didn't retrieve DataMap from DataAtlas";
  ASSERT_EQ(0, dah->GetMetaDataMap(element_path, &ser_mdmrecovered)) <<
            "Didn't retrieve MetaDataMap from DataAtlas";

  // Creating MetaDataMap
  MetaDataMap mdm2;
  mdm.set_id(-2);
  mdm.set_display_name(file_name2);
  mdm.set_type(SMALL_FILE);
  mdm.add_file_hash(file_hash);
  mdm.set_stats("STATS");
  mdm.set_tag("TAG");
  mdm.set_file_size_high(4);
  mdm.set_file_size_low(5);
  mdm.set_creation_time(6);
  mdm.set_last_modified(7);
  mdm.set_last_access(8);
  mdm.SerializeToString(&ser_mdm2);

  // Adding it to the DataAtlas
  ASSERT_EQ(0, dah->AddElement(element_path2, ser_mdm2, ser_dm, "", true)) <<
            "DataMap and Metadata of file were not added to DataAtlas";

  // Check the added DM exists in the DataAtlas
  ASSERT_EQ(0, dah->GetDataMap(element_path2, &ser_dm_recovered)) <<
            "Didn't retrieve DataMap from DataAtlas";
  ASSERT_EQ(0, dah->GetMetaDataMap(element_path2, &ser_mdmrecovered2)) <<
            "Didn't retrieve MetaDataMap from DataAtlas";

  // Check DM is sucessfully removed from the DataAtlas
  ASSERT_EQ(0, dah->RemoveElement(element_path));

  // Check sucessful deletion of the ms_path from the DataAtlas
  // and that the DM is still there
  ASSERT_EQ(0, dah->GetDataMap(element_path2, &ser_dm_recovered)) <<
            "DataMap was removed from the DataAtlas";
  ASSERT_NE(0, dah->GetMetaDataMap(element_path, &ser_mdmrecovered)) <<
            "ms_path still in DataAtlas";
}

TEST_F(DataAtlasHandlerTest, BEH_MAID_AddRepeatedDataMap) {
  // Test to insert a DataMap and Retrieve it
  // Test to check the removal of a MSFile whose DataMap
  // is also in another ms_path
  // so the DataMap must not be removed

  // declare a serialised DataMap and serialised MetaDataMap
  boost::scoped_ptr<DataAtlasHandler> dah_(new DataAtlasHandler());
  std::string ser_dm, ser_mdm1, ser_mdm2, ser_dm_recovered1,
      ser_dm_recovered2, ser_mdmrecovered1, ser_mdmrecovered2;
  std::string dir_name = TidyPath(kRootSubdir[0][0]) + "/";
  std::string file_name1 = "Doc5.doc";
  std::string file_name2 = "MyFiLe2.doc";
  std::string element_path1 = dir_name+file_name1;
  std::string element_path2 = dir_name+file_name2;
  std::string file_hash = "file hash1";

  // Creating DataMap
  DataMap dm;
  dm.set_file_hash(file_hash);
  dm.add_chunk_name("chunk1");
  dm.add_chunk_name("chunk2");
  dm.add_chunk_name("chunk3");
  dm.add_encrypted_chunk_name("enc_chunk1");
  dm.add_encrypted_chunk_name("enc_chunk2");
  dm.add_encrypted_chunk_name("enc_chunk3");
  dm.SerializeToString(&ser_dm);

  // Creating MetaDataMap
  MetaDataMap mdm1;
  mdm1.set_id(-2);
  mdm1.set_display_name(file_name1);
  mdm1.set_type(REGULAR_FILE);
  mdm1.add_file_hash(file_hash);
  mdm1.set_stats("STATS1");
  mdm1.set_tag("TAG1");
  mdm1.set_file_size_high(4);
  mdm1.set_file_size_low(5);
  mdm1.set_creation_time(6);
  mdm1.set_last_modified(7);
  mdm1.set_last_access(8);
  mdm1.SerializeToString(&ser_mdm1);

  // Adding it to the DataAtlas
  ASSERT_EQ(0, dah_->AddElement(element_path1, ser_mdm1, ser_dm, "", true)) <<
            "DataMap and Metadata of file were not added to DataAtlas";

  // Creating MetaDataMap
  MetaDataMap mdm2;
  mdm2.set_id(-2);
  mdm2.set_display_name(file_name2);
  mdm2.set_type(SMALL_FILE);
  mdm2.add_file_hash(file_hash);
  mdm2.set_stats("STATS2");
  mdm2.set_tag("TAG2");
  mdm2.set_file_size_high(9);
  mdm2.set_file_size_low(10);
  mdm2.set_creation_time(11);
  mdm2.set_last_modified(12);
  mdm2.set_last_access(13);
  mdm2.SerializeToString(&ser_mdm2);

  // Adding it to the DataAtlas
  ASSERT_EQ(0, dah_->AddElement(element_path2, ser_mdm2, ser_dm, "", true)) <<
            "DataMap and Metadata of file were not added to DataAtlas";

  MetaDataMap recovered_mdm1;
  MetaDataMap recovered_mdm2;

  ASSERT_EQ(0, dah_->GetMetaDataMap(element_path1, &ser_mdmrecovered1)) <<
            "Didn't retrieve MetaDataMap from DataAtlas";
  ASSERT_EQ(0, dah_->GetMetaDataMap(element_path2, &ser_mdmrecovered2)) <<
            "Didn't retrieve MetaDataMap from DataAtlas";
  EXPECT_TRUE(recovered_mdm1.ParseFromString(ser_mdmrecovered1));
  EXPECT_TRUE(recovered_mdm2.ParseFromString(ser_mdmrecovered2));

  ASSERT_EQ(file_name1, recovered_mdm1.display_name());
  ASSERT_EQ(file_name2, recovered_mdm2.display_name());
  ASSERT_EQ(file_hash, recovered_mdm1.file_hash(0));
  ASSERT_EQ(file_hash, recovered_mdm2.file_hash(0));

  DataMap recovered_dm;

  ASSERT_EQ(0, dah_->GetDataMap(element_path1, &ser_dm_recovered1)) <<
            "Didn't retrieve DataMap from DataAtlas";
  EXPECT_TRUE(recovered_dm.ParseFromString(ser_dm_recovered1));
  EXPECT_EQ(dm.file_hash(), recovered_dm.file_hash());
  ASSERT_EQ(dm.chunk_name_size(), recovered_dm.chunk_name_size());
  for (int i = 0; i < dm.chunk_name_size(); i++) {
      EXPECT_EQ(dm.chunk_name(i), recovered_dm.chunk_name(i));
  }
  ASSERT_EQ(dm.encrypted_chunk_name_size(),
            recovered_dm.encrypted_chunk_name_size());
  for (int i = 0; i < dm.encrypted_chunk_name_size(); i++) {
    EXPECT_EQ(dm.encrypted_chunk_name(i), recovered_dm.encrypted_chunk_name(i));
  }

  ASSERT_EQ(0, dah_->GetDataMap(element_path2, &ser_dm_recovered2)) <<
            "Didn't retrieve DataMap from DataAtlas";
  EXPECT_EQ(ser_dm_recovered1, ser_dm_recovered2) <<
            "DataMaps aren't the same";
}

TEST_F(DataAtlasHandlerTest, BEH_MAID_AddEmptyDir) {
  // Adds an empty directory to the DataAtlas and then adds a regular file
  // to the directory
  boost::scoped_ptr<DataAtlasHandler> dah_(new DataAtlasHandler());
  std::string ser_dm, ser_mdm1, ser_mdm2, ser_dm_recovered,
    ser_mdmrecovered1, ser_mdmrecovered2;
  std::string dir_name = TidyPath(kRootSubdir[0][0]) + "/";
  std::string file_name1 = "Docs";
  std::string file_name2 = "MyFiLe3.doc";
  std::string element_path1 = dir_name + file_name1;
  std::string element_path2 = element_path1 + "/" + file_name2;
  std::string file_hash = "file hash1";

  // Creating DataMap
  DataMap dm;
  dm.set_file_hash(file_hash);
  dm.add_chunk_name("chunk1");
  dm.add_chunk_name("chunk2");
  dm.add_chunk_name("chunk3");
  dm.add_encrypted_chunk_name("enc_chunk1");
  dm.add_encrypted_chunk_name("enc_chunk2");
  dm.add_encrypted_chunk_name("enc_chunk3");
  dm.SerializeToString(&ser_dm);

  // Creating MetaDataMaps
  MetaDataMap mdm1, mdm2;
  mdm1.set_id(-2);
  mdm1.set_display_name(file_name1);
  mdm1.set_type(EMPTY_DIRECTORY);
  mdm1.set_stats("STATS1");
  mdm1.set_tag("TAG1");
  mdm1.set_creation_time(6);
  mdm1.set_last_modified(7);
  mdm1.set_last_access(8);
  mdm1.SerializeToString(&ser_mdm1);
  mdm2.set_id(-2);
  mdm2.set_display_name(file_name2);
  mdm2.set_type(REGULAR_FILE);
  mdm2.add_file_hash(file_hash);
  mdm2.set_stats("STATS2");
  mdm2.set_tag("TAG2");
  mdm2.set_file_size_high(9);
  mdm2.set_file_size_low(10);
  mdm2.set_creation_time(11);
  mdm2.set_last_modified(12);
  mdm2.set_last_access(13);
  mdm2.SerializeToString(&ser_mdm2);

  MetaDataMap recovered_mdm1, recovered_mdm2;
  DataMap recovered_dm;

  //  Add and retrieve data for folder
  ASSERT_EQ(0, dah_->AddElement(element_path1, ser_mdm1, "", "Dir Key", true))
            << "Metadata of directory was not added to DataAtlas";
  ASSERT_EQ(0, dah_->GetMetaDataMap(element_path1, &ser_mdmrecovered1)) <<
            "Didn't retrieve MetaDataMap from DataAtlas";
  EXPECT_TRUE(recovered_mdm1.ParseFromString(ser_mdmrecovered1)) <<
              "Metadata corrupted (cannot be parsed)";
  ASSERT_EQ(mdm1.display_name(), recovered_mdm1.display_name()) <<
            "Display name has changed in MetaDataMap";
  ASSERT_EQ(mdm1.type(), recovered_mdm1.type()) <<
            "Directory type has changed in MetaDataMap";
  ASSERT_EQ(mdm1.stats(), recovered_mdm1.stats()) <<
            "Stats have changed in MetaDataMap";
  ASSERT_EQ(mdm1.tag(), recovered_mdm1.tag()) <<
            "Tag has changed in MetaDataMap";
  ASSERT_EQ(mdm1.file_size_high(), recovered_mdm1.file_size_high()) <<
            "file_size_high has changed in MetaDataMap";
  ASSERT_EQ(mdm1.file_size_low(), recovered_mdm1.file_size_low()) <<
            "file_size_low has changed in MetaDataMap";
  ASSERT_EQ(mdm1.creation_time(), recovered_mdm1.creation_time()) <<
            "Creation time has changed in MetaDataMap";
  ASSERT_NE(mdm1.last_modified(), recovered_mdm1.last_modified()) <<
            "Last modified time has not changed in MetaDataMap";
  ASSERT_NE(mdm1.last_access(), recovered_mdm1.last_access()) <<
            "Last access time has not changed in MetaDataMap";

  //  Add and retrieve data for file
  ASSERT_EQ(0, dah_->AddElement(element_path2, ser_mdm2, ser_dm, "", true)) <<
            "Metadata and DataMap of file was not added to DataAtlas";
  ASSERT_EQ(0, dah_->GetMetaDataMap(element_path2, &ser_mdmrecovered2)) <<
            "Didn't retrieve MetaDataMap from DataAtlas";
  ASSERT_EQ(0, dah_->GetDataMap(element_path2, &ser_dm_recovered)) <<
            "Didn't retrieve DataMap from DataAtlas";
  EXPECT_TRUE(recovered_mdm2.ParseFromString(ser_mdmrecovered2)) <<
              "MetaDataMap corrupted (cannot be parsed)";
  ASSERT_EQ(mdm2.display_name(), recovered_mdm2.display_name()) <<
            "Display name has changed in MetaDataMap";
  ASSERT_EQ(mdm2.type(), recovered_mdm2.type()) <<
            "File type has changed in MetaDataMap";
  ASSERT_EQ(mdm2.file_hash(0), recovered_mdm2.file_hash(0)) <<
            "File hash has changed in MetaDataMap";
  ASSERT_EQ(mdm2.stats(), recovered_mdm2.stats()) <<
            "Stats have changed in MetaDataMap";
  ASSERT_EQ(mdm2.tag(), recovered_mdm2.tag()) <<
            "Tag has changed in MetaDataMap";
  ASSERT_EQ(mdm2.file_size_high(), recovered_mdm2.file_size_high()) <<
            "file_size_high has changed in MetaDataMap";
  ASSERT_EQ(mdm2.file_size_low(), recovered_mdm2.file_size_low()) <<
            "file_size_low has changed in MetaDataMap";
  ASSERT_EQ(mdm2.creation_time(), recovered_mdm2.creation_time()) <<
            "Creation time has changed in MetaDataMap";
  ASSERT_NE(mdm2.last_modified(), recovered_mdm2.last_modified()) <<
            "Last modified time has not changed in MetaDataMap";
  ASSERT_NE(mdm2.last_access(), recovered_mdm2.last_access()) <<
            "Last access time has not changed in MetaDataMap";
  ASSERT_EQ(ser_dm, ser_dm_recovered) << "DataMap different from original";
  EXPECT_TRUE(recovered_dm.ParseFromString(ser_dm_recovered)) <<
              "DataMap corrupted (cannot be parsed)";
}

TEST_F(DataAtlasHandlerTest, BEH_MAID_EmptyFileHandling) {
  // Adds an empty file to the directory, then changes the file to non-empty
  boost::scoped_ptr<DataAtlasHandler> dah_(new DataAtlasHandler());
  std::string ser_dm1, ser_mdm1, ser_dm_recovered1, ser_mdmrecovered1;
  std::string ser_dm2, ser_mdm2, ser_dm_recovered2, ser_mdmrecovered2;
  std::string dir_name = TidyPath(kRootSubdir[0][0]) + "/";
  std::string file_name = "MyFiLe4.doc";
  std::string element_path = dir_name+file_name;
  std::string file_hash_empty = "empty file hash";
  std::string file_hash_regular = "regular file hash";

  // Creating DataMap
  DataMap dm1;
  dm1.set_file_hash(file_hash_empty);
  dm1.SerializeToString(&ser_dm1);

  // Creating MetaDataMap
  MetaDataMap mdm1;
  mdm1.set_id(-2);
  mdm1.set_display_name(file_name);
  mdm1.set_type(EMPTY_FILE);
  mdm1.add_file_hash(file_hash_empty);
  mdm1.set_stats("EMPTY STATS3");
  mdm1.set_tag("EMPTY TAG3");
  mdm1.set_file_size_high(0);
  mdm1.set_file_size_low(0);
  mdm1.set_creation_time(14);
  mdm1.set_last_modified(15);
  mdm1.set_last_access(16);
  mdm1.SerializeToString(&ser_mdm1);

  MetaDataMap recovered_mdm1;
  DataMap recovered_dm1;

  //  Add and retrieve data for file
  ASSERT_EQ(0, dah_->AddElement(element_path, ser_mdm1, ser_dm1, "", true)) <<
            "Metadata and DataMap of file was not added to DataAtlas";
  ASSERT_EQ(0, dah_->GetMetaDataMap(element_path, &ser_mdmrecovered1)) <<
            "Didn't retrieve MetaDataMap from DataAtlas";
  ASSERT_EQ(0, dah_->GetDataMap(element_path, &ser_dm_recovered1)) <<
            "Didn't retrieve DataMap from DataAtlas";
  EXPECT_TRUE(recovered_mdm1.ParseFromString(ser_mdmrecovered1)) <<
              "MetaDataMap corrupted (cannot be parsed)";
  EXPECT_TRUE(recovered_dm1.ParseFromString(ser_dm_recovered1)) <<
              "DataMap corrupted (cannot be parsed)";
  ASSERT_EQ(mdm1.display_name(), recovered_mdm1.display_name()) <<
            "Metadata different from original";
  ASSERT_EQ(ser_dm1, ser_dm_recovered1) << "DataMap different from original";

  //  Update DataMap
  DataMap dm2;
  dm2.set_file_hash(file_hash_regular);
  dm2.add_chunk_name("chunka");
  dm2.add_chunk_name("chunkb");
  dm2.add_chunk_name("chunkc");
  dm2.add_encrypted_chunk_name("enc_chunkd");
  dm2.add_encrypted_chunk_name("enc_chunke");
  dm2.add_encrypted_chunk_name("enc_chunkf");
  dm2.SerializeToString(&ser_dm2);

  //  Update MetaDataMap
  MetaDataMap mdm2;
  mdm2.set_id(-2);
  mdm2.set_display_name(file_name);
  mdm2.set_type(REGULAR_FILE);
  mdm2.add_file_hash(file_hash_regular);
  mdm2.set_stats("REGULAR STATS3");
  mdm2.set_tag("REGULAR TAG3");
  mdm2.set_file_size_high(1);
  mdm2.set_file_size_low(999);
  mdm2.set_creation_time(999);
  mdm2.set_last_modified(15);
  mdm2.set_last_access(16);
  EXPECT_TRUE(mdm2.SerializeToString(&ser_mdm2)) <<
              "Didn't serialise the MetaDataMap";

  MetaDataMap recovered_mdm2;
  DataMap recovered_dm2;

  ASSERT_EQ(0, dah_->ModifyMetaDataMap(element_path, ser_mdm2, ser_dm2)) <<
            "Didn't modify DataAtlas";
  ASSERT_EQ(0, dah_->GetMetaDataMap(element_path, &ser_mdmrecovered2)) <<
            "Didn't retrieve MetaDataMap from DataAtlas";
  ASSERT_EQ(0, dah_->GetDataMap(element_path, &ser_dm_recovered2)) <<
            "Didn't retrieve DataMap from DataAtlas";
  EXPECT_TRUE(recovered_mdm2.ParseFromString(ser_mdmrecovered2)) <<
              "MetaDataMap corrupted (cannot be parsed)";
  EXPECT_TRUE(recovered_dm2.ParseFromString(ser_dm_recovered2)) <<
              "DataMap corrupted (cannot be parsed)";
  ASSERT_EQ(recovered_mdm1.id(), recovered_mdm2.id()) <<
            "ID has changed in MetaDataMap";
  ASSERT_EQ(mdm1.display_name(), recovered_mdm2.display_name()) <<
            "Display name has changed in MetaDataMap";
  ASSERT_NE(mdm1.type(), recovered_mdm2.type()) <<
            "File type has not changed in MetaDataMap";
  ASSERT_NE(mdm1.file_hash(0), recovered_mdm2.file_hash(0)) <<
            "Hash has not changed in MetaDataMap";
  ASSERT_NE(mdm1.stats(), recovered_mdm2.stats()) <<
            "Stats have not changed in MetaDataMap";
  ASSERT_NE(mdm1.tag(), recovered_mdm2.tag()) <<
            "Tag has not changed in MetaDataMap";
  ASSERT_NE(mdm1.file_size_high(), recovered_mdm2.file_size_high()) <<
            "file_size_high has not changed in MetaDataMap";
  ASSERT_NE(mdm1.file_size_low(), recovered_mdm2.file_size_low()) <<
            "file_size_low has not changed in MetaDataMap";
  ASSERT_EQ(mdm1.creation_time(), recovered_mdm2.creation_time()) <<
            "Creation time has changed in MetaDataMap";
  ASSERT_NE(dm1.file_hash(), recovered_dm2.file_hash()) <<
            "Hash has not changed in DataMap";
  ASSERT_NE("", recovered_dm2.chunk_name(0)) <<
            "Chunk 1 has not changed in DataMap";
  ASSERT_NE("", recovered_dm2.chunk_name(1)) <<
            "Chunk 2 has not changed in DataMap";
  ASSERT_NE("", recovered_dm2.chunk_name(2)) <<
            "Chunk 3 has not changed in DataMap";
  ASSERT_NE("", recovered_dm2.encrypted_chunk_name(0)) <<
            "Enc Chunk 1 has not changed in DataMap";
  ASSERT_NE("", recovered_dm2.encrypted_chunk_name(1)) <<
            "Enc Chunk 2 has not changed in DataMap";
  ASSERT_NE("", recovered_dm2.encrypted_chunk_name(2)) <<
            "Enc Chunk 3 has not changed in DataMap";
}

}  // namespace maidsafe<|MERGE_RESOLUTION|>--- conflicted
+++ resolved
@@ -42,38 +42,11 @@
 #include "protobuf/maidsafe_messages.pb.h"
 #include "protobuf/maidsafe_service_messages.pb.h"
 #include "tests/maidsafe/cached_keys.h"
-<<<<<<< HEAD
 #include "tests/maidsafe/testcallback.h"
-=======
 
 namespace test_dah {
-
 static const boost::uint8_t K(4);
-
-class FakeCallback {
- public:
-  FakeCallback() : result("") {}
-  void CallbackFunc(const std::string &res) {
-    result = res;
-  }
-  void Reset() {
-    result = "";
-  }
-  std::string result;
-};
-
-void wait_for_result_seh_(const FakeCallback &cb, boost::mutex *mutex) {
-  while (true) {
-    {
-      boost::mutex::scoped_lock guard(*mutex);
-      if (cb.result != "")
-        return;
-    }
-    boost::this_thread::sleep(boost::posix_time::milliseconds(5));
-  }
-}
 }  // namespace test_dah
->>>>>>> 43179b49
 
 namespace maidsafe {
 
@@ -113,23 +86,11 @@
       count += 10;
     }
     boost::shared_ptr<LocalStoreManager>
-<<<<<<< HEAD
-        sm(new LocalStoreManager(client_chunkstore_, test_root_dir_));
+        sm(new LocalStoreManager(client_chunkstore_, test_root_dir_, test_dah::K));
     test::CallbackObject cb;
     sm->Init(boost::bind(&test::CallbackObject::ReturnCodeCallback, &cb, _1),
              0);
     if (cb.WaitForReturnCodeResult() != kSuccess) {
-=======
-        sm(new LocalStoreManager(client_chunkstore_, test_dah::K));
-    // sm = sm_;
-    sm->Init(0, boost::bind(&test_dah::FakeCallback::CallbackFunc, &cb, _1),
-             test_root_dir_);
-    boost::mutex mutex;
-    test_dah::wait_for_result_seh_(cb, &mutex);
-    GenericResponse res;
-    if ((!res.ParseFromString(cb.result)) ||
-        (res.result() == kNack)) {
->>>>>>> 43179b49
       FAIL();
       return;
     }
