--- conflicted
+++ resolved
@@ -327,13 +327,8 @@
 class MockBPH : public maidsafe::ClientBufferPacketHandler {
  public:
   MockBPH(boost::shared_ptr<maidsafe::BufferPacketRpcs> rpcs,
-<<<<<<< HEAD
           boost::shared_ptr<maidsafe::KadOps> kadops)
     : maidsafe::ClientBufferPacketHandler(rpcs, kadops) {}
-=======
-          boost::shared_ptr<kad::KNode> knode)
-    : maidsafe::ClientBufferPacketHandler(rpcs, knode, test_cbph::K) {}
->>>>>>> 43179b49
   MOCK_METHOD2(FindNodes,
       void(kad::VoidFunctorOneString,
            boost::shared_ptr<maidsafe::ChangeBPData>));
@@ -369,19 +364,11 @@
     boost::int16_t trans_id;
     trans_han_->Register(trans_, &trans_id);
     ch_man_ = new rpcprotocol::ChannelManager(trans_han_);
-<<<<<<< HEAD
     kad_ops_.reset(new maidsafe::KadOps(trans_han_, ch_man_, kad::VAULT,
                                         keys_.at(0).private_key(),
                                         keys_.at(0).public_key(), false, false,
-                                        chunkstore_));
+                                        test_cbph::K, chunkstore_));
     kad_ops_->set_transport_id(trans_id);
-=======
-    knode_.reset(new kad::KNode(ch_man_, trans_han_, kad::VAULT,
-                                keys_.at(0).private_key(),
-                                keys_.at(0).public_key(),
-                                false, false, test_cbph::K));
-    knode_->set_transport_id(trans_id);
->>>>>>> 43179b49
     BPMock.reset(new MockBPRpcs);
     ASSERT_TRUE(ch_man_->RegisterNotifiersToTransport());
     ASSERT_TRUE(trans_han_->RegisterOnServerDown(
