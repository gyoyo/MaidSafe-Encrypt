--- conflicted
+++ resolved
@@ -337,20 +337,6 @@
 
     printf("Generating PMID Keys...\n");
     client_pmid_keys_.GenerateKeys(maidsafe::kRsaKeySize);
-<<<<<<< HEAD
-    std::string pmid_pri = client_pmid_keys_.private_key();
-    std::string pmid_pub = client_pmid_keys_.public_key();
-    client_pmid_public_signature_ = crypto_.AsymSign(pmid_pub, "",
-        maid_pri, crypto::STRING_STRING);
-    std::string pmid_name = crypto_.Hash(pmid_pub +
-        client_pmid_public_signature_, "", crypto::STRING_STRING, false);
-    maidsafe::SessionSingleton::getInstance()->AddKey(maidsafe::PMID, pmid_name,
-        pmid_pri, pmid_pub, client_pmid_public_signature_);
-    printf(" >> public key:   %s\n", HexSubstr(pmid_pub).c_str());
-    printf(" >> pub key sig:  %s\n",
-           HexSubstr(client_pmid_public_signature_).c_str());
-    printf(" >> hash/name:    %s\n", HexSubstr(pmid_name).c_str());
-=======
     pmid_priv_key_ = client_pmid_keys_.private_key();
     pmid_pub_key_ = client_pmid_keys_.public_key();
     pmid_pub_key_sig_ = crypto_.AsymSign(pmid_pub_key_, "", maid_priv_key,
@@ -362,7 +348,6 @@
     printf(" >> public key:   %s\n", HexSubstr(pmid_pub_key_).c_str());
     printf(" >> pub key sig:  %s\n", HexSubstr(pmid_pub_key_sig_).c_str());
     printf(" >> hash/name:    %s\n", HexSubstr(pmid_name_).c_str());
->>>>>>> 2e0760c5
 
     maidsafe::SessionSingleton::getInstance()->SetConnectionStatus(0);
   }
@@ -463,21 +448,9 @@
     data_size += (*it).second.size();
   }
 
-<<<<<<< HEAD
-  // create an account with enough space
-  // TODO(Team) sm_->CreateAccount(data_size * kMinChunkCopies);
-
-  /* printf("before: maxThreadCount = %d\n",
-         sm_->packet_thread_pool_.maxThreadCount());
-  sm_->packet_thread_pool_.waitForDone();
-  printf("after: maxThreadCount = %d\n",
-         sm_->packet_thread_pool_.maxThreadCount()); */
-  boost::this_thread::sleep(boost::posix_time::seconds(3));
-=======
   // wait for account creation of our vault
   printf("Waiting for account creation...\n");
   boost::this_thread::sleep(boost::posix_time::seconds(20));
->>>>>>> 2e0760c5
 
   // store chunks to network
   for (it = chunks.begin(); it != chunks.end(); ++it) {
