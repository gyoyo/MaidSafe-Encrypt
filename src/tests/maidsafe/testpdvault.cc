/*
* ============================================================================
*
* Copyright [2009] maidsafe.net limited
*
* Description:  Test for pdvault
* Version:      1.0
* Created:      2009-03-23-21.28.20
* Revision:     none
* Compiler:     gcc
* Author:       Fraser Hutchison (fh), fraser.hutchison@maidsafe.net
* Company:      maidsafe.net limited
*
* The following source code is property of maidsafe.net limited and is not
* meant for external use.  The use of this code is governed by the license
* file LICENSE.TXT found in the root of this directory and also on
* www.maidsafe.net.
*
* You are not free to copy, amend or otherwise use this source code without
* the explicit written permission of the board of directors of maidsafe.net.
*
* ============================================================================
*/

#include <boost/progress.hpp>
#include <gtest/gtest.h>
#include <maidsafe/base/crypto.h>
#include <maidsafe/maidsafe-dht.h>
#include <maidsafe/protobuf/kademlia_service_messages.pb.h>
#include <maidsafe/base/utils.h>

#include <map>
#include <vector>

#include "fs/filesystem.h"
#include "maidsafe/kadops.h"
#include "maidsafe/chunkstore.h"
#include "maidsafe/client/clientrpc.h"
#include "maidsafe/client/maidstoremanager.h"
#include "maidsafe/client/sessionsingleton.h"
#include "maidsafe/client/systempackets.h"
#include "maidsafe/vault/pdvault.h"
#include "tests/maidsafe/cached_keys.h"
#include "tests/maidsafe/localvaults.h"
#include "tests/maidsafe/mocksessionsingleton.h"

static bool callback_timed_out_ = true;
static bool callback_succeeded_ = false;
static std::string callback_content_ = "";
static bool callback_prepared_ = false;
static boost::mutex callback_mutex_;
static std::list<std::string> callback_packets_;
static std::list<std::string> callback_messages_;

namespace testpdvault {

static const boost::uint8_t K(4);

struct ClientData {
  explicit ClientData(const std::string &root_dir)
    : chunkstore_dir(root_dir + "/ClientChunkstore_" + base::RandomString(8)),
      mss(),
      pmid_pub_key(),
      pmid_priv_key(),
      pmid_pub_key_sig(),
      pmid_name(),
      chunkstore(),
      msm(),
      pmid_keys(),
      maid_keys() {}
  std::string chunkstore_dir;
  maidsafe::MockSessionSingleton mss;
  std::string pmid_pub_key, pmid_priv_key, pmid_pub_key_sig, pmid_name;
  boost::shared_ptr<maidsafe::ChunkStore> chunkstore;
  boost::shared_ptr<maidsafe::MaidsafeStoreManager> msm;
  crypto::RsaKeyPair pmid_keys, maid_keys;
};

inline void DeleteCallback(const std::string &result) {
  maidsafe::DeleteChunkResponse resp;
  if (!resp.ParseFromString(result) || resp.result() != kAck) {
    callback_succeeded_ = false;
    callback_timed_out_ = false;
  } else {
    callback_succeeded_ = true;
    callback_timed_out_ = false;
  }
}

void PrepareCallbackResults() {
  callback_timed_out_ = true;
  callback_succeeded_ = false;
  callback_content_.clear();
  callback_prepared_ = true;
  callback_packets_.clear();
  callback_messages_.clear();
}

static void GeneralCallback(const std::string &result) {
  maidsafe::GenericResponse result_msg;
  if ((!result_msg.ParseFromString(result)) || (result_msg.result() != kAck)) {
    callback_succeeded_ = false;
    callback_timed_out_ = false;
  } else {
    callback_succeeded_ = true;
    callback_timed_out_ = false;
  }
}

static void GetChunkCallback(bool *finished) {
  *finished = true;
}

void DeadRvNotifier(const bool&, const std::string&, const boost::uint16_t&) {}

void WaitFunction(int seconds, boost::mutex* mutex) {
  if (!callback_prepared_) {
    printf("Callback result variables were not set.\n");
    return;
  }
  bool got_callback = false;
  // for (int i = 0; i < seconds*100; ++i) {
  while (!got_callback) {
    {
      boost::mutex::scoped_lock lock_(*mutex);
      if (!callback_timed_out_) {
        got_callback = true;
        if (callback_succeeded_) {
  //        printf("Callback succeeded after %3.2f seconds\n",
  //               static_cast<float>(i)/100);
          callback_prepared_ = false;
          return;
        } else {
  //        printf("Callback failed after %3.2f seconds\n",
  //               static_cast<float>(i)/100);
          callback_prepared_ = false;
          return;
        }
      }
    }
    boost::this_thread::sleep(boost::posix_time::milliseconds(10));
  }
  callback_prepared_ = false;
  printf("Callback timed out after %i second(s)\n", seconds);
}

void MakeChunks(const std::vector< boost::shared_ptr<ClientData> > &clients,
                int no_of_chunks,
                const fs::path &test_root_dir,
                std::map<std::string, std::string> *chunks) {
  crypto::Crypto cryobj_;
  cryobj_.set_hash_algorithm(crypto::SHA_512);
  cryobj_.set_symm_algorithm(crypto::AES_256);
  for (int i = 0; i < no_of_chunks; ++i) {
    std::string chunk_content = base::RandomString(100 + i);
    std::string chunk_name = cryobj_.Hash(chunk_content, "",
                                          crypto::STRING_STRING, false);
    fs::path chunk_path(test_root_dir / base::EncodeToHex(chunk_name));
    printf("Chunk %i - %s\n", i, HexSubstr(chunk_name).c_str());
    std::ofstream ofs_;
    ofs_.open(chunk_path.string().c_str());
    ofs_ << chunk_content;
    ofs_.close();
    for (size_t j = 0; j < clients.size(); ++j)
      clients[j]->chunkstore->AddChunkToOutgoing(chunk_name, chunk_path);
    chunks->insert(std::pair<std::string, std::string>
        (chunk_name, chunk_content));
  }
}

void PrintRpcTimings(const rpcprotocol::RpcStatsMap &rpc_timings) {
  printf("Calls  RPC Name                                            "
         "min/avg/max\n");
  for (rpcprotocol::RpcStatsMap::const_iterator it = rpc_timings.begin();
       it != rpc_timings.end();
       ++it) {
    printf("%5llux %-50s  %.2f/%.2f/%.2f s\n",
           it->second.Size(),
           it->first.c_str(),
           it->second.Min() / 1000.0,
           it->second.Mean() / 1000.0,
           it->second.Max() / 1000.0);
  }
}

}  // namespace testpdvault

namespace maidsafe_vault {

static std::vector< boost::shared_ptr<PDVault> > pdvaults_;
static const int kNumOfClients = 2;
static const int kNetworkSize = testpdvault::K + kNumOfClients;
static const int kNumOfTestChunks = kNetworkSize + 1;
/**
 * Note: StoreAndGetChunks only works for small K due to resource problems
 *       Recommended are K = 8 and kMinSuccessfulPecentageStore = 50%
 */

class PDVaultTest : public testing::Test {
 protected:
  PDVaultTest() : test_root_dir_(file_system::TempDir() /
                      ("maidsafe_TestVault_" + base::RandomString(6))),
                  clients_(),
                  mutex_(),
                  crypto_() {
    try {
      boost::filesystem::remove_all(test_root_dir_);
    }
    catch(const std::exception &e) {
      printf("%s\n", e.what());
    }
    fs::create_directories(test_root_dir_);
    crypto_.set_hash_algorithm(crypto::SHA_512);
    crypto_.set_symm_algorithm(crypto::AES_256);

    for (int i = 0; i < kNumOfClients; ++i) {
      {
        boost::shared_ptr<testpdvault::ClientData>
            client(new testpdvault::ClientData(test_root_dir_.string()));
        clients_.push_back(client);
      }
      printf("Generating MAID Keys for client %d of %d...\n", i + 1,
             kNumOfClients);
      clients_[i]->maid_keys.GenerateKeys(maidsafe::kRsaKeySize);
      std::string maid_priv_key = clients_[i]->maid_keys.private_key();
      std::string maid_pub_key = clients_[i]->maid_keys.public_key();
      std::string maid_pub_key_sig = crypto_.AsymSign(maid_pub_key, "",
          maid_priv_key, crypto::STRING_STRING);
      std::string maid_name = crypto_.Hash(maid_pub_key + maid_pub_key_sig, "",
                                           crypto::STRING_STRING, false);
      clients_[i]->mss.AddKey(maidsafe::MAID, maid_name, maid_priv_key,
                            maid_pub_key, maid_pub_key_sig);
      printf(" >> public key:   %s\n", HexSubstr(maid_pub_key).c_str());
      printf(" >> pub key sig:  %s\n", HexSubstr(maid_pub_key_sig).c_str());
      printf(" >> hash/name:    %s\n", HexSubstr(maid_name).c_str());

      printf("Generating PMID Keys for client %d of %d...\n", i + 1,
             kNumOfClients);
      clients_[i]->pmid_keys.GenerateKeys(maidsafe::kRsaKeySize);
      clients_[i]->pmid_priv_key = clients_[i]->pmid_keys.private_key();
      clients_[i]->pmid_pub_key = clients_[i]->pmid_keys.public_key();
      clients_[i]->pmid_pub_key_sig = crypto_.AsymSign(
          clients_[i]->pmid_pub_key, "", maid_priv_key, crypto::STRING_STRING);
      clients_[i]->pmid_name = crypto_.Hash(
          clients_[i]->pmid_pub_key + clients_[i]->pmid_pub_key_sig, "",
          crypto::STRING_STRING, false);
      clients_[i]->mss.AddKey(maidsafe::PMID,
          clients_[i]->pmid_name, clients_[i]->pmid_priv_key,
          clients_[i]->pmid_pub_key, clients_[i]->pmid_pub_key_sig);
      printf(" >> public key:   %s\n",
             HexSubstr(clients_[i]->pmid_pub_key).c_str());
      printf(" >> pub key sig:  %s\n",
             HexSubstr(clients_[i]->pmid_pub_key_sig).c_str());
      printf(" >> hash/name:    %s\n",
             HexSubstr(clients_[i]->pmid_name).c_str());
      clients_[i]->mss.SetConnectionStatus(0);
    }
    // maidsafe::SessionSingleton::getInstance()->SetConnectionStatus(0);
  }

  virtual ~PDVaultTest() {
    try {
      boost::filesystem::remove_all(test_root_dir_);
    }
    catch(const std::exception &e) {
      printf("%s\n", e.what());
    }
  }

  virtual void SetUp() {
    // stop the vaults that will be replaced
    for (int i = kNetworkSize - kNumOfClients; i < kNetworkSize; ++i) {
      pdvaults_[i]->Stop();
    }

    // look up the stopped vaults to flush routing tables
    for (int i = 0; i < kNetworkSize - kNumOfClients; ++i) {
      for (int j = kNetworkSize - kNumOfClients; j < kNetworkSize; ++j) {
        maidsafe::CallbackObj cb;
        pdvaults_[i]->kad_ops_->GetNodeContactDetails(
            kad::KadId(pdvaults_[i]->pmid_),
            boost::bind(&maidsafe::CallbackObj::CallbackFunc, &cb, _1),
            false);
        cb.WaitForCallback();
      }
    }

    // create each client and take over a vault
    for (int i = 0; i < kNumOfClients; ++i) {
      printf("Setting up client %d of %d...\n", i + 1, kNumOfClients);
      clients_[i]->chunkstore = boost::shared_ptr<maidsafe::ChunkStore>
          (new maidsafe::ChunkStore(clients_[i]->chunkstore_dir, 0, 0));
      ASSERT_TRUE(clients_[i]->chunkstore->Init());
      boost::shared_ptr<maidsafe::MaidsafeStoreManager>
          sm_local_(new maidsafe::MaidsafeStoreManager(
                    clients_[i]->chunkstore, testpdvault::K));
      clients_[i]->msm = sm_local_;
      clients_[i]->msm->ss_ = &clients_[i]->mss;
      testpdvault::PrepareCallbackResults();
      clients_[i]->msm->Init(0, boost::bind(&testpdvault::GeneralCallback, _1),
                             "");
      testpdvault::WaitFunction(60, &mutex_);
      ASSERT_TRUE(callback_succeeded_);
      ASSERT_FALSE(callback_timed_out_);

      // poor man's vault takeover
      const size_t vlt(kNetworkSize - kNumOfClients + i);
      printf("Taking over vault #%d: %s => %s\n", vlt,
             HexSubstr(pdvaults_[vlt]->pmid_).c_str(),
             HexSubstr(clients_[i]->pmid_name).c_str());
      // pdvaults_[vlt]->Stop();
      fs::path dir(pdvaults_[vlt]->vault_chunkstore_.ChunkStoreDir());
      boost::uint64_t used(pdvaults_[vlt]->vault_chunkstore_.used_space());
      boost::uint64_t avlb(pdvaults_[vlt]->vault_chunkstore_.available_space());
      fs::path kad_cfg(pdvaults_[vlt]->kad_config_file_);
      pdvaults_[vlt].reset(new PDVault(clients_[i]->pmid_pub_key,
                                       clients_[i]->pmid_priv_key,
                                       clients_[i]->pmid_pub_key_sig, dir, 0,
                                       false, false, kad_cfg, avlb, used,
                                       testpdvault::K));
      pdvaults_[vlt]->Start(false);
    }

    // wait for the vaults to restart
    for (int i = 0; i < kNumOfClients; ++i) {
      const size_t vlt(kNetworkSize - kNumOfClients + i);
      ASSERT_TRUE(pdvaults_[vlt]->WaitForStartup(10));
      printf("Vault #%d restarted.\n", vlt);
    }

    // wait for the vaults to sync
    for (int i = 0; i < kNumOfClients; ++i) {
      const size_t vlt(kNetworkSize - kNumOfClients + i);
      ASSERT_TRUE(pdvaults_[vlt]->WaitForSync());
      printf("Vault #%d synced.\n", vlt);
    }

    // let the clients create their accounts (again)
    for (int i = 0; i < kNumOfClients; ++i) {
      clients_[i]->msm->CreateAccount(
          pdvaults_[kNetworkSize - kNumOfClients + i]->available_space());
    }

    printf("--- SetUp completed. ---\n\n");
  }

  virtual void TearDown() {
    for (int i = 0; i < kNumOfClients; ++i) {
      testpdvault::PrepareCallbackResults();
      clients_[i]->msm->Close(boost::bind(&testpdvault::GeneralCallback, _1),
                             true);
      testpdvault::WaitFunction(60, &mutex_);
      ASSERT_TRUE(callback_succeeded_);
      ASSERT_FALSE(callback_timed_out_);
    }
  }

  fs::path test_root_dir_;
  std::vector< boost::shared_ptr<testpdvault::ClientData> > clients_;
  boost::mutex mutex_;
  crypto::Crypto crypto_;

 private:
  PDVaultTest(const PDVaultTest&);
  PDVaultTest &operator=(const PDVaultTest&);
};

TEST_F(PDVaultTest, FUNC_MAID_StoreAndGetChunks) {
  std::map<std::string, std::string> chunks;
  testpdvault::MakeChunks(clients_, kNumOfTestChunks, test_root_dir_, &chunks);

  boost::uint64_t data_size(0);
  std::map<std::string, std::string>::iterator it;
  for (it = chunks.begin(); it != chunks.end(); ++it) {
    data_size += (*it).second.size();
  }

  // make sure accounts for clients are in the right places
  printf("\n-- Checking accounts locally... --\n");
  for (int i = 0; i < kNumOfClients; ++i) {
    std::string client_pmid(pdvaults_[kNetworkSize - kNumOfClients + i]->pmid_);
    std::string account_name(crypto_.Hash(client_pmid + kAccount, "",
                                          crypto::STRING_STRING, false));
    printf("Client %s, account %s:\n", HexSubstr(client_pmid).c_str(),
           HexSubstr(account_name).c_str());
    std::set<std::string> closest;
    std::vector<kad::Contact> contacts;
<<<<<<< HEAD
    clients_[i]->msm->kad_ops_->BlockingFindKClosestNodes(
        kad::KadId(account_name, false), &contacts);
=======
    clients_[i]->msm->kad_ops_->FindKClosestNodes(
        kad::KadId(account_name), &contacts);
>>>>>>> 43179b49
    for (size_t j = 0; j < contacts.size(); ++j) {
      closest.insert(contacts[j].node_id().String());
    }
    for (int j = 0; j < kNetworkSize; ++j) {
      bool client = pdvaults_[j]->pmid_ == client_pmid;
      bool holder = pdvaults_[j]->vault_service_->HaveAccount(client_pmid);
      bool close = closest.count(pdvaults_[j]->pmid_) == 1;
      printf(" Vault %s%s%s%s\n", HexSubstr(pdvaults_[j]->pmid_).c_str(),
             client ? " - client's" : "",
             holder ? " - holder" : "",
             close ? " - close" : "");
      // ASSERT_FALSE(close && !(!holder ^ !client));
    }
  }

  // store chunks to network with each client
  for (int i = 0; i < kNumOfClients; ++i)
    for (it = chunks.begin(); it != chunks.end(); ++it)
      clients_[i]->msm->StoreChunk((*it).first, maidsafe::PRIVATE, "");
  printf("\n-- Enqueued %s chunks for storing, total %s bytes. --\n",
         boost::lexical_cast<std::string>(kNumOfTestChunks).c_str(),
         boost::lexical_cast<std::string>(data_size).c_str());

  printf("\nWaiting for chunks to get stored...\n");
  boost::this_thread::sleep(boost::posix_time::seconds(15));

  printf("\nChecking chunks locally...\n");

  // checking for chunks
  std::set<std::string> stored_chunks;
  int iteration = 0;
  while (stored_chunks.size() < chunks.size() && iteration < 18) {
    ++iteration;
    printf("\n-- Sleeping iteration %i --\n\n", iteration);
    boost::this_thread::sleep(boost::posix_time::seconds(10));

    for (it = chunks.begin(); it != chunks.end(); ++it) {
      int chunk_count(0);
      std::vector<std::string> values;

      for (int vault_no = 0; vault_no < kNetworkSize; ++vault_no) {
        if (stored_chunks.count((*it).first) == 0 &&
            pdvaults_[vault_no]->vault_chunkstore_.Has((*it).first)) {
          printf("Vault %d (%s) has chunk %s.\n", vault_no,
                 HexSubstr(pdvaults_[vault_no]->pmid_).c_str(),
                 HexSubstr((*it).first).c_str());
          ++chunk_count;
        }
      }

      if (stored_chunks.count((*it).first) == 0) {
        if (chunk_count >= kNumOfClients) {
          stored_chunks.insert((*it).first);
        } else {
          printf("Only %d copies of %s stored so far.\n", chunk_count,
                 HexSubstr((*it).first).c_str());
        }
      }
    }
  }

  ASSERT_EQ(chunks.size(), stored_chunks.size());
  stored_chunks.clear();

  printf("\nTrying to retrieve stored chunks...\n");

  // Check each chunk can be retrieved correctly
  for (int i = 0; i < kNumOfClients; ++i) {
    for (it = chunks.begin(); it != chunks.end(); ++it) {
      ASSERT_EQ(0, clients_[i]->chunkstore->DeleteChunk((*it).first));
      printf(">> Client %d, getting chunk %s\n", i + 1,
             HexSubstr((*it).first).c_str());
      std::string data;
      ASSERT_EQ(0, clients_[i]->msm->LoadChunk((*it).first, &data));
      ASSERT_EQ(data, (*it).second);
      ASSERT_EQ((*it).first, crypto_.Hash(data, "", crypto::STRING_STRING,
                                          false));
    }
  }

  printf("\nMaking each chunk unique, but keep references...\n");

  // Remove all but one copy of each chunk, but leave reference list showing
  // multiple chunk holders.
  for (it = chunks.begin(); it != chunks.end(); ++it) {
    bool first_copy(true);
    for (int vault_no = 0; vault_no < kNetworkSize; ++vault_no) {
      if (pdvaults_[vault_no]->vault_chunkstore_.Has((*it).first)) {
        if (first_copy) {
          first_copy = false;
          continue;
        }
        printf(">> Deleting chunk %s from vault %d\n",
               HexSubstr((*it).first).c_str(), vault_no);
        ASSERT_EQ(0, pdvaults_[vault_no]->
            vault_chunkstore_.DeleteChunk((*it).first));
      }
    }
  }

  printf("\nTrying to retrieve stored (unique) chunks...\n");

  // Check each chunk can (still) be retrieved correctly
  for (int i = 0; i < kNumOfClients; ++i) {
    for (it = chunks.begin(); it != chunks.end(); ++it) {
      ASSERT_EQ(0, clients_[i]->chunkstore->DeleteChunk((*it).first));
      printf(">> Client %d, getting chunk %s\n", i + 1,
             HexSubstr((*it).first).c_str());
      std::string data;
      ASSERT_EQ(0, clients_[i]->msm->LoadChunk((*it).first, &data));
      ASSERT_EQ(data, (*it).second);
      ASSERT_EQ((*it).first, crypto_.Hash(data, "", crypto::STRING_STRING,
                                          false));
    }
  }

  if (kNumOfClients >= 2 && kNumOfTestChunks >= 2) {
    printf("\nRemoving all chunks except one...\n");

    // Remove all copies of each chunk except the first one, but leave reference
    // list showing multiple chunk holders.
    bool first_chunk(true);
    for (it = chunks.begin(); it != chunks.end(); ++it) {
      for (int vault_no = 0; vault_no < kNetworkSize; ++vault_no) {
        if (pdvaults_[vault_no]->vault_chunkstore_.Has((*it).first)) {
          if (first_chunk) {
            first_chunk = false;
            continue;
          }
          printf(">> Deleting chunk %s from vault %d\n",
                 HexSubstr((*it).first).c_str(), vault_no);
          ASSERT_EQ(0, pdvaults_[vault_no]->
              vault_chunkstore_.DeleteChunk((*it).first));
        }
      }
    }

    printf("\nTrying to retrieve first chunk, fail other chunks...\n");

    // Check only first chunk can be retrieved from the net
    for (int i = 0; i < kNumOfClients; ++i) {
      for (it = chunks.begin(); it != chunks.end(); ++it) {
        ASSERT_EQ(0, clients_[i]->chunkstore->DeleteChunk((*it).first));
        printf(">> Client %d, getting chunk %s\n", i + 1,
               HexSubstr((*it).first).c_str());
        std::string data;
        if (it == chunks.begin()) {
          ASSERT_EQ(0, clients_[i]->msm->LoadChunk((*it).first, &data));
          ASSERT_EQ(data, (*it).second);
          ASSERT_EQ((*it).first, crypto_.Hash(data, "", crypto::STRING_STRING,
                                              false));
        } else {
          ASSERT_NE(0, clients_[i]->msm->LoadChunk((*it).first, &data));
        }
      }
    }
  }

  for (int i = 0; i < kNumOfClients; ++i) {
    printf("\nStatistics for client %d:\n", i + 1);
    testpdvault::PrintRpcTimings(
        clients_[i]->msm->channel_manager_.RpcTimings());
  }
  for (int i = 0; i < kNetworkSize; ++i) {
    printf("\nStatistics for vault %d:\n", i);
    testpdvault::PrintRpcTimings(
        pdvaults_[i]->channel_manager_.RpcTimings());
  }
}

TEST_F(PDVaultTest, FUNC_MAID_VaultStartStop) {
  // check pdvaults can be started and stopped multiple times
  const int kTestVaultNo(kNetworkSize / 2);
  for (int loop = 0; loop < 7; ++loop) {
    pdvaults_[kTestVaultNo]->Stop();
    ASSERT_NE(kVaultStarted, pdvaults_[kTestVaultNo]->vault_status());
    printf("Vault stopped - iteration %i.\n", loop+1);
    pdvaults_[kTestVaultNo]->Start(false);
    ASSERT_TRUE(pdvaults_[kTestVaultNo]->WaitForStartup(30));
    printf("Vault started - iteration %i.\n", loop+1);
  }
  ASSERT_TRUE(pdvaults_[kTestVaultNo]->WaitForSync());
}

TEST_F(PDVaultTest, FUNC_MAID_Cachechunk) {
  transport::TransportUDT udt_transport;
  transport::TransportHandler transport_handler;
  boost::int16_t trans_id;
  transport_handler.Register(&udt_transport, &trans_id);
  rpcprotocol::ChannelManager channel_manager(&transport_handler);
  maidsafe::ClientRpcs client_rpcs(&transport_handler, &channel_manager);
  ASSERT_TRUE(transport_handler.RegisterOnServerDown(boost::bind(
              &testpdvault::DeadRvNotifier, _1, _2, _3)));
  ASSERT_TRUE(channel_manager.RegisterNotifiersToTransport());
  ASSERT_EQ(0, transport_handler.Start(0, trans_id));
  ASSERT_EQ(0, channel_manager.Start());

  boost::uint16_t cache_vault_index(0), chunk_vault_index(0);
  cache_vault_index = base::RandomUint32() % kNetworkSize;
  while (chunk_vault_index == 0 || cache_vault_index == chunk_vault_index)
    chunk_vault_index = base::RandomUint32() % kNetworkSize;

  kad::ContactInfo kc_cacher_vault;
  crypto::Crypto co;
  co.set_symm_algorithm(crypto::AES_256);
  co.set_hash_algorithm(crypto::SHA_512);
  std::string content(base::RandomString(10000));
  std::string chunkname(co.Hash(content, "", crypto::STRING_STRING, false));
  while (pdvaults_[chunk_vault_index]->vault_chunkstore_.Has(chunkname)) {
    content = base::RandomString(10000);
    chunkname = co.Hash(content, "", crypto::STRING_STRING, false);
  }

  ASSERT_EQ(kSuccess,
            pdvaults_[chunk_vault_index]->vault_chunkstore_.Store(chunkname,
                                                                  content));
  kc_cacher_vault = pdvaults_[cache_vault_index]->knode_->contact_info();
  std::string ser_kc_cacher_vault = kc_cacher_vault.SerializeAsString();

  kad::Contact peer(pdvaults_[chunk_vault_index]->knode_->contact_info());
  maidsafe::GetChunkRequest request;
  request.set_chunkname(chunkname);
  request.set_serialised_cacher_contact(ser_kc_cacher_vault);
  maidsafe::GetChunkResponse response;
  rpcprotocol::Controller controller;
  bool finished(false);
  google::protobuf::Closure *done =
      google::protobuf::NewCallback(&testpdvault::GetChunkCallback, &finished);
  client_rpcs.GetChunk(peer, false, trans_id, &request, &response, &controller,
                       done);

  while (!finished)
    boost::this_thread::sleep(boost::posix_time::milliseconds(100));
  ASSERT_TRUE(response.IsInitialized());
  ASSERT_EQ(static_cast<boost::uint32_t>(kAck), response.result());
  ASSERT_EQ(content, response.content());
  ASSERT_EQ(pdvaults_[chunk_vault_index]->pmid_, response.pmid());

  boost::progress_timer t;
  while (!pdvaults_[cache_vault_index]->vault_chunkstore_.Has(chunkname) &&
         t.elapsed() < 5)
    boost::this_thread::sleep(boost::posix_time::milliseconds(500));
  ASSERT_TRUE(pdvaults_[cache_vault_index]->vault_chunkstore_.Has(chunkname));

  transport_handler.StopAll();
  channel_manager.Stop();
}

//  TEST_F(PDVaultTest, DISABLED_FUNC_MAID_SwapChunk) {
//  }
//
//  TEST_F(PDVaultTest, DISABLED_FUNC_MAID_VaultValidateChunk) {
//    // check pre-loaded chunks are not corrupted
//  }
//
//  TEST_F(PDVaultTest, DISABLED_FUNC_MAID_VaultRepublishChunkRef) {
//  }

}  // namespace maidsafe_vault

int main(int argc, char **argv) {
  testing::InitGoogleTest(&argc, argv);
  testing::AddGlobalTestEnvironment(
      new localvaults::Env(maidsafe_vault::kNetworkSize,
                           &maidsafe_vault::pdvaults_, testpdvault::K));
  return RUN_ALL_TESTS();
}<|MERGE_RESOLUTION|>--- conflicted
+++ resolved
@@ -385,13 +385,8 @@
            HexSubstr(account_name).c_str());
     std::set<std::string> closest;
     std::vector<kad::Contact> contacts;
-<<<<<<< HEAD
     clients_[i]->msm->kad_ops_->BlockingFindKClosestNodes(
-        kad::KadId(account_name, false), &contacts);
-=======
-    clients_[i]->msm->kad_ops_->FindKClosestNodes(
         kad::KadId(account_name), &contacts);
->>>>>>> 43179b49
     for (size_t j = 0; j < contacts.size(); ++j) {
       closest.insert(contacts[j].node_id().String());
     }
