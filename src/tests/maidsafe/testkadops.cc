--- conflicted
+++ resolved
@@ -108,23 +108,13 @@
   ASSERT_EQ(few_pmids_.size(), contacts.size());
 
   // Call 5
-<<<<<<< HEAD
   ASSERT_EQ(kSuccess, mko_.BlockingFindKClosestNodes("", &contacts));
-  ASSERT_EQ(size_t(kad::K), contacts.size());
+  ASSERT_EQ(size_t(test_kadops::K), contacts.size());
 
   // Call 6
   contacts.push_back(dummy_contact);
   ASSERT_EQ(kSuccess, mko_.BlockingFindKClosestNodes("", &contacts));
-  ASSERT_EQ(size_t(kad::K), contacts.size());
-=======
-  ASSERT_EQ(kSuccess, mko_.FindKClosestNodes(kad::KadId(), &contacts));
   ASSERT_EQ(size_t(test_kadops::K), contacts.size());
-
-  // Call 6
-  contacts.push_back(dummy_contact);
-  ASSERT_EQ(kSuccess, mko_.FindKClosestNodes(kad::KadId(), &contacts));
-  ASSERT_EQ(size_t(test_kadops::K), contacts.size());
->>>>>>> 43179b49
 }
 
 TEST_F(KadOpsTest, DISABLED_BEH_MAID_GetStorePeer) {
@@ -143,11 +133,7 @@
                      "127.0.0.1", 0);
   kad::Contact not_close(base::DecodeFromHex(std::string(2* kKeySize, 'f')),
                          "127.0.0.1", 0);
-<<<<<<< HEAD
   std::string key(kKeySize, '0');
-=======
-  kad::KadId key(std::string(2* kKeySize, '0'));
->>>>>>> 43179b49
 
   ASSERT_TRUE(ContactWithinClosest(key, close, ctc));
   ASSERT_FALSE(ContactWithinClosest(key, not_close, ctc));
@@ -171,22 +157,11 @@
     ctc.push_back(contact);
   }
   ASSERT_EQ(size_t(3), ctc.size());
-<<<<<<< HEAD
   ASSERT_FALSE(RemoveKadContact(crypto_.Hash("ddd", "", crypto::STRING_STRING,
                                              false), &ctc));
   ASSERT_EQ(size_t(3), ctc.size());
   ASSERT_TRUE(RemoveKadContact(crypto_.Hash("bbb", "", crypto::STRING_STRING,
                                             false), &ctc));
-=======
-  ASSERT_FALSE(RemoveKadContact(kad::KadId(crypto_.Hash("ddd", "",
-                                           crypto::STRING_STRING, false)),
-                                &ctc));
-  ASSERT_EQ(size_t(3), ctc.size());
-  ASSERT_TRUE(RemoveKadContact(kad::KadId(crypto_.Hash("bbb", "",
-                                                       crypto::STRING_STRING,
-                                                       false)),
-                               &ctc));
->>>>>>> 43179b49
   ASSERT_EQ(size_t(2), ctc.size());
 }
 
