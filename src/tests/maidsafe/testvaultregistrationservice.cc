/*
* ============================================================================
*
* Copyright [2009] maidsafe.net limited
*
* Version:      1.0
* Created:      09/09/2008 12:14:35 PM
* Revision:     none
* Compiler:     gcc
* Author:       Team www.maidsafe.net
* Company:      maidsafe.net limited
*
* The following source code is property of maidsafe.net limited and is not
* meant for external use.  The use of this code is governed by the license
* file LICENSE.TXT found in the root of this directory and also on
* www.maidsafe.net.
*
* You are not free to copy, amend or otherwise use this source code without
* the explicit written permission of the board of directors of maidsafe.net.
*
* ============================================================================
*/

#include <gtest/gtest.h>
#include <google/protobuf/descriptor.h>
#include <boost/shared_ptr.hpp>
#include <boost/filesystem.hpp>
#include <boost/thread.hpp>
#include <maidsafe/transportudt.h>
#include "maidsafe/vault/vaultservice.h"
#include "maidsafe/crypto.h"
#include "maidsafe/client/packetfactory.h"
#include "maidsafe/vault/vaultdaemon.h"

inline void HandleDeadServer(const bool &, const std::string &,
  const boost::uint16_t&) {}

class NotifierHandler {
 public:
  NotifierHandler() : private_key_(),
                      public_key_(),
                      signed_public_key_(),
                      vault_dir_(),
                      port_(-1),
                      available_space_(0),
                      received_rpc_(false) {}
  std::string private_key() const { return private_key_; }
  std::string public_key() const { return public_key_; }
  std::string signed_public_key() const { return signed_public_key_; }
  std::string vault_dir() const { return vault_dir_; }
  boost::int32_t port() const { return port_; }
  boost::uint64_t available_space() const { return available_space_; }
  bool received_rpc() const { return received_rpc_; }
  void OwnedNotification(const maidsafe::VaultConfig &vconfig) {
    private_key_ = vconfig.pmid_private();
    public_key_ = vconfig.pmid_public();
    signed_public_key_ = vconfig.signed_pmid_public();
    vault_dir_ = vconfig.vault_dir();
    port_ = vconfig.port();
    available_space_ = vconfig.available_space();
    received_rpc_ = true;
  }
  void Reset() {
    private_key_.clear();
    public_key_.clear();
    signed_public_key_.clear();
    vault_dir_.clear();
    port_ = -1;
    available_space_ = 0;
    received_rpc_ = false;
  }
 private:
  std::string private_key_, public_key_, signed_public_key_, vault_dir_;
  boost::int32_t  port_;
  boost::uint64_t available_space_;
  bool received_rpc_;
};

class OwnershipSenderHandler {
 public:
  OwnershipSenderHandler() : callback_arrived_(false),
                             result_(),
                             pmid_name_(),
                             remote_vault_status_() {}
  void Reset() {
    callback_arrived_ = false;
    pmid_name_.clear();
    result_ = maidsafe::INVALID_OWNREQUEST;
    remote_vault_status_ = maidsafe::NOT_OWNED;
  }
  void Callback(const maidsafe::SetLocalVaultOwnedResponse *response,
                rpcprotocol::Controller *ctrl) {
    callback_arrived_ = true;
    if ((ctrl->Failed() && ctrl->ErrorText() == rpcprotocol::kTimeOut)) {
      printf("Rpc timeout\n");
      result_ = maidsafe::VAULT_IS_DOWN;
      return;
    }
    if (!response->IsInitialized()) {
      printf("Rpc timeout - resp not initialised\n");
      result_ = maidsafe::VAULT_IS_DOWN;
      return;
    }
    result_ = response->result();
    if (response->has_pmid_name())
      pmid_name_ = response->pmid_name();
  }
  void Callback1(const maidsafe::LocalVaultOwnedResponse *response,
                 rpcprotocol::Controller *ctrl) {
    callback_arrived_ = true;
    if ((ctrl->Failed() && ctrl->ErrorText() == rpcprotocol::kTimeOut) ||
         !response->IsInitialized()) {;
      return;
    }
    remote_vault_status_ = response->status();
  }
  std::string pmid_name() const { return pmid_name_; }
  maidsafe::OwnLocalVaultResult result() const { return result_; }
  bool callback_arrived() const { return callback_arrived_; }
  maidsafe::VaultStatus remote_vault_status() const {
    return remote_vault_status_;
  }
 private:
  bool callback_arrived_;
  maidsafe::OwnLocalVaultResult result_;
  std::string pmid_name_;
  maidsafe::VaultStatus remote_vault_status_;
};

class VaultRegistrationTest : public testing::Test {
 public:
  VaultRegistrationTest()
      : server_transport_(),
        client_transport_(),
        server_transport_handler_(),
        client_transport_handler_(),
        server(&server_transport_handler_),
        client(&client_transport_handler_),
        service_channel(new rpcprotocol::Channel(&server,
                                                 &server_transport_handler_)),
        handler(),
        service() {}
  ~VaultRegistrationTest() {
      transport::TransportUDT::CleanUp();
  }
 protected:
  virtual void SetUp() {
    boost::int16_t client_transport_id, server_transport_id;
    ASSERT_EQ(0, client_transport_handler_.Register(&client_transport_,
                                                    &client_transport_id));
    ASSERT_TRUE(client.RegisterNotifiersToTransport());
    ASSERT_TRUE(client_transport_handler_.RegisterOnServerDown(boost::bind(
        &HandleDeadServer, _1, _2, _3)));
    ASSERT_EQ(0, client_transport_handler_.Start(0, client_transport_id));
    ASSERT_EQ(0, client.Start());
    ASSERT_EQ(0, server_transport_handler_.Register(&server_transport_,
                                                    &server_transport_id));
    ASSERT_TRUE(server.RegisterNotifiersToTransport());
    ASSERT_TRUE(server_transport_handler_.RegisterOnServerDown(boost::bind(
        &HandleDeadServer, _1, _2, _3)));
    ASSERT_EQ(0, server_transport_handler_.StartLocal(0, server_transport_id));
    ASSERT_EQ(0, server.Start());
    service.reset(new maidsafe_vault::RegistrationService(boost::bind(
          &NotifierHandler::OwnedNotification, &handler, _1)));
    service_channel->SetService(service.get());
    server.RegisterChannel(service->GetDescriptor()->name(),
        service_channel.get());
  }
  virtual void TearDown() {
    handler.Reset();
    server_transport_handler_.StopAll();
    server.Stop();
    client_transport_handler_.StopAll();
    client.Stop();
    server.ClearChannels();
  }
  transport::TransportUDT server_transport_, client_transport_;
  transport::TransportHandler server_transport_handler_,
      client_transport_handler_;
  rpcprotocol::ChannelManager server, client;
  boost::shared_ptr<rpcprotocol::Channel> service_channel;
  NotifierHandler handler;
  boost::shared_ptr<maidsafe_vault::RegistrationService> service;
};

TEST_F(VaultRegistrationTest, FUNC_MAID_CorrectSetLocalVaultOwned) {
  ASSERT_EQ(maidsafe::NOT_OWNED, service->status());
  crypto::Crypto cobj;
  crypto::RsaKeyPair keypair;
  keypair.GenerateKeys(maidsafe::kRsaKeySize);
  cobj.set_hash_algorithm(crypto::SHA_512);
  std::string singed_pub_key = cobj.AsymSign(keypair.public_key(), "",
      keypair.private_key(), crypto::STRING_STRING);
  std::string pmid_name = cobj.Hash(keypair.public_key() + singed_pub_key, "",
    crypto::STRING_STRING, false);
  OwnershipSenderHandler senderhandler;
  rpcprotocol::Controller ctrl;
  rpcprotocol::Channel out_channel(&client, &client_transport_handler_,
      client_transport_.GetID(), "127.0.0.1",
      server_transport_handler_.listening_port(server_transport_.GetID()), "",
      0, "", 0);
  maidsafe::VaultRegistration::Stub stubservice(&out_channel);
  maidsafe::SetLocalVaultOwnedRequest request;
  request.set_private_key(keypair.private_key());
  request.set_public_key(keypair.public_key());
  request.set_signed_public_key(cobj.AsymSign(keypair.public_key(), "",
      keypair.private_key(), crypto::STRING_STRING));
  request.set_port(
      server_transport_handler_.listening_port(server_transport_.GetID()) + 1);
  request.set_vault_dir("/ChunkStore");
  request.set_space(1000);
  maidsafe::SetLocalVaultOwnedResponse response;
  google::protobuf::Closure *done1 = google::protobuf::NewCallback<
      OwnershipSenderHandler, const maidsafe::SetLocalVaultOwnedResponse*,
      rpcprotocol::Controller*>(&senderhandler,
      &OwnershipSenderHandler::Callback, &response, &ctrl);
  stubservice.SetLocalVaultOwned(&ctrl, &request, &response, done1);
  while (!handler.received_rpc())
    boost::this_thread::sleep(boost::posix_time::milliseconds(500));
  service->set_status(maidsafe::OWNED);
  service->ReplySetLocalVaultOwnedRequest(false);
  while (!senderhandler.callback_arrived())
    boost::this_thread::sleep(boost::posix_time::milliseconds(500));
  ASSERT_EQ(maidsafe::OWNED_SUCCESS, senderhandler.result());
  ASSERT_EQ(pmid_name, senderhandler.pmid_name());

  ASSERT_EQ(keypair.private_key(), handler.private_key());
  ASSERT_EQ(keypair.public_key(), handler.public_key());
  ASSERT_EQ(singed_pub_key, handler.signed_public_key());
  ASSERT_EQ(std::string("/ChunkStore"), handler.vault_dir());
  ASSERT_EQ(
    server_transport_handler_.listening_port(server_transport_.GetID()) + 1,
    handler.port());
  ASSERT_EQ(boost::uint64_t(1000), handler.available_space());

  ASSERT_EQ(maidsafe::OWNED, service->status());

  request.clear_port();
  response.Clear();
  handler.Reset();
  ctrl.Reset();
  senderhandler.Reset();
  request.set_port(0);

  service->set_status(maidsafe::NOT_OWNED);

  google::protobuf::Closure *done2 = google::protobuf::NewCallback<
      OwnershipSenderHandler, const maidsafe::SetLocalVaultOwnedResponse*,
      rpcprotocol::Controller*>(&senderhandler,
      &OwnershipSenderHandler::Callback, &response, &ctrl);
  stubservice.SetLocalVaultOwned(&ctrl, &request, &response, done2);
  while (!handler.received_rpc())
    boost::this_thread::sleep(boost::posix_time::milliseconds(500));
  service->set_status(maidsafe::OWNED);
  service->ReplySetLocalVaultOwnedRequest(false);
  while (!senderhandler.callback_arrived())
    boost::this_thread::sleep(boost::posix_time::milliseconds(500));
  ASSERT_EQ(maidsafe::OWNED_SUCCESS, senderhandler.result());

  ASSERT_EQ(keypair.private_key(), handler.private_key());
  ASSERT_EQ(keypair.public_key(), handler.public_key());
  ASSERT_EQ(singed_pub_key, handler.signed_public_key());
  ASSERT_EQ(std::string("/ChunkStore"), handler.vault_dir());
  ASSERT_EQ(0, handler.port());
  ASSERT_EQ(boost::uint64_t(1000), handler.available_space());
}

TEST_F(VaultRegistrationTest, FUNC_MAID_InvalidRequest) {
  crypto::Crypto cobj;
  crypto::RsaKeyPair keypair;
  keypair.GenerateKeys(maidsafe::kRsaKeySize);
  cobj.set_hash_algorithm(crypto::SHA_512);
  std::string signed_public_key = cobj.AsymSign(keypair.public_key(), "",
      keypair.private_key(), crypto::STRING_STRING);
  OwnershipSenderHandler senderhandler;
  rpcprotocol::Controller ctrl;
  rpcprotocol::Channel out_channel(&client, &client_transport_handler_,
      client_transport_.GetID(), "127.0.0.1",
      server_transport_handler_.listening_port(server_transport_.GetID()), "",
      0, "", 0);
  maidsafe::VaultRegistration::Stub stubservice(&out_channel);
  maidsafe::SetLocalVaultOwnedRequest request;
  request.set_private_key(keypair.private_key());
  request.set_public_key(keypair.public_key());
  request.set_signed_public_key("invalidsignedpublickey");
  request.set_port(
      server_transport_handler_.listening_port(server_transport_.GetID()) + 1);
  request.set_vault_dir("/ChunkStore");
  request.set_space(1000);
  maidsafe::SetLocalVaultOwnedResponse response;
  google::protobuf::Closure *done1 = google::protobuf::NewCallback<
      OwnershipSenderHandler, const maidsafe::SetLocalVaultOwnedResponse*,
      rpcprotocol::Controller*>(&senderhandler,
      &OwnershipSenderHandler::Callback, &response, &ctrl);
  stubservice.SetLocalVaultOwned(&ctrl, &request, &response, done1);
  while (!senderhandler.callback_arrived())
    boost::this_thread::sleep(boost::posix_time::milliseconds(500));
  ASSERT_EQ(maidsafe::INVALID_RSA_KEYS, senderhandler.result());
  ASSERT_EQ(std::string(""), senderhandler.pmid_name());
  ASSERT_EQ(std::string(""), handler.signed_public_key());
  ASSERT_EQ(std::string(""), handler.private_key());
  ASSERT_EQ(std::string(""), handler.public_key());
  ASSERT_EQ(std::string(""), handler.vault_dir());
  ASSERT_EQ(-1, handler.port());
  ASSERT_EQ(boost::uint64_t(0), handler.available_space());
  ctrl.Reset();
  request.Clear();
  response.Clear();
  senderhandler.Reset();
  handler.Reset();

  request.set_private_key("invalidprivatekey");
  request.set_public_key(keypair.public_key());
  request.set_signed_public_key(signed_public_key);
  request.set_port(
      server_transport_handler_.listening_port(server_transport_.GetID()) + 1);
  request.set_vault_dir("/ChunkStore");
  request.set_space(1000);
  google::protobuf::Closure *done2 = google::protobuf::NewCallback<
      OwnershipSenderHandler, const maidsafe::SetLocalVaultOwnedResponse*,
      rpcprotocol::Controller*>(&senderhandler,
      &OwnershipSenderHandler::Callback, &response, &ctrl);
  stubservice.SetLocalVaultOwned(&ctrl, &request, &response, done2);
  while (!senderhandler.callback_arrived())
    boost::this_thread::sleep(boost::posix_time::milliseconds(500));
  ASSERT_EQ(maidsafe::INVALID_RSA_KEYS, senderhandler.result());
  ASSERT_EQ(std::string(""), senderhandler.pmid_name());
  ASSERT_EQ(std::string(""), handler.signed_public_key());
  ASSERT_EQ(std::string(""), handler.private_key());
  ASSERT_EQ(std::string(""), handler.public_key());
  ASSERT_EQ(std::string(""), handler.vault_dir());
  ASSERT_EQ(-1, handler.port());
  ASSERT_EQ(boost::uint64_t(0), handler.available_space());
  ctrl.Reset();
  request.Clear();
  response.Clear();
  senderhandler.Reset();
  handler.Reset();

  request.set_private_key(keypair.private_key());
  request.set_public_key("invalidpublickey");
  request.set_signed_public_key(signed_public_key);
  request.set_port(
      server_transport_handler_.listening_port(server_transport_.GetID()) + 1);
  request.set_vault_dir("/ChunkStore");
  request.set_space(1000);
  google::protobuf::Closure *done3 = google::protobuf::NewCallback<
      OwnershipSenderHandler, const maidsafe::SetLocalVaultOwnedResponse*,
      rpcprotocol::Controller*>(&senderhandler,
      &OwnershipSenderHandler::Callback, &response, &ctrl);
  stubservice.SetLocalVaultOwned(&ctrl, &request, &response, done3);
  while (!senderhandler.callback_arrived())
    boost::this_thread::sleep(boost::posix_time::milliseconds(500));
  ASSERT_EQ(maidsafe::INVALID_RSA_KEYS, senderhandler.result());
  ASSERT_EQ(std::string(""), senderhandler.pmid_name());
  ASSERT_EQ(std::string(""), handler.signed_public_key());
  ASSERT_EQ(std::string(""), handler.private_key());
  ASSERT_EQ(std::string(""), handler.public_key());
  ASSERT_EQ(std::string(""), handler.vault_dir());
  ASSERT_EQ(-1, handler.port());
  ASSERT_EQ(boost::uint64_t(0), handler.available_space());
  ctrl.Reset();
  request.Clear();
  response.Clear();
  senderhandler.Reset();
  handler.Reset();

  // keys don't match
  std::string priv_key = keypair.private_key();
  std::string pub_key = keypair.public_key();
  keypair.ClearKeys();
  keypair.GenerateKeys(maidsafe::kRsaKeySize);
  request.set_private_key(keypair.private_key());
  request.set_public_key(keypair.public_key());
  request.set_signed_public_key(signed_public_key);
  request.set_port(
      server_transport_handler_.listening_port(server_transport_.GetID()) + 1);
  request.set_vault_dir("/ChunkStore");
  request.set_space(1000);
  google::protobuf::Closure *done4 = google::protobuf::NewCallback<
      OwnershipSenderHandler, const maidsafe::SetLocalVaultOwnedResponse*,
      rpcprotocol::Controller*>(&senderhandler,
      &OwnershipSenderHandler::Callback, &response, &ctrl);
  stubservice.SetLocalVaultOwned(&ctrl, &request, &response, done4);
  while (!senderhandler.callback_arrived())
    boost::this_thread::sleep(boost::posix_time::milliseconds(500));
  ASSERT_EQ(maidsafe::INVALID_RSA_KEYS, senderhandler.result());
  ASSERT_EQ(std::string(""), senderhandler.pmid_name());
  ASSERT_EQ(std::string(""), handler.signed_public_key());
  ASSERT_EQ(std::string(""), handler.private_key());
  ASSERT_EQ(std::string(""), handler.public_key());
  ASSERT_EQ(std::string(""), handler.vault_dir());
  ASSERT_EQ(-1, handler.port());
  ASSERT_EQ(boost::uint64_t(0), handler.available_space());
  ctrl.Reset();
  request.Clear();
  response.Clear();
  senderhandler.Reset();
  handler.Reset();

  request.set_private_key(priv_key);
  request.set_public_key(keypair.public_key());
  request.set_signed_public_key(signed_public_key);
  request.set_port(
      server_transport_handler_.listening_port(server_transport_.GetID()) + 1);
  request.set_vault_dir("/ChunkStore");
  request.set_space(1000);
  google::protobuf::Closure *done5 = google::protobuf::NewCallback<
      OwnershipSenderHandler, const maidsafe::SetLocalVaultOwnedResponse*,
      rpcprotocol::Controller*>(&senderhandler,
      &OwnershipSenderHandler::Callback, &response, &ctrl);
  stubservice.SetLocalVaultOwned(&ctrl, &request, &response, done5);
  while (!senderhandler.callback_arrived())
    boost::this_thread::sleep(boost::posix_time::milliseconds(500));
  ASSERT_EQ(maidsafe::INVALID_RSA_KEYS, senderhandler.result());
  ASSERT_EQ(std::string(""), senderhandler.pmid_name());
  ASSERT_EQ(std::string(""), handler.signed_public_key());
  ASSERT_EQ(std::string(""), handler.private_key());
  ASSERT_EQ(std::string(""), handler.public_key());
  ASSERT_EQ(std::string(""), handler.vault_dir());
  ASSERT_EQ(-1, handler.port());
  ASSERT_EQ(boost::uint64_t(0), handler.available_space());
  ctrl.Reset();
  request.Clear();
  response.Clear();
  senderhandler.Reset();
  handler.Reset();

  request.set_private_key(keypair.private_key());
  request.set_public_key(pub_key);
  request.set_signed_public_key(signed_public_key);
  request.set_port(
      server_transport_handler_.listening_port(server_transport_.GetID()) + 1);
  request.set_vault_dir("/ChunkStore");
  request.set_space(1000);
  google::protobuf::Closure *done6 = google::protobuf::NewCallback<
      OwnershipSenderHandler, const maidsafe::SetLocalVaultOwnedResponse*,
      rpcprotocol::Controller*>(&senderhandler,
      &OwnershipSenderHandler::Callback, &response, &ctrl);
  stubservice.SetLocalVaultOwned(&ctrl, &request, &response, done6);
  while (!senderhandler.callback_arrived())
    boost::this_thread::sleep(boost::posix_time::milliseconds(500));
  ASSERT_EQ(maidsafe::INVALID_RSA_KEYS, senderhandler.result());
  ASSERT_EQ(std::string(""), senderhandler.pmid_name());
  ASSERT_EQ(std::string(""), handler.signed_public_key());
  ASSERT_EQ(std::string(""), handler.private_key());
  ASSERT_EQ(std::string(""), handler.public_key());
  ASSERT_EQ(std::string(""), handler.vault_dir());
  ASSERT_EQ(-1, handler.port());
  ASSERT_EQ(boost::uint64_t(0), handler.available_space());

  // invalid port
  ctrl.Reset();
  request.Clear();
  response.Clear();
  senderhandler.Reset();
  handler.Reset();

  request.set_private_key(priv_key);
  request.set_public_key(pub_key);
  request.set_signed_public_key(signed_public_key);
  request.set_port(
      client_transport_handler_.listening_port(client_transport_.GetID()));
  request.set_vault_dir("/ChunkStore");
  request.set_space(1000);
  google::protobuf::Closure *done7 = google::protobuf::NewCallback<
      OwnershipSenderHandler, const maidsafe::SetLocalVaultOwnedResponse*,
      rpcprotocol::Controller*>(&senderhandler,
      &OwnershipSenderHandler::Callback, &response, &ctrl);
  stubservice.SetLocalVaultOwned(&ctrl, &request, &response, done7);
  while (!senderhandler.callback_arrived())
    boost::this_thread::sleep(boost::posix_time::milliseconds(500));
  ASSERT_EQ(maidsafe::INVALID_PORT, senderhandler.result());
  ASSERT_EQ(std::string(""), senderhandler.pmid_name());
  ASSERT_EQ(std::string(""), handler.signed_public_key());
  ASSERT_EQ(std::string(""), handler.private_key());
  ASSERT_EQ(std::string(""), handler.public_key());
  ASSERT_EQ(std::string(""), handler.vault_dir());
  ASSERT_EQ(-1, handler.port());
  ASSERT_EQ(boost::uint64_t(0), handler.available_space());

  // space == 0
  ctrl.Reset();
  request.Clear();
  response.Clear();
  senderhandler.Reset();
  handler.Reset();

  request.set_private_key(keypair.private_key());
  request.set_public_key(keypair.public_key());
  request.set_signed_public_key(signed_public_key);
  request.set_port(
      server_transport_handler_.listening_port(server_transport_.GetID()) + 1);
  request.set_vault_dir("/ChunkStore");
  request.set_space(0);
  google::protobuf::Closure *done8 = google::protobuf::NewCallback<
      OwnershipSenderHandler, const maidsafe::SetLocalVaultOwnedResponse*,
      rpcprotocol::Controller*>(&senderhandler,
      &OwnershipSenderHandler::Callback, &response, &ctrl);
  stubservice.SetLocalVaultOwned(&ctrl, &request, &response, done8);
  while (!senderhandler.callback_arrived())
    boost::this_thread::sleep(boost::posix_time::milliseconds(500));
  ASSERT_EQ(maidsafe::NO_SPACE_ALLOCATED, senderhandler.result());
  ASSERT_EQ(std::string(""), senderhandler.pmid_name());
  ASSERT_EQ(std::string(""), handler.signed_public_key());
  ASSERT_EQ(std::string(""), handler.private_key());
  ASSERT_EQ(std::string(""), handler.public_key());
  ASSERT_EQ(std::string(""), handler.vault_dir());
  ASSERT_EQ(-1, handler.port());
  ASSERT_EQ(boost::uint64_t(0), handler.available_space());
  // more space requested than available
  boost::filesystem::space_info info = boost::filesystem::space(
      boost::filesystem::path("/"));

  ctrl.Reset();
  request.Clear();
  response.Clear();
  senderhandler.Reset();
  handler.Reset();

  request.set_private_key(keypair.private_key());
  request.set_public_key(keypair.public_key());
  request.set_signed_public_key(signed_public_key);
  request.set_port(
      server_transport_handler_.listening_port(server_transport_.GetID()) + 1);
  request.set_vault_dir("/ChunkStore");
  request.set_space(info.available + 10);
  google::protobuf::Closure *done9 = google::protobuf::NewCallback<
      OwnershipSenderHandler, const maidsafe::SetLocalVaultOwnedResponse*,
      rpcprotocol::Controller*>(&senderhandler,
      &OwnershipSenderHandler::Callback, &response, &ctrl);
  stubservice.SetLocalVaultOwned(&ctrl, &request, &response, done9);
  while (!senderhandler.callback_arrived())
    boost::this_thread::sleep(boost::posix_time::milliseconds(500));
  ASSERT_EQ(maidsafe::NOT_ENOUGH_SPACE, senderhandler.result());
  ASSERT_EQ(std::string(""), senderhandler.pmid_name());
  ASSERT_EQ(std::string(""), handler.signed_public_key());
  ASSERT_EQ(std::string(""), handler.private_key());
  ASSERT_EQ(std::string(""), handler.public_key());
  ASSERT_EQ(std::string(""), handler.vault_dir());
  ASSERT_EQ(-1, handler.port());
  ASSERT_EQ(boost::uint64_t(0), handler.available_space());

  ctrl.Reset();
  request.Clear();
  response.Clear();
  senderhandler.Reset();
  handler.Reset();

  service->set_status(maidsafe::OWNED);
  request.set_private_key(priv_key);
  request.set_public_key(pub_key);
  request.set_signed_public_key(signed_public_key);
  request.set_port(
      server_transport_handler_.listening_port(server_transport_.GetID()) + 1);
  request.set_vault_dir("/ChunkStore");
  request.set_space(1000);
  google::protobuf::Closure *done10 = google::protobuf::NewCallback<
      OwnershipSenderHandler, const maidsafe::SetLocalVaultOwnedResponse*,
      rpcprotocol::Controller*>(&senderhandler,
      &OwnershipSenderHandler::Callback, &response, &ctrl);
  stubservice.SetLocalVaultOwned(&ctrl, &request, &response, done10);
  while (!senderhandler.callback_arrived())
    boost::this_thread::sleep(boost::posix_time::milliseconds(500));
  ASSERT_EQ(maidsafe::VAULT_ALREADY_OWNED, senderhandler.result());
  ASSERT_EQ(std::string(""), senderhandler.pmid_name());
  ASSERT_EQ(std::string(""), handler.signed_public_key());
  ASSERT_EQ(std::string(""), handler.private_key());
  ASSERT_EQ(std::string(""), handler.public_key());
  ASSERT_EQ(std::string(""), handler.vault_dir());
  ASSERT_EQ(-1, handler.port());
  ASSERT_EQ(boost::uint64_t(0), handler.available_space());

  ctrl.Reset();
  request.Clear();
  response.Clear();
  senderhandler.Reset();
  handler.Reset();

  service->set_status(maidsafe::NOT_OWNED);
  request.set_private_key(priv_key);
  request.set_public_key(pub_key);
  request.set_signed_public_key(signed_public_key);
  request.set_port(
      server_transport_handler_.listening_port(server_transport_.GetID()) + 1);
  request.set_vault_dir("/ChunkStore");
  request.set_space(1000);
  google::protobuf::Closure *done11 = google::protobuf::NewCallback<
      OwnershipSenderHandler, const maidsafe::SetLocalVaultOwnedResponse*,
      rpcprotocol::Controller*>(&senderhandler,
      &OwnershipSenderHandler::Callback, &response, &ctrl);
  stubservice.SetLocalVaultOwned(&ctrl, &request, &response, done11);
  while (!handler.received_rpc())
    boost::this_thread::sleep(boost::posix_time::milliseconds(500));
  service->ReplySetLocalVaultOwnedRequest(true);
  while (!senderhandler.callback_arrived())
    boost::this_thread::sleep(boost::posix_time::milliseconds(500));
  ASSERT_EQ(maidsafe::FAILED_TO_START_VAULT, senderhandler.result());
  ASSERT_EQ(std::string(""), senderhandler.pmid_name());
}

TEST_F(VaultRegistrationTest, FUNC_MAID_LocalVaultOwnedRpc) {
  rpcprotocol::Controller ctrl;
  rpcprotocol::Channel out_channel(&client, &client_transport_handler_,
      client_transport_.GetID(), "127.0.0.1",
      server_transport_handler_.listening_port(server_transport_.GetID()), "",
      0, "", 0);
  maidsafe::LocalVaultOwnedRequest request;
  maidsafe::LocalVaultOwnedResponse response;
  OwnershipSenderHandler senderhandler;
  maidsafe::VaultRegistration::Stub stubservice(&out_channel);
  google::protobuf::Closure *done1 = google::protobuf::NewCallback<
      OwnershipSenderHandler, const maidsafe::LocalVaultOwnedResponse*,
      rpcprotocol::Controller*>(&senderhandler,
      &OwnershipSenderHandler::Callback1, &response, &ctrl);
  stubservice.LocalVaultOwned(&ctrl, &request, &response, done1);
  while (!senderhandler.callback_arrived())
    boost::this_thread::sleep(boost::posix_time::milliseconds(500));
  ASSERT_EQ(maidsafe::NOT_OWNED, senderhandler.remote_vault_status());
  response.Clear();
  ctrl.Reset();
  senderhandler.Reset();
  service->set_status(maidsafe::OWNED);
  google::protobuf::Closure *done3 = google::protobuf::NewCallback<
      OwnershipSenderHandler, const maidsafe::LocalVaultOwnedResponse*,
      rpcprotocol::Controller*>(&senderhandler,
      &OwnershipSenderHandler::Callback1, &response, &ctrl);
  stubservice.LocalVaultOwned(&ctrl, &request, &response, done3);
  while (!senderhandler.callback_arrived())
    boost::this_thread::sleep(boost::posix_time::milliseconds(500));
  ASSERT_EQ(maidsafe::OWNED, senderhandler.remote_vault_status());

  response.Clear();
  ctrl.Reset();
  senderhandler.Reset();
  rpcprotocol::Channel out_channel2(&client, &client_transport_handler_,
      client_transport_.GetID(), "127.0.0.1",
      server_transport_handler_.listening_port(server_transport_.GetID()) + 1,
      "", 0, "", 0);
  maidsafe::VaultRegistration::Stub stubservice2(&out_channel2);
  google::protobuf::Closure *done2 = google::protobuf::NewCallback<
      OwnershipSenderHandler, const maidsafe::LocalVaultOwnedResponse*,
      rpcprotocol::Controller*>(&senderhandler,
      &OwnershipSenderHandler::Callback1, &response, &ctrl);
  stubservice2.LocalVaultOwned(&ctrl, &request, &response, done2);
  while (!senderhandler.callback_arrived())
    boost::this_thread::sleep(boost::posix_time::milliseconds(500));
  ASSERT_EQ(maidsafe::NOT_OWNED, senderhandler.remote_vault_status());
}

int WriteToLog(std::string str) {
  printf("LOG: %s\n", str.c_str());
  return 0;
}

void Cleanup(boost::filesystem::path vaultpath) {
  boost::filesystem::remove(boost::filesystem::path(".config", fs::native));
  boost::filesystem::remove_all(boost::filesystem::path("ChunkStore"));
  if (vaultpath.string() != "") {
    vaultpath /= ".kadconfig";
    boost::filesystem::remove(vaultpath);
  }
}

void CreateVaultDaemon(bool *finished) {
<<<<<<< HEAD
  maidsafe_vault::VaultDaemon daemon(0, "");
=======
  maidsafe_vault::VaultDaemon daemon(0, "/TEST_Daemon");
>>>>>>> d55c8700
  ASSERT_TRUE(daemon.StartVault());
  daemon.Status();
  boost::filesystem::path vaultpath = daemon.vault_path();
  boost::this_thread::at_thread_exit(boost::bind(&Cleanup, vaultpath));
  while (!*finished) {
    boost::this_thread::sleep(boost::posix_time::seconds(1));
  }
}

TEST(VaultDaemonRegistrationTest, FUNC_MAID_VaultRegistration) {
  Cleanup(boost::filesystem::path());
  bool finished = false;
  boost::thread thrd(CreateVaultDaemon, &finished);
  boost::this_thread::sleep(boost::posix_time::seconds(3));

  transport::TransportUDT client_transport;
  transport::TransportHandler client_transport_handler;
  rpcprotocol::ChannelManager client(&client_transport_handler);
  boost::int16_t client_transport_id;
  ASSERT_EQ(0, client_transport_handler.Register(&client_transport,
                                                 &client_transport_id));
  ASSERT_TRUE(client.RegisterNotifiersToTransport());
  ASSERT_TRUE(client_transport_handler.RegisterOnServerDown(boost::bind(
      &HandleDeadServer, _1, _2, _3)));
  ASSERT_EQ(0, client_transport_handler.Start(0, client_transport_id));
  ASSERT_EQ(0, client.Start());
  crypto::Crypto cobj;
  crypto::RsaKeyPair keypair;
  keypair.GenerateKeys(maidsafe::kRsaKeySize);
  cobj.set_hash_algorithm(crypto::SHA_512);
  std::string singed_pub_key = cobj.AsymSign(keypair.public_key(), "",
      keypair.private_key(), crypto::STRING_STRING);
  std::string pmid_name = cobj.Hash(keypair.public_key() + singed_pub_key, "",
    crypto::STRING_STRING, false);
  OwnershipSenderHandler senderhandler;
  rpcprotocol::Controller ctrl;
  rpcprotocol::Channel out_channel(&client, &client_transport_handler,
      client_transport_id, "127.0.0.1", kLocalPort, "", 0, "", 0);
  maidsafe::VaultRegistration::Stub stubservice(&out_channel);
  maidsafe::SetLocalVaultOwnedRequest request;
  request.set_private_key(keypair.private_key());
  request.set_public_key(keypair.public_key());
  request.set_signed_public_key(cobj.AsymSign(keypair.public_key(), "",
      keypair.private_key(), crypto::STRING_STRING));
  request.set_port(0);
  request.set_vault_dir("ChunkStore");
  request.set_space(1000);
  maidsafe::SetLocalVaultOwnedResponse response;
  google::protobuf::Closure *done1 = google::protobuf::NewCallback<
      OwnershipSenderHandler, const maidsafe::SetLocalVaultOwnedResponse*,
      rpcprotocol::Controller*>(&senderhandler,
      &OwnershipSenderHandler::Callback, &response, &ctrl);
  stubservice.SetLocalVaultOwned(&ctrl, &request, &response, done1);
  while (!senderhandler.callback_arrived())
    boost::this_thread::sleep(boost::posix_time::milliseconds(500));
  ASSERT_EQ(maidsafe::OWNED_SUCCESS, senderhandler.result());
  ASSERT_EQ(pmid_name, senderhandler.pmid_name());

  response.Clear();
  senderhandler.Reset();
  ctrl.Reset();
  google::protobuf::Closure *done2 = google::protobuf::NewCallback<
      OwnershipSenderHandler, const maidsafe::SetLocalVaultOwnedResponse*,
      rpcprotocol::Controller*>(&senderhandler,
      &OwnershipSenderHandler::Callback, &response, &ctrl);
  stubservice.SetLocalVaultOwned(&ctrl, &request, &response, done2);
  while (!senderhandler.callback_arrived())
    boost::this_thread::sleep(boost::posix_time::milliseconds(500));
  ASSERT_EQ(maidsafe::VAULT_ALREADY_OWNED, senderhandler.result());
  ASSERT_EQ(std::string(""), senderhandler.pmid_name());

  response.Clear();
  senderhandler.Reset();
  ctrl.Reset();
  maidsafe::LocalVaultOwnedRequest req;
  maidsafe::LocalVaultOwnedResponse resp;
  google::protobuf::Closure *done3 = google::protobuf::NewCallback<
      OwnershipSenderHandler, const maidsafe::LocalVaultOwnedResponse*,
      rpcprotocol::Controller*>(&senderhandler,
      &OwnershipSenderHandler::Callback1, &resp, &ctrl);
  stubservice.LocalVaultOwned(&ctrl, &req, &resp, done3);
  while (!senderhandler.callback_arrived())
    boost::this_thread::sleep(boost::posix_time::milliseconds(500));
  ASSERT_EQ(maidsafe::OWNED, senderhandler.remote_vault_status());
  finished = true;
  thrd.join();
}<|MERGE_RESOLUTION|>--- conflicted
+++ resolved
@@ -663,11 +663,7 @@
 }
 
 void CreateVaultDaemon(bool *finished) {
-<<<<<<< HEAD
-  maidsafe_vault::VaultDaemon daemon(0, "");
-=======
   maidsafe_vault::VaultDaemon daemon(0, "/TEST_Daemon");
->>>>>>> d55c8700
   ASSERT_TRUE(daemon.StartVault());
   daemon.Status();
   boost::filesystem::path vaultpath = daemon.vault_path();
