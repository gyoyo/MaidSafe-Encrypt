/*
* ============================================================================
*
* Copyright [2009] maidsafe.net limited
*
* Version:      1.0
* Created:      2009-01-28-10.59.46
* Revision:     none
* Compiler:     gcc
* Author:       Team
* Company:      maidsafe.net limited
*
* The following source code is property of maidsafe.net limited and is not
* meant for external use.  The use of this code is governed by the license
* file LICENSE.TXT found in the root of this directory and also on
* www.maidsafe.net.
*
* You are not free to copy, amend or otherwise use this source code without
* the explicit written permission of the board of directors of maidsafe.net.
*
* ============================================================================
*/
#include <gtest/gtest.h>
#include <maidsafe/protobuf/kademlia_service_messages.pb.h>
#include <maidsafe/base/utils.h>
#include <boost/filesystem/fstream.hpp>
#include <boost/lexical_cast.hpp>

#include "fs/filesystem.h"
#include "maidsafe/chunkstore.h"
#include "maidsafe/client/localstoremanager.h"
#include "maidsafe/client/sessionsingleton.h"
#include "protobuf/maidsafe_messages.pb.h"
#include "protobuf/maidsafe_service_messages.pb.h"
#include "tests/maidsafe/cached_keys.h"
#include "tests/maidsafe/testcallback.h"

namespace fs = boost::filesystem;

<<<<<<< HEAD
namespace maidsafe {
=======
namespace test_lsm {

static const boost::uint8_t K(4);
static const boost::uint8_t upper_threshold_(static_cast<boost::uint16_t>
                                            (K * kMinSuccessfulPecentageStore));

class FakeCallback {
 public:
  explicit FakeCallback(boost::mutex *m)
    : result_(), result(maidsafe::kGeneralError), mutex(m) {}
  void CallbackFunc(const std::string &res) {
    result_ = res;
  }
  void Reset() {
    result_ = "";
    result = maidsafe::kGeneralError;
  }
  std::string result_;
  maidsafe::ReturnCode result;
  boost::mutex *mutex;
};

void wait_for_result_lsm(const FakeCallback &cb, boost::mutex *mutex) {
  while (true) {
    {
      boost::mutex::scoped_lock guard(*mutex);
      if (cb.result_ != "") {
        return;
      }
    }
    boost::this_thread::sleep(boost::posix_time::milliseconds(5));
  }
}

void wait_for_result_lsm2(const FakeCallback &fcb, boost::mutex *mutex) {
  while (true) {
    {
      boost::mutex::scoped_lock guard(*mutex);
      if (fcb.result != maidsafe::kGeneralError) {
        return;
      }
    }
    boost::this_thread::sleep(boost::posix_time::milliseconds(5));
  }
}

void PacketOpCallback(const int &delete_result,
                      boost::mutex *mutex,
                      boost::condition_variable *cond_var,
                      int *result) {
  boost::mutex::scoped_lock lock(*mutex);
  *result = delete_result;
  cond_var->notify_all();
}

}  // namespace test_lsm
>>>>>>> 43179b49

class LocalStoreManagerTest : public testing::Test {
 public:
  LocalStoreManagerTest() : test_root_dir_(file_system::TempDir() /
                                           ("maidsafe_TestStoreManager_" +
                                            base::RandomString(6))),
                            client_chunkstore_(),
                            sm_(),
                            co_(),
                            cb_(),
                            ss_(SessionSingleton::getInstance()),
                            keys_() {}
  ~LocalStoreManagerTest() {
    try {
      if (fs::exists(test_root_dir_))
        fs::remove_all(test_root_dir_);
      if (fs::exists(file_system::LocalStoreManagerDir()))
        fs::remove_all(file_system::LocalStoreManagerDir());
    }
    catch(const std::exception &e) {
      printf("%s\n", e.what());
    }
  }

 protected:
  void SetUp() {
    cached_keys::MakeKeys(3, &keys_);
    ss_->ResetSession();
    try {
      if (fs::exists(test_root_dir_))
        fs::remove_all(test_root_dir_);
      if (fs::exists(file_system::LocalStoreManagerDir()))
        fs::remove_all(file_system::LocalStoreManagerDir());
    }
    catch(const std::exception &e) {
      printf("%s\n", e.what());
    }
    client_chunkstore_ = boost::shared_ptr<ChunkStore>
         (new ChunkStore(test_root_dir_.string(), 0, 0));
    ASSERT_TRUE(client_chunkstore_->Init());
    int count(0);
    while (!client_chunkstore_->is_initialised() && count < 10000) {
      boost::this_thread::sleep(boost::posix_time::milliseconds(10));
      count += 10;
    }
<<<<<<< HEAD
    sm_.reset(new LocalStoreManager(client_chunkstore_, test_root_dir_));
    cb_.Reset();
    sm_->Init(boost::bind(&test::CallbackObject::ReturnCodeCallback, &cb_, _1),
              0);
    if (cb_.WaitForReturnCodeResult() != kSuccess) {
=======
    sm_ = new maidsafe::LocalStoreManager(client_chunkstore_, test_lsm::K);
    // sm_ = new Localsm_();
    sm_->Init(0, boost::bind(&test_lsm::FakeCallback::CallbackFunc, &cb, _1),
              test_root_dir_);
    wait_for_result_lsm(cb, mutex_);
    maidsafe::GenericResponse res;
    ASSERT_TRUE(res.ParseFromString(cb.result_));
    if (res.result() == kNack) {
>>>>>>> 43179b49
      FAIL();
      return;
    }
    ss_ = SessionSingleton::getInstance();
    co_.set_symm_algorithm(crypto::AES_256);
    co_.set_hash_algorithm(crypto::SHA_512);
    ss_->AddKey(MPID, "Me", keys_.at(0).private_key(), keys_.at(0).public_key(),
                "");
    std::string anmid_pubkey_signature(co_.AsymSign(keys_.at(1).public_key(),
                                       "", keys_.at(1).private_key(),
                                       crypto::STRING_STRING));
    std::string anmid_name(co_.Hash(keys_.at(1).public_key() +
                           anmid_pubkey_signature, "", crypto::STRING_STRING,
                           false));
    ss_->AddKey(ANMID, anmid_name, keys_.at(1).private_key(),
                keys_.at(1).public_key(), anmid_pubkey_signature);
    cb_.Reset();
  }

  void TearDown() {
    ss_->ResetSession();
    cb_.Reset();
    sm_->Close(boost::bind(&test::CallbackObject::ReturnCodeCallback, &cb_, _1),
               true);
    ASSERT_EQ(kSuccess, cb_.WaitForReturnCodeResult());
    try {
      if (fs::exists(test_root_dir_))
        fs::remove_all(test_root_dir_);
      if (fs::exists(file_system::LocalStoreManagerDir()))
        fs::remove_all(file_system::LocalStoreManagerDir());
    }
    catch(const std::exception &e) {
      printf("%s\n", e.what());
    }
  }

  fs::path test_root_dir_;
  boost::shared_ptr<ChunkStore> client_chunkstore_;
  boost::shared_ptr<LocalStoreManager> sm_;
  crypto::Crypto co_;
  test::CallbackObject cb_;
  SessionSingleton *ss_;
  std::vector<crypto::RsaKeyPair> keys_;

 private:
  LocalStoreManagerTest(const LocalStoreManagerTest&);
  LocalStoreManagerTest &operator=(const LocalStoreManagerTest&);
};

TEST_F(LocalStoreManagerTest, BEH_MAID_RemoveAllPacketsFromKey) {
  kad::SignedValue gp;
  std::string gp_name;

  // Store packets with same key, different values
  gp_name = co_.Hash("aaa", "", crypto::STRING_STRING, false);
  for (int i = 0; i < 5; ++i) {
    cb_.Reset();
    gp.set_value("Generic System Packet Data" +
                  boost::lexical_cast<std::string>(i));
    sm_->StorePacket(gp_name, gp.value(), MID, PRIVATE, "", boost::bind(
                     &test::CallbackObject::ReturnCodeCallback, &cb_, _1));
    ASSERT_EQ(kSuccess, cb_.WaitForReturnCodeResult());
  }

  // Remove said packets
  cb_.Reset();
  sm_->DeletePacket(gp_name, std::vector<std::string>(), MID, PRIVATE, "",
       boost::bind(&test::CallbackObject::ReturnCodeCallback, &cb_, _1));
  ASSERT_EQ(kSuccess, cb_.WaitForReturnCodeResult());

  // Ensure they're all gone
  ASSERT_TRUE(sm_->KeyUnique(gp_name, false));
}

TEST_F(LocalStoreManagerTest, BEH_MAID_StoreSystemPacket) {
  kad::SignedValue gp;
  gp.set_value("Generic System Packet Data");
  gp.set_value_signature(co_.AsymSign(gp.value(), "",
                         ss_->PrivateKey(ANMID), crypto::STRING_STRING));
  std::string gp_name = co_.Hash(gp.value() + gp.value_signature(), "",
                        crypto::STRING_STRING, false);
  ASSERT_TRUE(sm_->KeyUnique(gp_name, false));
  cb_.Reset();
  sm_->StorePacket(gp_name, gp.value(), MID, PRIVATE, "", boost::bind(
                   &test::CallbackObject::ReturnCodeCallback, &cb_, _1));
  ASSERT_EQ(kSuccess, cb_.WaitForReturnCodeResult());
  ASSERT_FALSE(sm_->KeyUnique(gp_name, false));
  std::vector<std::string> res;
  ASSERT_EQ(kSuccess, sm_->LoadPacket(gp_name, &res));
  ASSERT_EQ(size_t(1), res.size());
  kad::SignedValue gp_res;
  ASSERT_TRUE(gp_res.ParseFromString(res[0]));
  ASSERT_EQ(gp.value(), gp_res.value());
  ASSERT_EQ(gp.value_signature(), gp_res.value_signature());
}

TEST_F(LocalStoreManagerTest, BEH_MAID_DeleteSystemPacketOwner) {
  kad::SignedValue gp;
  gp.set_value("Generic System Packet Data");
  gp.set_value_signature(co_.AsymSign(gp.value(), "", ss_->PrivateKey(ANMID),
                         crypto::STRING_STRING));
  std::string gp_name = co_.Hash(gp.value() + gp.value_signature(), "",
                        crypto::STRING_STRING, false);

  std::string signed_public_key = co_.AsymSign(keys_.at(2).public_key(), "",
      keys_.at(2).private_key(), crypto::STRING_STRING);
  sm_->StorePacket(gp_name, gp.value(), MID, PRIVATE, "", boost::bind(
                   &test::CallbackObject::ReturnCodeCallback, &cb_, _1));
  ASSERT_EQ(kSuccess, cb_.WaitForReturnCodeResult());

  ASSERT_FALSE(sm_->KeyUnique(gp_name, false));

  std::vector<std::string> values(1, gp.value());
  cb_.Reset();
  sm_->DeletePacket(gp_name, values, MID, PRIVATE, "", boost::bind(
                    &test::CallbackObject::ReturnCodeCallback, &cb_, _1));
  ASSERT_EQ(kSuccess, cb_.WaitForReturnCodeResult());

  ASSERT_TRUE(sm_->KeyUnique(gp_name, false));
}

TEST_F(LocalStoreManagerTest, BEH_MAID_DeleteSystemPacketNotOwner) {
  kad::SignedValue gp;
  gp.set_value("Generic System Packet Data");
  gp.set_value_signature(co_.AsymSign(gp.value(), "", ss_->PrivateKey(ANMID),
                         crypto::STRING_STRING));
  std::string gp_name = co_.Hash(gp.value() + gp.value_signature(), "",
                                 crypto::STRING_STRING, false);
  cb_.Reset();
  sm_->StorePacket(gp_name, gp.value(), MID, PRIVATE, "", boost::bind(
                   &test::CallbackObject::ReturnCodeCallback, &cb_, _1));
  ASSERT_EQ(kSuccess, cb_.WaitForReturnCodeResult());
  ASSERT_FALSE(sm_->KeyUnique(gp_name, false));

  std::vector<std::string> values(1, gp.value());

  std::string anmid_pubkey_signature(co_.AsymSign(keys_.at(2).public_key(),
                                     "", keys_.at(2).private_key(),
                                     crypto::STRING_STRING));
  std::string anmid_name(co_.Hash(keys_.at(2).public_key() +
      anmid_pubkey_signature, "", crypto::STRING_STRING, false));
  ss_->AddKey(ANMID, anmid_name, keys_.at(2).private_key(),
              keys_.at(2).public_key(), anmid_pubkey_signature);

  cb_.Reset();
  sm_->DeletePacket(gp_name, values, MID, PRIVATE, "", boost::bind(
                    &test::CallbackObject::ReturnCodeCallback, &cb_, _1));
  ASSERT_EQ(kSuccess, cb_.WaitForReturnCodeResult());
  ASSERT_FALSE(sm_->KeyUnique(gp_name, false));
}

TEST_F(LocalStoreManagerTest, BEH_MAID_UpdatePacket) {
  // Store one packet
  kad::SignedValue gp;
  gp.set_value("Generic System Packet Data");
  gp.set_value_signature(co_.AsymSign(gp.value(), "", ss_->PrivateKey(ANMID),
                                      crypto::STRING_STRING));
  std::string gp_name(co_.Hash(gp.value() + gp.value_signature(), "",
                      crypto::STRING_STRING, false));

  cb_.Reset();
  sm_->StorePacket(gp_name, gp.value(), MID, PRIVATE, "", boost::bind(
                    &test::CallbackObject::ReturnCodeCallback, &cb_, _1));
  ASSERT_EQ(kSuccess, cb_.WaitForReturnCodeResult());
  std::vector<std::string> res;
  ASSERT_EQ(kSuccess, sm_->LoadPacket(gp_name, &res));
  ASSERT_EQ(size_t(1), res.size());
  ASSERT_EQ(gp.SerializeAsString(), res[0]);

  // Update the packet
  kad::SignedValue new_gp;
  new_gp.set_value("Mis bolas enormes y peludas");
  new_gp.set_value_signature(co_.AsymSign(new_gp.value(), "",
                             ss_->PrivateKey(ANMID), crypto::STRING_STRING));
  cb_.Reset();
  sm_->UpdatePacket(gp_name, gp.value(), new_gp.value(), MID, PRIVATE, "",
      boost::bind(&test::CallbackObject::ReturnCodeCallback, &cb_, _1));
  ASSERT_EQ(kSuccess, cb_.WaitForReturnCodeResult());
  res.clear();
  ASSERT_EQ(kSuccess, sm_->LoadPacket(gp_name, &res));
  ASSERT_EQ(size_t(1), res.size());
  ASSERT_EQ(new_gp.SerializeAsString(), res[0]);

  // Store another value with that same key
  gp.set_value("Mira nada mas que chichotas");
  gp.set_value_signature(co_.AsymSign(gp.value(), "", ss_->PrivateKey(ANMID),
                                      crypto::STRING_STRING));
  cb_.Reset();
  sm_->StorePacket(gp_name, gp.value(), MID, PRIVATE, "", boost::bind(
                    &test::CallbackObject::ReturnCodeCallback, &cb_, _1));
  ASSERT_EQ(kSuccess, cb_.WaitForReturnCodeResult());
  res.clear();
  ASSERT_EQ(kSuccess, sm_->LoadPacket(gp_name, &res));
  ASSERT_EQ(size_t(2), res.size());
  for (size_t n = 0; n < res.size(); ++n)
    ASSERT_TRUE(res[n] == gp.SerializeAsString() ||
                res[n] == new_gp.SerializeAsString());

  // Change one of the values
  kad::SignedValue other_gp = gp;
  gp.set_value("En esa cola si me formo");
  gp.set_value_signature(co_.AsymSign(gp.value(), "", ss_->PrivateKey(ANMID),
                                      crypto::STRING_STRING));
  cb_.Reset();
  sm_->UpdatePacket(gp_name, new_gp.value(), gp.value(), MID, PRIVATE, "",
      boost::bind(&test::CallbackObject::ReturnCodeCallback, &cb_, _1));
  ASSERT_EQ(kSuccess, cb_.WaitForReturnCodeResult());
  res.clear();
  ASSERT_EQ(kSuccess, sm_->LoadPacket(gp_name, &res));
  ASSERT_EQ(size_t(2), res.size());
  std::set<std::string> all_values;
  for (size_t n = 0; n < res.size(); ++n) {
    ASSERT_TRUE(res[n] == gp.SerializeAsString() ||
                res[n] == other_gp.SerializeAsString()) << n;
    all_values.insert(res[n]);
  }

  // Store several values with that same key
  for (size_t a = 0; a < 5; ++a) {
    gp.set_value("value" + base::IntToString(a));
    gp.set_value_signature(co_.AsymSign(gp.value(), "", ss_->PrivateKey(ANMID),
                                        crypto::STRING_STRING));
    cb_.Reset();
    sm_->StorePacket(gp_name, gp.value(), MID, PRIVATE, "", boost::bind(
                     &test::CallbackObject::ReturnCodeCallback, &cb_, _1));
    ASSERT_EQ(kSuccess, cb_.WaitForReturnCodeResult());
    all_values.insert(gp.SerializeAsString());
  }
  res.clear();
  ASSERT_EQ(kSuccess, sm_->LoadPacket(gp_name, &res));
  ASSERT_EQ(all_values.size(), res.size());
  std::set<std::string>::iterator it;
  for (size_t n = 0; n < res.size(); ++n) {
    it = all_values.find(res[n]);
    ASSERT_FALSE(it == all_values.end());
  }

  // Try to change one of the values to another one
  cb_.Reset();
  sm_->UpdatePacket(gp_name, "value0", "value2", MID, PRIVATE, "", boost::bind(
                    &test::CallbackObject::ReturnCodeCallback, &cb_, _1));
  ASSERT_EQ(kStoreManagerError, cb_.WaitForReturnCodeResult());
  res.clear();
  ASSERT_EQ(kSuccess, sm_->LoadPacket(gp_name, &res));
  ASSERT_EQ(all_values.size(), res.size());
  for (size_t n = 0; n < res.size(); ++n) {
    it = all_values.find(res[n]);
    ASSERT_FALSE(it == all_values.end());
  }

  // Try to update with different keys
  crypto::RsaKeyPair rkp;
  rkp.GenerateKeys(4096);
  std::string anmid_pubkey_signature(co_.AsymSign(rkp.public_key(), "",
      rkp.private_key(), crypto::STRING_STRING));
  std::string anmid_name(co_.Hash(rkp.public_key() + anmid_pubkey_signature, "",
                                  crypto::STRING_STRING, false));
  ss_->AddKey(ANMID, anmid_name, rkp.private_key(), rkp.public_key(),
              anmid_pubkey_signature);
  cb_.Reset();
  sm_->UpdatePacket(gp_name, "value0", "value1234", MID, PRIVATE, "",
      boost::bind(&test::CallbackObject::ReturnCodeCallback, &cb_, _1));
  ASSERT_EQ(kStoreManagerError, cb_.WaitForReturnCodeResult());
  res.clear();
  ASSERT_EQ(kSuccess, sm_->LoadPacket(gp_name, &res));
  ASSERT_EQ(all_values.size(), res.size());
  for (size_t n = 0; n < res.size(); ++n) {
    it = all_values.find(res[n]);
    ASSERT_FALSE(it == all_values.end());
  }
  all_values = std::set<std::string>(res.begin(), res.end());
  it = all_values.find("value1234");
  ASSERT_TRUE(it == all_values.end());
}

TEST_F(LocalStoreManagerTest, BEH_MAID_StoreChunk) {
  std::string chunk_content = base::RandomString(256 * 1024);
  std::string chunk_name = co_.Hash(chunk_content, "",
                           crypto::STRING_STRING, false);
  std::string hex_chunk_name = base::EncodeToHex(chunk_name);
  fs::path chunk_path(test_root_dir_ / hex_chunk_name);
  fs::ofstream ofs;
  ofs.open(chunk_path.string().c_str());
  ofs << chunk_content;
  ofs.close();
  client_chunkstore_->AddChunkToOutgoing(chunk_name, chunk_path);
  ASSERT_TRUE(sm_->KeyUnique(chunk_name, false));
  sm_->StoreChunk(chunk_name, PRIVATE, "");

  ASSERT_FALSE(sm_->KeyUnique(chunk_name, false));
  std::string result_str;
  ASSERT_EQ(0, sm_->LoadChunk(chunk_name, &result_str));
  ASSERT_EQ(chunk_content, result_str);
}

TEST_F(LocalStoreManagerTest, BEH_MAID_StoreAndLoadBufferPacket) {
  std::string bufferpacketname = co_.Hash(ss_->Id(MPID) + ss_->PublicKey(MPID),
                                          "", crypto::STRING_STRING, false);
  ASSERT_TRUE(sm_->KeyUnique(bufferpacketname, false));
  ASSERT_EQ(0, sm_->CreateBP());
  ASSERT_FALSE(sm_->KeyUnique(bufferpacketname, false));
  std::string packet_content;
  sm_->LoadChunk(bufferpacketname, &packet_content);
  BufferPacket buffer_packet;
  ASSERT_TRUE(buffer_packet.ParseFromString(packet_content));
  ASSERT_EQ(1, buffer_packet.owner_info_size());
  ASSERT_EQ(0, buffer_packet.messages_size());
  GenericPacket gp = buffer_packet.owner_info(0);
  ASSERT_TRUE(co_.AsymCheckSig(gp.data(), gp.signature(), ss_->PublicKey(MPID),
                               crypto::STRING_STRING));
  BufferPacketInfo bpi;
  ASSERT_TRUE(bpi.ParseFromString(gp.data()));
  ASSERT_EQ(ss_->Id(MPID), bpi.owner());
  ASSERT_EQ(ss_->PublicKey(MPID), bpi.owner_publickey());
}

TEST_F(LocalStoreManagerTest, BEH_MAID_ModifyBufferPacketInfo) {
  std::string bufferpacketname = co_.Hash(ss_->Id(MPID) + ss_->PublicKey(MPID),
                                          "", crypto::STRING_STRING, false);
  ASSERT_TRUE(sm_->KeyUnique(bufferpacketname, false));
  ASSERT_EQ(0, sm_->CreateBP());
  ASSERT_FALSE(sm_->KeyUnique(bufferpacketname, false));
  std::string packet_content;
  sm_->LoadChunk(bufferpacketname, &packet_content);
  BufferPacket buffer_packet;
  ASSERT_TRUE(buffer_packet.ParseFromString(packet_content));
  ASSERT_EQ(1, buffer_packet.owner_info_size());
  ASSERT_EQ(0, buffer_packet.messages_size());
  GenericPacket gp = buffer_packet.owner_info(0);
  ASSERT_TRUE(co_.AsymCheckSig(gp.data(), gp.signature(), ss_->PublicKey(MPID),
                               crypto::STRING_STRING));
  BufferPacketInfo bpi;
  ASSERT_TRUE(bpi.ParseFromString(gp.data()));
  ASSERT_EQ(ss_->Id(MPID), bpi.owner());
  ASSERT_EQ(ss_->PublicKey(MPID), bpi.owner_publickey());

  // Modifying the BP info
  BufferPacketInfo buffer_packet_info;
  std::string ser_info;
  buffer_packet_info.set_owner(ss_->Id(MPID));
  buffer_packet_info.set_owner_publickey(ss_->PublicKey(MPID));
  buffer_packet_info.add_users("Juanito");
  buffer_packet_info.SerializeToString(&ser_info);
  ASSERT_EQ(0, sm_->ModifyBPInfo(ser_info));
  packet_content = "";
  ASSERT_EQ(0, sm_->LoadChunk(bufferpacketname, &packet_content));
  ASSERT_TRUE(buffer_packet.ParseFromString(packet_content));
  gp = buffer_packet.owner_info(0);
  std::string ser_gp;
  ASSERT_TRUE(gp.SerializeToString(&ser_gp));
  ASSERT_TRUE(co_.AsymCheckSig(gp.data(), gp.signature(), ss_->PublicKey(MPID),
                               crypto::STRING_STRING));
  ASSERT_EQ(ser_info, gp.data());
}

TEST_F(LocalStoreManagerTest, BEH_MAID_AddAndGetBufferPacketMessages) {
  std::string bufferpacketname = co_.Hash(ss_->Id(MPID) + ss_->PublicKey(MPID),
                                          "", crypto::STRING_STRING, false);
  ASSERT_TRUE(sm_->KeyUnique(bufferpacketname, false));
  ASSERT_EQ(0, sm_->CreateBP());
  ASSERT_FALSE(sm_->KeyUnique(bufferpacketname, false));
  BufferPacketInfo buffer_packet_info;
  buffer_packet_info.set_owner(ss_->Id(MPID));
  buffer_packet_info.set_owner_publickey(ss_->PublicKey(MPID));
  buffer_packet_info.add_users(co_.Hash("Juanito", "",
                               crypto::STRING_STRING, false));
  std::string ser_info;
  buffer_packet_info.SerializeToString(&ser_info);
  ASSERT_EQ(0, sm_->ModifyBPInfo(ser_info));

  std::string me_pubusername = ss_->Id(MPID);
  std::string me_pubkey = ss_->PublicKey(MPID);
  std::string me_privkey = ss_->PrivateKey(MPID);
  std::string me_sigpubkey = co_.AsymSign(me_pubkey, "", me_privkey,
                                          crypto::STRING_STRING);

  // Create the user "Juanito", add to session, then the message and send it
  ss_->ResetSession();
  std::string private_key = keys_.at(2).private_key();
  std::string public_key = keys_.at(2).public_key();
  std::string signed_public_key = co_.AsymSign(public_key, "",
                                  private_key, crypto::STRING_STRING);
  ss_->AddKey(MPID, "Juanito", private_key, public_key, signed_public_key);
  ASSERT_EQ(0, ss_->AddContact(me_pubusername, me_pubkey, "", "", "", 'U', 1, 2,
            "", 'C', 0, 0));

  std::vector<std::string> pulbicusernames;
  std::string test_msg("There are strange things done in the midnight sun");
  pulbicusernames.push_back(me_pubusername);
  std::map<std::string, ReturnCode> add_results;
  ASSERT_EQ(static_cast<int>(pulbicusernames.size()),
      sm_->SendMessage(pulbicusernames, test_msg, INSTANT_MSG, &add_results));

  // Retrive message and check that it is the correct one
  ss_->ResetSession();
<<<<<<< HEAD
  ss_->AddKey(MPID, me_pubusername, me_privkey, me_pubkey, me_sigpubkey);
  std::list<ValidatedBufferPacketMessage> messages;
  ASSERT_EQ(kKadUpperThreshold, sm_->LoadBPMessages(&messages));
=======
  ss_->AddKey(maidsafe::MPID, me_pubusername, me_privkey, me_pubkey,
              me_sigpubkey);
  std::list<maidsafe::ValidatedBufferPacketMessage> messages;
  ASSERT_EQ(test_lsm::upper_threshold_, sm_->LoadBPMessages(&messages));
>>>>>>> 43179b49
  ASSERT_EQ(size_t(1), messages.size());
  ASSERT_EQ("Juanito", messages.front().sender());
  ASSERT_EQ(test_msg, messages.front().message());
  ASSERT_EQ("", messages.front().index());
  ASSERT_EQ(INSTANT_MSG, messages.front().type());

  // Check message is gone
  ASSERT_EQ(test_lsm::upper_threshold_, sm_->LoadBPMessages(&messages));
  ASSERT_EQ(size_t(0), messages.size());
}

TEST_F(LocalStoreManagerTest, BEH_MAID_AddRequestBufferPacketMessage) {
  std::string bufferpacketname = co_.Hash(ss_->Id(MPID) + ss_->PublicKey(MPID),
                                          "", crypto::STRING_STRING, false);
  ASSERT_TRUE(sm_->KeyUnique(bufferpacketname, false));
  ASSERT_EQ(0, sm_->CreateBP());
  ASSERT_FALSE(sm_->KeyUnique(bufferpacketname, false));
  std::string me_pubusername = ss_->Id(MPID);
  std::string me_pubkey = ss_->PublicKey(MPID);
  std::string me_privkey = ss_->PrivateKey(MPID);
  std::string me_sigpubkey = co_.AsymSign(me_pubkey, "", me_privkey,
                                          crypto::STRING_STRING);

  // Create the user "Juanito", add to session, then the message and send it
  ss_->ResetSession();
  std::string private_key = keys_.at(2).private_key();
  std::string public_key = keys_.at(2).public_key();
  std::string signed_public_key = co_.AsymSign(public_key, "",
                                  private_key, crypto::STRING_STRING);
  ss_->AddKey(MPID, "Juanito", private_key, public_key, signed_public_key);
  ASSERT_EQ(0, ss_->AddContact(me_pubusername, me_pubkey, "", "", "", 'U', 1, 2,
            "", 'C', 0, 0));
  std::vector<std::string> pulbicusernames;
  std::string test_msg("There are strange things done in the midnight sun");
  pulbicusernames.push_back(me_pubusername);
  std::map<std::string, ReturnCode> add_results;
  ASSERT_EQ(0, sm_->SendMessage(pulbicusernames, test_msg, INSTANT_MSG,
                                &add_results));
  add_results.clear();
  ASSERT_EQ(static_cast<int>(pulbicusernames.size()),
            sm_->SendMessage(pulbicusernames, test_msg, ADD_CONTACT_RQST,
                             &add_results));

  // Back to "Me"
  ss_->ResetSession();
<<<<<<< HEAD
  ss_->AddKey(MPID, me_pubusername, me_privkey, me_pubkey, me_sigpubkey);
  std::list<ValidatedBufferPacketMessage> messages;
  ASSERT_EQ(kKadUpperThreshold, sm_->LoadBPMessages(&messages));
=======
  ss_->AddKey(maidsafe::MPID, me_pubusername, me_privkey, me_pubkey,
              me_sigpubkey);
  std::list<maidsafe::ValidatedBufferPacketMessage> messages;
  ASSERT_EQ(test_lsm::upper_threshold_, sm_->LoadBPMessages(&messages));
>>>>>>> 43179b49
  ASSERT_EQ(size_t(1), messages.size());
  ASSERT_EQ("Juanito", messages.front().sender());
  ASSERT_EQ(test_msg, messages.front().message());
  ASSERT_EQ("", messages.front().index());
  ASSERT_EQ(ADD_CONTACT_RQST, messages.front().type());
  BufferPacketInfo buffer_packet_info;
  buffer_packet_info.set_owner(ss_->Id(MPID));
  buffer_packet_info.set_owner_publickey(ss_->PublicKey(MPID));
  buffer_packet_info.add_users(co_.Hash("Juanito", "", crypto::STRING_STRING,
                                        false));
  std::string ser_info;
  buffer_packet_info.SerializeToString(&ser_info);
  ASSERT_EQ(0, sm_->ModifyBPInfo(ser_info));

  // Back to "Juanito"
  ss_->ResetSession();
  ss_->AddKey(MPID, "Juanito", private_key, public_key, signed_public_key);
  ASSERT_EQ(0, ss_->AddContact(me_pubusername, me_pubkey, "", "", "", 'U', 1, 2,
            "", 'C', 0, 0));
  pulbicusernames.clear();
  pulbicusernames.push_back(me_pubusername);
  add_results.clear();
  ASSERT_EQ(static_cast<int>(pulbicusernames.size()),
            sm_->SendMessage(pulbicusernames, test_msg, INSTANT_MSG,
                              &add_results));

  // Back to "Me"
  ss_->ResetSession();
  ss_->AddKey(MPID, me_pubusername, me_privkey, me_pubkey, me_sigpubkey);
  messages.clear();
  ASSERT_EQ(test_lsm::upper_threshold_, sm_->LoadBPMessages(&messages));
  ASSERT_EQ(size_t(1), messages.size());
  ASSERT_EQ("Juanito", messages.front().sender());
  ASSERT_EQ(test_msg, messages.front().message());
  ASSERT_EQ("", messages.front().index());
  ASSERT_EQ(INSTANT_MSG, messages.front().type());
}

}  // namespace maidsafe<|MERGE_RESOLUTION|>--- conflicted
+++ resolved
@@ -37,66 +37,13 @@
 
 namespace fs = boost::filesystem;
 
-<<<<<<< HEAD
-namespace maidsafe {
-=======
 namespace test_lsm {
-
 static const boost::uint8_t K(4);
 static const boost::uint8_t upper_threshold_(static_cast<boost::uint16_t>
                                             (K * kMinSuccessfulPecentageStore));
-
-class FakeCallback {
- public:
-  explicit FakeCallback(boost::mutex *m)
-    : result_(), result(maidsafe::kGeneralError), mutex(m) {}
-  void CallbackFunc(const std::string &res) {
-    result_ = res;
-  }
-  void Reset() {
-    result_ = "";
-    result = maidsafe::kGeneralError;
-  }
-  std::string result_;
-  maidsafe::ReturnCode result;
-  boost::mutex *mutex;
-};
-
-void wait_for_result_lsm(const FakeCallback &cb, boost::mutex *mutex) {
-  while (true) {
-    {
-      boost::mutex::scoped_lock guard(*mutex);
-      if (cb.result_ != "") {
-        return;
-      }
-    }
-    boost::this_thread::sleep(boost::posix_time::milliseconds(5));
-  }
-}
-
-void wait_for_result_lsm2(const FakeCallback &fcb, boost::mutex *mutex) {
-  while (true) {
-    {
-      boost::mutex::scoped_lock guard(*mutex);
-      if (fcb.result != maidsafe::kGeneralError) {
-        return;
-      }
-    }
-    boost::this_thread::sleep(boost::posix_time::milliseconds(5));
-  }
-}
-
-void PacketOpCallback(const int &delete_result,
-                      boost::mutex *mutex,
-                      boost::condition_variable *cond_var,
-                      int *result) {
-  boost::mutex::scoped_lock lock(*mutex);
-  *result = delete_result;
-  cond_var->notify_all();
-}
-
 }  // namespace test_lsm
->>>>>>> 43179b49
+
+namespace maidsafe {
 
 class LocalStoreManagerTest : public testing::Test {
  public:
@@ -142,22 +89,11 @@
       boost::this_thread::sleep(boost::posix_time::milliseconds(10));
       count += 10;
     }
-<<<<<<< HEAD
-    sm_.reset(new LocalStoreManager(client_chunkstore_, test_root_dir_));
+    sm_.reset(new LocalStoreManager(client_chunkstore_, test_root_dir_, test_lsm::K));
     cb_.Reset();
     sm_->Init(boost::bind(&test::CallbackObject::ReturnCodeCallback, &cb_, _1),
               0);
     if (cb_.WaitForReturnCodeResult() != kSuccess) {
-=======
-    sm_ = new maidsafe::LocalStoreManager(client_chunkstore_, test_lsm::K);
-    // sm_ = new Localsm_();
-    sm_->Init(0, boost::bind(&test_lsm::FakeCallback::CallbackFunc, &cb, _1),
-              test_root_dir_);
-    wait_for_result_lsm(cb, mutex_);
-    maidsafe::GenericResponse res;
-    ASSERT_TRUE(res.ParseFromString(cb.result_));
-    if (res.result() == kNack) {
->>>>>>> 43179b49
       FAIL();
       return;
     }
@@ -553,16 +489,9 @@
 
   // Retrive message and check that it is the correct one
   ss_->ResetSession();
-<<<<<<< HEAD
   ss_->AddKey(MPID, me_pubusername, me_privkey, me_pubkey, me_sigpubkey);
   std::list<ValidatedBufferPacketMessage> messages;
-  ASSERT_EQ(kKadUpperThreshold, sm_->LoadBPMessages(&messages));
-=======
-  ss_->AddKey(maidsafe::MPID, me_pubusername, me_privkey, me_pubkey,
-              me_sigpubkey);
-  std::list<maidsafe::ValidatedBufferPacketMessage> messages;
   ASSERT_EQ(test_lsm::upper_threshold_, sm_->LoadBPMessages(&messages));
->>>>>>> 43179b49
   ASSERT_EQ(size_t(1), messages.size());
   ASSERT_EQ("Juanito", messages.front().sender());
   ASSERT_EQ(test_msg, messages.front().message());
@@ -608,16 +537,9 @@
 
   // Back to "Me"
   ss_->ResetSession();
-<<<<<<< HEAD
   ss_->AddKey(MPID, me_pubusername, me_privkey, me_pubkey, me_sigpubkey);
   std::list<ValidatedBufferPacketMessage> messages;
-  ASSERT_EQ(kKadUpperThreshold, sm_->LoadBPMessages(&messages));
-=======
-  ss_->AddKey(maidsafe::MPID, me_pubusername, me_privkey, me_pubkey,
-              me_sigpubkey);
-  std::list<maidsafe::ValidatedBufferPacketMessage> messages;
   ASSERT_EQ(test_lsm::upper_threshold_, sm_->LoadBPMessages(&messages));
->>>>>>> 43179b49
   ASSERT_EQ(size_t(1), messages.size());
   ASSERT_EQ("Juanito", messages.front().sender());
   ASSERT_EQ(test_msg, messages.front().message());
