/*
* ============================================================================
*
* Copyright [2010] maidsafe.net limited
*
* Description:  Test for InfoSynchroniser class.
* Version:      1.0
* Created:      2010-03-31-04.22
* Revision:     none
* Compiler:     gcc
* Author:       Fraser Hutchison (fh), fraser.hutchison@maidsafe.net
* Company:      maidsafe.net limited
*
* The following source code is property of maidsafe.net limited and is not
* meant for external use.  The use of this code is governed by the license
* file LICENSE.TXT found in the root of this directory and also on
* www.maidsafe.net.
*
* You are not free to copy, amend or otherwise use this source code without
* the explicit written permission of the board of directors of maidsafe.net.
*
* ============================================================================
*/

#include <gtest/gtest.h>
#include <boost/lexical_cast.hpp>
#include "maidsafe/kadops.h"
#include "maidsafe/vault/infosynchroniser.h"

namespace maidsafe_vault {

namespace test_info_sync {
static const boost::uint8_t K(4);
}  // namespace test_info_sync

class InfoSynchroniserTest : public testing::Test {
 public:
  InfoSynchroniserTest()
      : co_(),
        pmid_(co_.Hash(base::RandomString(100), "",
                       crypto::STRING_STRING, false)),
        kMinRoutingTableSize_(100),
        routing_table_(new base::PublicRoutingTableHandler()),
        info_synchroniser_(pmid_, routing_table_, test_info_sync::K),
        closest_nodes_() {}
 protected:
  void SetUp() {
    ASSERT_EQ(crypto::SHA_512, co_.hash_algorithm());
    size_t table_size = (base::RandomUint32() % 999) +
                         kMinRoutingTableSize_;
    for (size_t i = 0; i < table_size; ++i) {
      std::string tuple_id = co_.Hash(base::RandomString(100), "",
                                      crypto::STRING_STRING, false);
      base::PublicRoutingTableTuple pdrtt(tuple_id, base::RandomString(13), i,
                                          "", 0, "", 0, 0, 0);
      routing_table_->AddTuple(pdrtt);
    }
    closest_nodes_.push_back(kad::Contact());
  }
  void TearDown() {}
  crypto::Crypto co_;
  std::string pmid_;
  const size_t kMinRoutingTableSize_;
  boost::shared_ptr<base::PublicRoutingTableHandler> routing_table_;
  InfoSynchroniser info_synchroniser_;
  std::vector<kad::Contact> closest_nodes_;
};

TEST_F(InfoSynchroniserTest, BEH_VAULT_InfoSyncShouldFetch) {
  ASSERT_EQ(size_t(0), info_synchroniser_.info_entries_.size());
  std::list<base::PublicRoutingTableTuple> nodes;
  std::string id = co_.Hash(base::RandomString(100), "", crypto::STRING_STRING,
                            false);
  ASSERT_EQ(0, routing_table_->GetClosestContacts(id, 0, &nodes));
  ASSERT_GE(nodes.size(), kMinRoutingTableSize_);
  // Get a key which doesn't include test node's ID in test_info_sync::K closest node
  while (true) {
    ASSERT_EQ(0, routing_table_->GetClosestContacts(id, test_info_sync::K, &nodes));
    ASSERT_EQ(test_info_sync::K, nodes.size());
    kad::Contact this_test_contact(pmid_, "", 0);
    std::vector<kad::Contact> closest_nodes;
    std::for_each(nodes.begin(), nodes.end(), boost::bind(
        &InfoSynchroniser::AddNodeToClosest, &info_synchroniser_, _1,
        &closest_nodes));
<<<<<<< HEAD
    if (!maidsafe::ContactWithinClosest(id, this_test_contact, closest_nodes))
=======
    if (!maidsafe::ContactWithinClosest(kad::KadId(id), this_test_contact,
                                        closest_nodes))
>>>>>>> 43179b49
      break;
    else
      id = co_.Hash(base::RandomString(100), "", crypto::STRING_STRING, false);
  }
  ASSERT_FALSE(closest_nodes_.empty());
  ASSERT_FALSE(info_synchroniser_.ShouldFetch(id, &closest_nodes_));
  ASSERT_TRUE(closest_nodes_.empty());
  ASSERT_EQ(size_t(1), info_synchroniser_.info_entries_.size());
  closest_nodes_.push_back(kad::Contact());
  ASSERT_FALSE(closest_nodes_.empty());
  ASSERT_FALSE(info_synchroniser_.ShouldFetch(id, &closest_nodes_));
  ASSERT_TRUE(closest_nodes_.empty());
  ASSERT_EQ(size_t(1), info_synchroniser_.info_entries_.size());

  // Shouldn't try to get our own ID
  closest_nodes_.push_back(kad::Contact());
  ASSERT_FALSE(closest_nodes_.empty());
  ASSERT_FALSE(info_synchroniser_.ShouldFetch(pmid_, &closest_nodes_));
  ASSERT_TRUE(closest_nodes_.empty());
  ASSERT_EQ(size_t(1), info_synchroniser_.info_entries_.size());

  // Should return true once for an ID close to our pmid
  id = pmid_;
  std::string::iterator it = id.end() - 6;
  while (id == pmid_)
    id.replace(it, id.end(),
               boost::lexical_cast<std::string>(base::RandomUint32() % 900000 +
                                                100000));
  closest_nodes_.push_back(kad::Contact());
  ASSERT_FALSE(closest_nodes_.empty());
  ASSERT_TRUE(info_synchroniser_.ShouldFetch(id, &closest_nodes_));
  ASSERT_EQ(test_info_sync::K, closest_nodes_.size());
  ASSERT_EQ(size_t(2), info_synchroniser_.info_entries_.size());
  closest_nodes_.push_back(kad::Contact());
  ASSERT_FALSE(closest_nodes_.empty());
  ASSERT_FALSE(info_synchroniser_.ShouldFetch(id, &closest_nodes_));
  ASSERT_TRUE(closest_nodes_.empty());
  ASSERT_EQ(size_t(2), info_synchroniser_.info_entries_.size());
}

TEST_F(InfoSynchroniserTest, FUNC_VAULT_InfoSyncTimestamps) {
  const size_t kTestMapSize = 100;
  while (info_synchroniser_.info_entries_.size() < kTestMapSize) {
    info_synchroniser_.ShouldFetch(co_.Hash(base::RandomString(100), "",
        crypto::STRING_STRING, false), &closest_nodes_);
  }
  std::string id1 = co_.Hash(base::RandomString(100), "", crypto::STRING_STRING,
                             false);
  std::string id2 = co_.Hash(base::RandomString(100), "", crypto::STRING_STRING,
                             false);
  while (id1 == id2)
    id2 = co_.Hash(base::RandomString(100), "", crypto::STRING_STRING, false);
  info_synchroniser_.ShouldFetch(id1, &closest_nodes_);
  info_synchroniser_.ShouldFetch(id2, &closest_nodes_);
  ASSERT_EQ(kTestMapSize + 2, info_synchroniser_.info_entries_.size());
  InfoSynchroniser::InfoEntryMap::iterator it =
      info_synchroniser_.info_entries_.find(id2);
  bool success(it != info_synchroniser_.info_entries_.end());
  ASSERT_TRUE(success);
  boost::uint32_t id2_insertion_time = it->second;
  it = info_synchroniser_.info_entries_.find(id1);
  boost::uint32_t id1_insertion_time = it->second;
  boost::this_thread::sleep(boost::posix_time::seconds(1));
  ASSERT_EQ(id1_insertion_time, it->second);
  info_synchroniser_.ShouldFetch(id1, &closest_nodes_);
  ASSERT_GT(it->second, id1_insertion_time);
  it = info_synchroniser_.info_entries_.find(id2);
  ASSERT_EQ(id2_insertion_time, it->second);
}

TEST_F(InfoSynchroniserTest, FUNC_VAULT_InfoSyncRemoveEntry) {
  const size_t kTestMapSize = 1000;
  while (info_synchroniser_.info_entries_.size() < kTestMapSize) {
    info_synchroniser_.ShouldFetch(co_.Hash(base::RandomString(100), "",
        crypto::STRING_STRING, false), &closest_nodes_);
  }
  std::string id1 = co_.Hash(base::RandomString(100), "", crypto::STRING_STRING,
                             false);
  std::string id2 = co_.Hash(base::RandomString(100), "", crypto::STRING_STRING,
                             false);
  while (id1 == id2)
    id2 = co_.Hash(base::RandomString(100), "", crypto::STRING_STRING, false);
  info_synchroniser_.ShouldFetch(id1, &closest_nodes_);
  info_synchroniser_.ShouldFetch(id2, &closest_nodes_);
  ASSERT_EQ(kTestMapSize + 2, info_synchroniser_.info_entries_.size());
  InfoSynchroniser::InfoEntryMap::iterator it =
      info_synchroniser_.info_entries_.find(id1);
  bool success(it != info_synchroniser_.info_entries_.end());
  ASSERT_TRUE(success);
  it = info_synchroniser_.info_entries_.find(id2);
  success = (it != info_synchroniser_.info_entries_.end());
  ASSERT_TRUE(success);
  info_synchroniser_.RemoveEntry(id1);
  ASSERT_EQ(kTestMapSize + 1, info_synchroniser_.info_entries_.size());
  it = info_synchroniser_.info_entries_.find(id1);
  success = (it == info_synchroniser_.info_entries_.end());
  ASSERT_TRUE(success);
  it = info_synchroniser_.info_entries_.find(id2);
  success = (it != info_synchroniser_.info_entries_.end());
  ASSERT_TRUE(success);
}

TEST_F(InfoSynchroniserTest, FUNC_VAULT_InfoSyncPruneMap) {
  const size_t kTestMapSize = 100;
  while (info_synchroniser_.info_entries_.size() < kTestMapSize) {
    info_synchroniser_.ShouldFetch(co_.Hash(base::RandomString(100), "",
        crypto::STRING_STRING, false), &closest_nodes_);
  }
  info_synchroniser_.PruneMap();
  ASSERT_EQ(kTestMapSize, info_synchroniser_.info_entries_.size());
  typedef std::set<std::string> InfoEntrySet;
  InfoEntrySet expired_set, alive_set;
  InfoEntrySet::iterator expired_set_it = expired_set.begin();
  InfoEntrySet::iterator alive_set_it = alive_set.begin();
  InfoSynchroniser::InfoEntryMap::iterator it =
      info_synchroniser_.info_entries_.begin();
  boost::uint32_t expired = base::GetEpochTime() - 1;
  while (it != info_synchroniser_.info_entries_.end()) {
    it->second = expired;
    expired_set_it = expired_set.insert(expired_set_it, it->first);
    ++it;
    alive_set_it = alive_set.insert(alive_set_it, it->first);
    ++it;
  }
  info_synchroniser_.PruneMap();
  ASSERT_EQ(kTestMapSize / 2, info_synchroniser_.info_entries_.size());
  alive_set_it = alive_set.begin();
  while (alive_set_it != alive_set.end()) {
    it = info_synchroniser_.info_entries_.find(*alive_set_it);
    bool success = (it != info_synchroniser_.info_entries_.end());
    ASSERT_TRUE(success);
    ++alive_set_it;
  }
  expired_set_it = expired_set.begin();
  while (expired_set_it != expired_set.end()) {
    it = info_synchroniser_.info_entries_.find(*expired_set_it);
    bool success = (it == info_synchroniser_.info_entries_.end());
    ASSERT_TRUE(success);
    ++expired_set_it;
  }
}

}  // namespace maidsafe_vault<|MERGE_RESOLUTION|>--- conflicted
+++ resolved
@@ -82,12 +82,7 @@
     std::for_each(nodes.begin(), nodes.end(), boost::bind(
         &InfoSynchroniser::AddNodeToClosest, &info_synchroniser_, _1,
         &closest_nodes));
-<<<<<<< HEAD
     if (!maidsafe::ContactWithinClosest(id, this_test_contact, closest_nodes))
-=======
-    if (!maidsafe::ContactWithinClosest(kad::KadId(id), this_test_contact,
-                                        closest_nodes))
->>>>>>> 43179b49
       break;
     else
       id = co_.Hash(base::RandomString(100), "", crypto::STRING_STRING, false);
