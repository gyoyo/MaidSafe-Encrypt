--- conflicted
+++ resolved
@@ -39,14 +39,9 @@
   boost::mutex mutex;
   boost::condition_variable cv;
   int result(kGeneralError);
-<<<<<<< HEAD
   VoidFuncOneInt cb =
       boost::bind(&mock_vsl::CopyResult, _1, &mutex, &cv, &result);
-  vsl.AmendRemoteAccount(aar, kSuccess, cb);
-=======
-  Callback cb = boost::bind(&mock_vsl::CopyResult, _1, &mutex, &cv, &result);
   vsl.AmendRemoteAccount(aar, kSuccess, cb, 0);
->>>>>>> 6bf30124
   {
     boost::mutex::scoped_lock lock(mutex);
     while (result == kGeneralError) {
