--- conflicted
+++ resolved
@@ -48,12 +48,7 @@
 
 TEST_F(VaultServiceLogicTest, BEH_MAID_VSL_Offline) {
   boost::shared_ptr<MockVaultRpcs> mock_rpcs(new MockVaultRpcs(NULL, NULL));
-<<<<<<< HEAD
   VaultServiceLogic vsl(mock_rpcs, boost::shared_ptr<maidsafe::KadOps>());
-=======
-  VaultServiceLogic vsl(mock_rpcs, boost::shared_ptr<kad::KNode>(),
-                        test_vault_service_logic::K);
->>>>>>> 43179b49
 
   maidsafe::AddToReferenceListRequest arr;
   boost::mutex mutex;
@@ -100,12 +95,7 @@
 TEST_F(VaultServiceLogicTest, FUNC_MAID_VSL_AddToRemoteRefList) {
   // Setup
   boost::shared_ptr<MockVaultRpcs> mock_rpcs(new MockVaultRpcs(NULL, NULL));
-<<<<<<< HEAD
   MockVsl vsl(mock_rpcs, boost::shared_ptr<maidsafe::KadOps>());
-=======
-  MockVsl vsl(mock_rpcs, boost::shared_ptr<kad::KNode>(),
-              test_vault_service_logic::K);
->>>>>>> 43179b49
   vsl.pmid_ = pmid_;
   vsl.pmid_public_signature_ = pmid_public_signature_;
   vsl.pmid_private_ = pmid_private_;
@@ -155,13 +145,8 @@
   EXPECT_CALL(vsl, AddToRemoteRefList(testing::_, testing::_, testing::_,
                                       testing::_))
       .WillRepeatedly(testing::Invoke(&vsl, &MockVsl::AddToRemoteRefListReal));
-<<<<<<< HEAD
   EXPECT_CALL(*vsl.kadops(), FindKClosestNodes(far_chunkname,
       testing::An<kad::VoidFunctorOneString>()))
-=======
-  EXPECT_CALL(*vsl.kadops(), FindKClosestNodes(kad::KadId(far_chunkname),
-      testing::An<const kad::VoidFunctorOneString&>()))
->>>>>>> 43179b49
       .WillOnce(testing::WithArgs<1>(testing::Invoke(
           boost::bind(&mock_kadops::RunCallback, fail_parse_result_, _1))))
       .WillOnce(testing::WithArgs<1>(testing::Invoke(
@@ -176,13 +161,8 @@
           boost::bind(&mock_kadops::RunCallback, good_result_, _1))))  // Call 7
       .WillOnce(testing::WithArgs<1>(testing::Invoke(
           boost::bind(&mock_kadops::RunCallback, good_result_, _1))));  // 8
-<<<<<<< HEAD
   EXPECT_CALL(*vsl.kadops(), FindKClosestNodes(pmid_,
       testing::An<kad::VoidFunctorOneString>()))  // Call 5
-=======
-  EXPECT_CALL(*vsl.kadops(), FindKClosestNodes(kad::KadId(pmid_),
-      testing::An<const kad::VoidFunctorOneString&>()))  // Call 5
->>>>>>> 43179b49
       .WillOnce(testing::WithArgs<1>(testing::Invoke(
           boost::bind(&mock_kadops::RunCallback, good_result_less_one_, _1))));
 
@@ -329,12 +309,7 @@
 TEST_F(VaultServiceLogicTest, FUNC_MAID_VSL_AmendRemoteAccount) {
   // Setup
   boost::shared_ptr<MockVaultRpcs> mock_rpcs(new MockVaultRpcs(NULL, NULL));
-<<<<<<< HEAD
   MockVsl vsl(mock_rpcs, boost::shared_ptr<maidsafe::KadOps>());
-=======
-  MockVsl vsl(mock_rpcs, boost::shared_ptr<kad::KNode>(),
-              test_vault_service_logic::K);
->>>>>>> 43179b49
   vsl.pmid_ = pmid_;
   vsl.pmid_public_signature_ = pmid_public_signature_;
   vsl.pmid_private_ = pmid_private_;
@@ -394,13 +369,8 @@
   EXPECT_CALL(vsl, AmendRemoteAccount(testing::_, testing::_, testing::_,
                                       testing::_))
       .WillRepeatedly(testing::Invoke(&vsl, &MockVsl::AmendRemoteAccountReal));
-<<<<<<< HEAD
   EXPECT_CALL(*vsl.kadops(), FindKClosestNodes(account_name,
       testing::An<kad::VoidFunctorOneString>()))
-=======
-  EXPECT_CALL(*vsl.kadops(), FindKClosestNodes(kad::KadId(account_name),
-      testing::An<const kad::VoidFunctorOneString&>()))
->>>>>>> 43179b49
       .WillOnce(testing::WithArgs<1>(testing::Invoke(
           boost::bind(&mock_kadops::RunCallback, fail_parse_result_, _1))))
       .WillOnce(testing::WithArgs<1>(testing::Invoke(
@@ -559,12 +529,7 @@
 TEST_F(VaultServiceLogicTest, FUNC_MAID_VSL_RemoteVaultAbleToStore) {
   // Setup
   boost::shared_ptr<MockVaultRpcs> mock_rpcs(new MockVaultRpcs(NULL, NULL));
-<<<<<<< HEAD
   MockVsl vsl(mock_rpcs, boost::shared_ptr<maidsafe::KadOps>());
-=======
-  MockVsl vsl(mock_rpcs, boost::shared_ptr<kad::KNode>(),
-              test_vault_service_logic::K);
->>>>>>> 43179b49
   vsl.pmid_ = pmid_;
   vsl.pmid_public_signature_ = pmid_public_signature_;
   vsl.pmid_private_ = pmid_private_;
@@ -593,12 +558,7 @@
   for (size_t i = test_vault_service_logic::lower_threshold - 1;
        i < good_contacts_.size(); ++i) {
     bad_pmid_responses.at(i).set_pmid(
-<<<<<<< HEAD
-        good_contacts_.at((i + 1) % good_contacts_.size()).node_id()
-                          .ToStringDecoded());
-=======
-        good_contacts_.at(i - 1).node_id().String());
->>>>>>> 43179b49
+        good_contacts_.at((i + 1) % good_contacts_.size()).node_id().String());
     too_few_ack_responses.at(i).set_result(kNack);
     fail_initialise_responses.at(i).clear_result();
   }
@@ -617,13 +577,8 @@
       boost::bind(&mock_vsl::CopyResult, _1, &mutex, &cv, &result);
 
   // Expectations
-<<<<<<< HEAD
   EXPECT_CALL(*vsl.kadops(), FindKClosestNodes(account_name,
       testing::An<kad::VoidFunctorOneString>()))
-=======
-  EXPECT_CALL(*vsl.kadops(), FindKClosestNodes(kad::KadId(account_name),
-      testing::An<const kad::VoidFunctorOneString&>()))
->>>>>>> 43179b49
       .WillOnce(testing::WithArgs<1>(testing::Invoke(
           boost::bind(&mock_kadops::RunCallback, fail_parse_result_, _1))))
       .WillOnce(testing::WithArgs<1>(testing::Invoke(
