/*
* ============================================================================
*
* Copyright [2009] maidsafe.net limited
*
* Description:  Allows creation of gtest environment where pdvaults are set up
*               and started
* Version:      1.0
* Created:      2009-06-22-15.51.35
* Revision:     none
* Compiler:     gcc
* Author:       Fraser Hutchison (fh), fraser.hutchison@maidsafe.net
* Company:      maidsafe.net limited
*
* The following source code is property of maidsafe.net limited and is not
* meant for external use.  The use of this code is governed by the license
* file LICENSE.TXT found in the root of this directory and also on
* www.maidsafe.net.
*
* You are not free to copy, amend or otherwise use this source code without
* the explicit written permission of the board of directors of maidsafe.net.
*
* ============================================================================
*/

#ifndef TESTS_MAIDSAFE_LOCALVAULTS_H_
#define TESTS_MAIDSAFE_LOCALVAULTS_H_

#include <boost/filesystem.hpp>
#include <boost/filesystem/fstream.hpp>
#include <boost/thread/thread.hpp>
#include <gtest/gtest.h>
#include <maidsafe/crypto.h>
#include <maidsafe/general_messages.pb.h>
#include <string>
#include <vector>
#include "fs/filesystem.h"
#include "maidsafe/client/authentication.h"
#include "maidsafe/vault/pdvault.h"
#include "protobuf/maidsafe_messages.pb.h"

namespace fs = boost::filesystem;

namespace localvaults {

void GeneratePmidStuff(std::string *public_key,
                       std::string *private_key,
                       std::string *signed_key,
                       std::string *pmid) {
  crypto::Crypto co;
  co.set_hash_algorithm(crypto::SHA_512);
  crypto::RsaKeyPair keys;
  keys.GenerateKeys(maidsafe::kRsaKeySize);
  *signed_key = co.AsymSign(keys.public_key(), "", keys.private_key(),
                            crypto::STRING_STRING);
  *public_key = keys.public_key();
  *private_key = keys.private_key();
  *pmid = co.Hash(*signed_key, "", crypto::STRING_STRING, false);
}

class Env: public testing::Environment {
 public:
  Env(const int kNetworkSize,
      std::vector<boost::shared_ptr<maidsafe_vault::PDVault> > *pdvaults)
      : vault_dir_(file_system::TempDir() / ("maidsafe_TestVaults_" +
                   base::RandomString(6))),
        kad_config_file_(vault_dir_ / ".kadconfig"),
        crypto_(),
        pdvaults_(pdvaults),
        kNetworkSize_(kNetworkSize),
        current_nodes_created_(0),
        mutex_(),
        single_function_timeout(60) {
    try {
      if (fs::exists(vault_dir_))
        fs::remove_all(vault_dir_);
    }
    catch(const std::exception &e_) {
      printf("%s\n", e_.what());
    }
    fs::create_directories(vault_dir_);
    crypto_.set_hash_algorithm(crypto::SHA_512);
    crypto_.set_symm_algorithm(crypto::AES_256);
  }

  virtual ~Env() {
    try {
      if (fs::exists(vault_dir_))
        fs::remove_all(vault_dir_);
    }
    catch(const std::exception &e) {
      printf("%s\n", e.what());
    }
    pdvaults_->clear();
  }

  virtual void SetUp() {
    // Construct and start vaults
    printf("Creating vaults...\n");
    for (int i = 0; i < kNetworkSize_; ++i) {
      std::string public_key, private_key, signed_key, node_id;
      GeneratePmidStuff(&public_key, &private_key, &signed_key, &node_id);
      fs::path local_dir(vault_dir_ / ("Vault_" +
          base::EncodeToHex(node_id).substr(0, 8)));
      fs::create_directories(local_dir);
      boost::shared_ptr<maidsafe_vault::PDVault>
          pdvault_local(new maidsafe_vault::PDVault(public_key, private_key,
<<<<<<< HEAD
          signed_key, chunkstore_local, 0, false, false, kad_config_file_,
=======
          signed_key, local_dir, 0, false, false, kad_config_file_,
>>>>>>> d55c8700
          1073741824, 0));
      pdvaults_->push_back(pdvault_local);
      ++current_nodes_created_;
    }
    // Start first vault and set as bootstrapping node for others
    (*pdvaults_)[0]->Start(true);
    boost::posix_time::ptime stop =
        boost::posix_time::second_clock::local_time() + single_function_timeout;
    while (((*pdvaults_)[0]->vault_status() != maidsafe_vault::kVaultStarted) &&
           boost::posix_time::second_clock::local_time() < stop) {
      boost::this_thread::sleep(boost::posix_time::seconds(1));
    }
    ASSERT_EQ(maidsafe_vault::kVaultStarted, (*pdvaults_)[0]->vault_status());
    base::KadConfig kad_config;
    base::KadConfig::Contact *kad_contact = kad_config.add_contact();
    kad_contact->set_node_id((*pdvaults_)[1]->node_id());
    kad_contact->set_ip((*pdvaults_)[1]->host_ip());
    kad_contact->set_port((*pdvaults_)[1]->host_port());
    kad_contact->set_local_ip((*pdvaults_)[1]->local_host_ip());
    kad_contact->set_local_port((*pdvaults_)[1]->local_host_port());
    std::fstream output(kad_config_file_.string().c_str(),
                        std::ios::out | std::ios::trunc | std::ios::binary);
    ASSERT_TRUE(kad_config.SerializeToOstream(&output));
    output.close();
    // Start other vaults
    for (int k = 1; k < kNetworkSize_; ++k) {
      (*pdvaults_)[k]->Start(false);
      stop = boost::posix_time::second_clock::local_time() +
          single_function_timeout;
      while (((*pdvaults_)[k]->vault_status() != maidsafe_vault::kVaultStarted)
             && boost::posix_time::second_clock::local_time() < stop) {
        boost::this_thread::sleep(boost::posix_time::seconds(1));
      }
      ASSERT_EQ(maidsafe_vault::kVaultStarted,
                (*pdvaults_)[k]->vault_status());
      printf("Vault %i started.\n", k);
//      boost::this_thread::sleep(boost::posix_time::seconds(15));
    }
    // Make kad config file in ./ for clients' use.
    fs::copy_file(kad_config_file_, ".kadconfig");
    // Allow new vaults time to finish setting up their accounts.
    boost::this_thread::sleep(boost::posix_time::seconds(10));
#ifdef WIN32
    HANDLE hconsole = GetStdHandle(STD_OUTPUT_HANDLE);
    SetConsoleTextAttribute(hconsole, 10 | 0 << 4);
#endif
    printf("\n*-----------------------------------------------*\n");
    printf("*            %i local vaults running            *\n",
           kNetworkSize_);
    printf("*                                               *\n");
    printf("* No. Port   ID                                 *\n");
    for (int l = 0; l < kNetworkSize_; ++l)
      printf("* %2i  %5i  %s *\n", l, (*pdvaults_)[l]->host_port(),
             (base::EncodeToHex((*pdvaults_)[l]->node_id()).substr(0, 31)
             + "...").c_str());
    printf("*                                               *\n");
    printf("*-----------------------------------------------*\n\n");
#ifdef WIN32
    SetConsoleTextAttribute(hconsole, 11 | 0 << 4);
#endif
  }

  virtual void TearDown() {
#ifdef WIN32
    HANDLE hconsole = GetStdHandle(STD_OUTPUT_HANDLE);
    SetConsoleTextAttribute(hconsole, 7 | 0 << 4);
#endif
    printf("In vault tear down.\n");
    bool success(false);
    StopCommunications();
    for (int i = 0; i < current_nodes_created_; ++i) {
      printf("Trying to stop vault %i.\n", i);
      success = false;
      (*pdvaults_)[i]->Stop();
      if ((*pdvaults_)[i]->vault_status() != maidsafe_vault::kVaultStarted)
        printf("Vault %i stopped.\n", i);
      else
        printf("Vault %i failed to stop correctly.\n", i);
    }
    for (int i = 0; i < current_nodes_created_; ++i) {
//      if (i == current_nodes_created_ - 1)
//        (*pdvaults_)[current_nodes_created_ - 1]->CleanUp();
//      (*pdvaults_)[i].reset();
    }
    try {
      if (fs::exists(vault_dir_))
        fs::remove_all(vault_dir_);
      if (fs::exists(".kadconfig"))
        fs::remove(".kadconfig");
    }
    catch(const std::exception &e_) {
      printf("%s\n", e_.what());
    }
    printf("Finished vault tear down.\n");
  }

  void StopCommunications() {
    for (int i = 0; i < current_nodes_created_; ++i) {
      (*pdvaults_)[i]->StopRvPing();
    }
  }

  fs::path vault_dir_, chunkstore_dir_, kad_config_file_;
  crypto::Crypto crypto_;
  std::vector< boost::shared_ptr<maidsafe_vault::PDVault> > *pdvaults_;
  const int kNetworkSize_;
  int current_nodes_created_;
  boost::mutex mutex_;
  boost::posix_time::seconds single_function_timeout;

 private:
  Env(const Env&);
  Env &operator=(const Env&);
};

}  // namespace localvaults

#endif  // TESTS_MAIDSAFE_LOCALVAULTS_H_<|MERGE_RESOLUTION|>--- conflicted
+++ resolved
@@ -105,11 +105,7 @@
       fs::create_directories(local_dir);
       boost::shared_ptr<maidsafe_vault::PDVault>
           pdvault_local(new maidsafe_vault::PDVault(public_key, private_key,
-<<<<<<< HEAD
-          signed_key, chunkstore_local, 0, false, false, kad_config_file_,
-=======
           signed_key, local_dir, 0, false, false, kad_config_file_,
->>>>>>> d55c8700
           1073741824, 0));
       pdvaults_->push_back(pdvault_local);
       ++current_nodes_created_;
