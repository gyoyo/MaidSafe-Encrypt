--- conflicted
+++ resolved
@@ -39,8 +39,9 @@
 
 namespace fs = boost::filesystem;
 
-<<<<<<< HEAD
 namespace cc_test {
+
+static const boost::uint8_t K(4);
 
 void Sleep(const int &millisecs) {
 #ifdef MS_NETWORK_TEST
@@ -49,11 +50,6 @@
 }
 
 }  // namespace cc_test
-=======
-namespace test_cc {
-static const boost::uint8_t K(4);
-}  // namespace test_cc
->>>>>>> 43179b49
 
 namespace maidsafe {
 
@@ -70,7 +66,6 @@
  protected:
   void SetUp() {
     ss_->ResetSession();
-<<<<<<< HEAD
     ASSERT_TRUE(network_test_.Init());
 #ifdef MS_NETWORK_TEST
     cc_->client_chunkstore_ = network_test_.chunkstore();
@@ -79,31 +74,10 @@
     cc_->ss_ = ss_;
     cc_->initialised_ = true;
 #else
-    cc_->Init();
+    cc_->Init(test_cc::K);
 #endif
     vcp_.space = 1000000;
     vcp_.directory = (network_test_.test_dir() / "VaultChunkstore").string();
-=======
-    cc_ = ClientController::getInstance();
-    cc_->Init(test_cc::K);
-    cc_->StopRvPing();
-    ss_->SetConnectionStatus(0);
-    vcp_.space = 100;
-    vcp_.directory = (cc_dir_ / "VaultChunkstore").string();
-  }
-
-  void TearDown() {
-    try {
-      ss_->ResetSession();
-      fs::remove_all(cc_dir_);
-      if (final_dir_ != "" && fs::exists(final_dir_))
-        fs::remove_all(final_dir_);
-    }
-    catch(const std::exception &e) {
-      printf("Error: %s\n", e.what());
-    }
-    cc_->Destroy();
->>>>>>> 43179b49
   }
 
   NetworkTest network_test_;
