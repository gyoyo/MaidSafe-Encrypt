--- conflicted
+++ resolved
@@ -433,21 +433,20 @@
       AddToWatchListResponse *add_to_watch_list_response,
       rpcprotocol::Controller *controller,
       google::protobuf::Closure *done));
-<<<<<<< HEAD
   MOCK_METHOD7(RemoveFromWatchList, void(
       const kad::Contact &peer,
       bool local,
       const boost::int16_t &transport_id,
       RemoveFromWatchListRequest *remove_from_watch_list_request,
       RemoveFromWatchListResponse *remove_from_watch_list_response,
-=======
+      rpcprotocol::Controller *controller,
+      google::protobuf::Closure *done));
   MOCK_METHOD7(AccountStatus, void(
       const kad::Contact &peer,
       bool local,
       const boost::int16_t &transport_id,
       AccountStatusRequest *account_status_request,
       AccountStatusResponse *account_status_response,
->>>>>>> 84139cb1
       rpcprotocol::Controller *controller,
       google::protobuf::Closure *done));
 };
@@ -2323,26 +2322,26 @@
         testing::_,
         testing::_,
         testing::_))
-            .WillOnce(testing::WithArgs<4, 6>(testing::Invoke(         // Call 3
+            .WillOnce(testing::WithArgs<4, 6>(testing::Invoke(
                 boost::bind(&test_msm::ThreadedAccountStatusCallback, &tcc,
                 false, kAck, account_holders.at(i).node_id(), false,
-                test_msm::AccountStatusValues(0, 0, 0), _1, _2))))
-            .WillOnce(testing::WithArgs<4, 6>(testing::Invoke(         // Call 4
+                test_msm::AccountStatusValues(0, 0, 0), _1, _2))))     // Call 3
+            .WillOnce(testing::WithArgs<4, 6>(testing::Invoke(
                 boost::bind(&test_msm::ThreadedAccountStatusCallback, &tcc,
                 i < 5, kAck, account_holders.at(i).node_id(), true,
-                test_msm::AccountStatusValues(i*i, 0, 0), _1, _2))))
-            .WillOnce(testing::WithArgs<4, 6>(testing::Invoke(         // Call 5
+                test_msm::AccountStatusValues(i*i, 0, 0), _1, _2))))   // Call 4
+            .WillOnce(testing::WithArgs<4, 6>(testing::Invoke(
                 boost::bind(&test_msm::ThreadedAccountStatusCallback, &tcc,
                 i < 12, kAck, account_holders.at(i).node_id(), false,
-                test_msm::AccountStatusValues(1, 2, 3), _1, _2))))
-            .WillOnce(testing::WithArgs<4, 6>(testing::Invoke(         // Call 6
+                test_msm::AccountStatusValues(1, 2, 3), _1, _2))))     // Call 5
+            .WillOnce(testing::WithArgs<4, 6>(testing::Invoke(
                 boost::bind(&test_msm::ThreadedAccountStatusCallback, &tcc,
                 i < 12, kNack, account_holders.at(i).node_id(), true,
-                test_msm::AccountStatusValues(1, 2, 3), _1, _2))))
-            .WillOnce(testing::WithArgs<4, 6>(testing::Invoke(         // Call 7
+                test_msm::AccountStatusValues(1, 2, 3), _1, _2))))     // Call 6
+            .WillOnce(testing::WithArgs<4, 6>(testing::Invoke(
                 boost::bind(&test_msm::ThreadedAccountStatusCallback, &tcc,
                 i < 12, kAck, account_holders.at(i).node_id(), true,
-                test_msm::AccountStatusValues(i*i, 123, i), _1, _2))));
+                test_msm::AccountStatusValues(i*i, 123, i), _1, _2))));     // 7
   }
 
   boost::uint64_t space_offered, space_given, space_taken;
@@ -2371,25 +2370,28 @@
   printf(">> Call 5\n");
   ASSERT_EQ(kSuccess,
             msm.GetAccountDetails(&space_offered, &space_given, &space_taken));
-  ASSERT_EQ(0, space_offered);
-  ASSERT_EQ(0, space_given);
-  ASSERT_EQ(0, space_taken);
+  ASSERT_EQ(static_cast<boost::uint64_t>(0), space_offered);
+  ASSERT_EQ(static_cast<boost::uint64_t>(0), space_given);
+  ASSERT_EQ(static_cast<boost::uint64_t>(0), space_taken);
 
   // Call 6 - non-acknowledged response, same as #5
   printf(">> Call 6\n");
   ASSERT_EQ(kSuccess,
             msm.GetAccountDetails(&space_offered, &space_given, &space_taken));
-  ASSERT_EQ(0, space_offered);
-  ASSERT_EQ(0, space_given);
-  ASSERT_EQ(0, space_taken);
+  ASSERT_EQ(static_cast<boost::uint64_t>(0), space_offered);
+  ASSERT_EQ(static_cast<boost::uint64_t>(0), space_given);
+  ASSERT_EQ(static_cast<boost::uint64_t>(0), space_taken);
 
   // Call 7 - initialised, diverse values in response
   printf(">> Call 7\n");
   ASSERT_EQ(kSuccess,
             msm.GetAccountDetails(&space_offered, &space_given, &space_taken));
-  ASSERT_EQ(28, space_offered);  // squares of first 10 i, #11/#12 are outliers
-  ASSERT_EQ(123, space_given);  // constant 123
-  ASSERT_EQ(5, space_taken);  // first 10 i, #11 and #12 are outliers
+  // squares of first 10 i, #11/#12 are outliers
+  ASSERT_EQ(static_cast<boost::uint64_t>(28), space_offered);
+  // constant 123
+  ASSERT_EQ(static_cast<boost::uint64_t>(123), space_given);
+  // first 10 i, #11 and #12 are outliers
+  ASSERT_EQ(static_cast<boost::uint64_t>(5), space_taken);
 }
 
 TEST_F(MaidStoreManagerTest, BEH_MAID_MSM_GetFilteredAverage) {
@@ -2402,33 +2404,33 @@
 
   // no values
   MaidsafeStoreManager::GetFilteredAverage(values, &average, &n);
-  ASSERT_EQ(0, average);
-  ASSERT_EQ(0, n);
+  ASSERT_EQ(static_cast<boost::uint64_t>(0), average);
+  ASSERT_EQ(static_cast<size_t>(0), n);
 
   // one value
   values.push_back(5);
   MaidsafeStoreManager::GetFilteredAverage(values, &average, &n);
-  ASSERT_EQ(5, average);
-  ASSERT_EQ(1, n);
+  ASSERT_EQ(static_cast<boost::uint64_t>(5), average);
+  ASSERT_EQ(static_cast<size_t>(1), n);
 
   // three values
   values.push_back(4);
   values.push_back(6);
   MaidsafeStoreManager::GetFilteredAverage(values, &average, &n);
-  ASSERT_EQ(5, average);
-  ASSERT_EQ(3, n);
+  ASSERT_EQ(static_cast<boost::uint64_t>(5), average);
+  ASSERT_EQ(static_cast<size_t>(3), n);
 
   // four values, one is an outlier
   values.push_back(10);
   MaidsafeStoreManager::GetFilteredAverage(values, &average, &n);
-  ASSERT_EQ(5, average);
-  ASSERT_EQ(3, n);
+  ASSERT_EQ(static_cast<boost::uint64_t>(5), average);
+  ASSERT_EQ(static_cast<size_t>(3), n);
 
   // five values and one huge outlier outside precision
   values.push_back(1000000000000000000ll);
   MaidsafeStoreManager::GetFilteredAverage(values, &average, &n);
-  ASSERT_EQ(6, average);
-  ASSERT_EQ(4, n);
+  ASSERT_EQ(static_cast<boost::uint64_t>(6), average);
+  ASSERT_EQ(static_cast<size_t>(4), n);
 
   // four huge values within precision
   values.clear();
@@ -2437,14 +2439,14 @@
   values.push_back(9000000000000020ll);
   values.push_back(9000000000000030ll);
   MaidsafeStoreManager::GetFilteredAverage(values, &average, &n);
-  ASSERT_EQ(9000000000000015ll, average);
-  ASSERT_EQ(4, n);
+  ASSERT_EQ(static_cast<boost::uint64_t>(9000000000000015ll), average);
+  ASSERT_EQ(static_cast<size_t>(4), n);
 
   // four huge values and one small outlier
   values.push_back(10);
   MaidsafeStoreManager::GetFilteredAverage(values, &average, &n);
-  ASSERT_EQ(9000000000000015ll, average);
-  ASSERT_EQ(4, n);
+  ASSERT_EQ(static_cast<boost::uint64_t>(9000000000000015ll), average);
+  ASSERT_EQ(static_cast<size_t>(4), n);
 }
 
 }  // namespace maidsafe