--- conflicted
+++ resolved
@@ -542,7 +542,6 @@
   ASSERT_EQ(DATA, store_chunk_request.data_type());
 }
 
-<<<<<<< HEAD
 TEST_F(MaidStoreManagerTest, BEH_MAID_MSM_ValidatePrepResp) {
   MaidsafeStoreManager msm(client_chunkstore_);
   // Make peer keys
@@ -570,7 +569,7 @@
   maidsafe_vault::VaultChunkStore
       vault_chunkstore(test_root_dir_ + "/VaultChunkstore", 999999, 0);
   maidsafe_vault::VaultService vault_service(peer_pmid_pub, peer_pmid_pri,
-      peer_pmid_pub_signature, &vault_chunkstore, NULL, NULL, NULL);
+      peer_pmid_pub_signature, &vault_chunkstore, NULL, NULL, NULL, 0);
   StorePrepResponse good_store_prep_response;
   google::protobuf::Closure *done =
       google::protobuf::NewCallback(&google::protobuf::DoNothing);
@@ -654,28 +653,6 @@
   ASSERT_EQ(kSuccess, msm.ValidatePrepResponse(peer_pmid,
       store_prep_request.signed_size(), &good_store_prep_response));
 }
-=======
-class MockClientRpcs : public ClientRpcs {
- public:
-  MockClientRpcs(transport::TransportHandler *transport_handler,
-                 rpcprotocol::ChannelManager *channel_manager)
-                     : ClientRpcs(transport_handler, channel_manager) {}
-  MOCK_METHOD7(GetPacket, void(const kad::Contact &peer,
-                               bool local,
-                               const boost::int16_t &transport_id,
-                               GetPacketRequest *get_request,
-                               GetPacketResponse *get_response,
-                               rpcprotocol::Controller *controller,
-                               google::protobuf::Closure *done));
-  MOCK_METHOD7(StorePacket, void(const kad::Contact &peer,
-                                 bool local,
-                                 const boost::int16_t &transport_id,
-                                 StorePacketRequest *store_packet_request,
-                                 StorePacketResponse *store_packet_response,
-                                 rpcprotocol::Controller *controller,
-                                 google::protobuf::Closure *done));
-};
->>>>>>> 6bf30124
 
 class MockMsmSendChunk : public MaidsafeStoreManager {
  public:
@@ -844,15 +821,8 @@
 
 TEST_F(MaidStoreManagerTest, BEH_MAID_MSM_StoreNewPacket) {
   MockMsmStoreLoadPacket msm(client_chunkstore_);
-<<<<<<< HEAD
 
   // Add keys to Session
-=======
-  boost::shared_ptr<MockClientRpcs>
-      mock_rpcs(new MockClientRpcs(&msm.transport_handler_,
-                                   &msm.channel_manager_));
-  msm.SetMockRpcs(mock_rpcs);
->>>>>>> 6bf30124
   crypto::RsaKeyPair anmid_keys;
   anmid_keys.GenerateKeys(kRsaKeySize);
   std::string anmid_pri = anmid_keys.private_key();
@@ -895,7 +865,6 @@
           .Times(6)
           .WillOnce(testing::Return(-1))  // Call 3
           .WillOnce(DoAll(testing::SetArgumentPointee<2>(cache_holder),
-<<<<<<< HEAD
                           testing::Return(kSuccess)))  // Call 4
           .WillRepeatedly(testing::Return(kFindValueFailure));
 
@@ -920,56 +889,6 @@
   while (packet_op_result_ == kGeneralError) {
     boost::mutex::scoped_lock lock(mutex_);
     cond_var_.wait(lock);
-=======
-                          testing::Return(0)))  // Call 2
-          .WillOnce(testing::Return(kFindValueFailure))  // Call 3
-          .WillOnce(testing::Return(kFindValueFailure));  // Call 4
-
-  EXPECT_CALL(msm, FindCloseNodes(testing::_, testing::_, testing::_))
-      .Times(2);
-
-  EXPECT_CALL(msm, GetStorePeer(testing::_, testing::_, testing::_, testing::_))
-      .Times(8)
-      .WillOnce(DoAll(testing::SetArgumentPointee<2>(packet_holders[0]->
-          chunk_holder_contact), testing::Return(0)))
-      .WillOnce(DoAll(testing::SetArgumentPointee<2>(packet_holders[1]->
-          chunk_holder_contact), testing::Return(0)))
-      .WillOnce(DoAll(testing::SetArgumentPointee<2>(packet_holders[2]->
-          chunk_holder_contact), testing::Return(0)))
-      .WillOnce(DoAll(testing::SetArgumentPointee<2>(packet_holders[3]->
-          chunk_holder_contact), testing::Return(0)))
-      .WillOnce(DoAll(testing::SetArgumentPointee<2>(packet_holders[0]->
-          chunk_holder_contact), testing::Return(0)))
-      .WillOnce(DoAll(testing::SetArgumentPointee<2>(packet_holders[1]->
-          chunk_holder_contact), testing::Return(0)))
-      .WillOnce(DoAll(testing::SetArgumentPointee<2>(packet_holders[2]->
-          chunk_holder_contact), testing::Return(0)))
-      .WillOnce(DoAll(testing::SetArgumentPointee<2>(packet_holders[3]->
-          chunk_holder_contact), testing::Return(0)));
-
-  EXPECT_CALL(msm, AssessPacketStoreResults(testing::_, testing::_, testing::_))
-      .Times(4)
-      .WillOnce(DoAll(testing::SetArgumentPointee<2>(good_checksum),
-                      testing::Return(0)))  // Call 3
-      .WillOnce(DoAll(testing::SetArgumentPointee<2>(good_checksum),
-                      testing::Return(0)))  // Call 3
-      .WillOnce(DoAll(testing::SetArgumentPointee<2>(good_checksum),
-                      testing::Return(0)))  // Call 4
-      .WillOnce(testing::Return(kCommonChecksumUndecided));  // Call 4
-
-  for (int i = 0; i < 4; ++i) {
-    EXPECT_CALL(*mock_rpcs, StorePacket(packet_holders[i]->chunk_holder_contact,
-        testing::_, testing::_, testing::_, testing::_, testing::_, testing::_))
-            .Times(2)  // Call 3 then 4
-            .WillOnce(DoAll(testing::SetArgumentPointee<4>(
-                                      packet_holders[i]->store_packet_response),
-                            testing::WithArgs<6>(testing::Invoke(
-                boost::bind(&test_msm::ThreadedDoneRun, 100, 5000, _1)))))
-            .WillOnce(DoAll(testing::SetArgumentPointee<4>(
-                                      packet_holders[i]->store_packet_response),
-                            testing::WithArgs<6>(testing::Invoke(
-                boost::bind(&test_msm::ThreadedDoneRun, 100, 5000, _1)))));
->>>>>>> 6bf30124
   }
   ASSERT_EQ(kIncorrectKeySize, packet_op_result_);
 
@@ -1046,15 +965,8 @@
 
 TEST_F(MaidStoreManagerTest, BEH_MAID_MSM_StoreExistingPacket) {
   MockMsmStoreLoadPacket msm(client_chunkstore_);
-<<<<<<< HEAD
 
   // Add keys to Session
-=======
-  boost::shared_ptr<MockClientRpcs>
-      mock_rpcs(new MockClientRpcs(&msm.transport_handler_,
-                                   &msm.channel_manager_));
-  msm.SetMockRpcs(mock_rpcs);
->>>>>>> 6bf30124
   crypto::RsaKeyPair anmid_keys;
   anmid_keys.GenerateKeys(kRsaKeySize);
   std::string anmid_pri = anmid_keys.private_key();
@@ -1135,7 +1047,6 @@
 
   EXPECT_CALL(msm, SendPacket(testing::_))
       .Times(2)
-<<<<<<< HEAD
       .WillRepeatedly(testing::WithArgs<0>(testing::Invoke(
           boost::bind(&MaidsafeStoreManager::SendPacketCallback, &msm,
           ser_kad_store_response_good, _1))));  // Calls 3 & 8
@@ -1157,53 +1068,6 @@
   while (packet_op_result_ == kGeneralError) {
     boost::mutex::scoped_lock lock(mutex_);
     cond_var_.wait(lock);
-=======
-      .WillOnce(DoAll(testing::SetArgumentPointee<2>(packet_holders[2]->
-          chunk_holder_contact), testing::Return(0)))
-//      .WillOnce(DoAll(testing::SetArgumentPointee<2>(packet_holders[1]->
-//          chunk_holder_contact), testing::Return(0)))
-//      .WillOnce(DoAll(testing::SetArgumentPointee<2>(packet_holders[2]->
-//          chunk_holder_contact), testing::Return(0)))
-//      .WillOnce(DoAll(testing::SetArgumentPointee<2>(packet_holders[3]->
-//          chunk_holder_contact), testing::Return(0)));
-//      .WillOnce(DoAll(testing::SetArgumentPointee<2>(packet_holders[0]->
-//          chunk_holder_contact), testing::Return(0)))
-//      .WillOnce(DoAll(testing::SetArgumentPointee<2>(packet_holders[1]->
-//          chunk_holder_contact), testing::Return(0)))
-//      .WillOnce(DoAll(testing::SetArgumentPointee<2>(packet_holders[2]->
-//          chunk_holder_contact), testing::Return(0)))
-      .WillOnce(DoAll(testing::SetArgumentPointee<2>(packet_holders[3]->
-          chunk_holder_contact), testing::Return(0)));
-
-  EXPECT_CALL(msm, AssessPacketStoreResults(testing::_, testing::_, testing::_))
-      .Times(3)
-//      .WillOnce(DoAll(testing::SetArgumentPointee<2>(good_checksum),
-//                      testing::Return(0)))  // Call 3
-//      .WillOnce(DoAll(testing::SetArgumentPointee<2>(good_checksum),
-//                      testing::Return(0)))  // Call 3
-//      .WillOnce(DoAll(testing::SetArgumentPointee<2>(good_checksum),
-//                      testing::Return(0)))  // Call 4
-      .WillOnce(DoAll(testing::SetArgumentPointee<2>(good_checksum),
-                      testing::Return(0)))  // Call 1
-      .WillOnce(DoAll(testing::SetArgumentPointee<2>(good_checksum),
-                      testing::Return(0)))  // Call 2
-      .WillOnce(DoAll(testing::SetArgumentPointee<2>(good_checksum),
-                      testing::Return(0)));  // Call 2
-//      .WillOnce(testing::Return(kCommonChecksumUndecided));  // Call 4
-
-  for (int i = 0; i < 4; ++i) {
-    EXPECT_CALL(*mock_rpcs, StorePacket(packet_holders[i]->chunk_holder_contact,
-        testing::_, testing::_, testing::_, testing::_, testing::_, testing::_))
-            .Times(2)  // Call 1
-            .WillOnce(DoAll(testing::SetArgumentPointee<4>(
-                                      packet_holders[i]->store_packet_response),
-                            testing::WithArgs<6>(testing::Invoke(
-                boost::bind(&test_msm::ThreadedDoneRun, 100, 5000, _1)))))
-            .WillOnce(DoAll(testing::SetArgumentPointee<4>(
-                                      packet_holders[i]->store_packet_response),
-                            testing::WithArgs<6>(testing::Invoke(
-                boost::bind(&test_msm::ThreadedDoneRun, 100, 5000, _1)))));
->>>>>>> 6bf30124
   }
   ASSERT_EQ(kSendPacketAlreadyExists, packet_op_result_);
 
@@ -1280,36 +1144,6 @@
 
 TEST_F(MaidStoreManagerTest, BEH_MAID_MSM_LoadPacket) {
   MockMsmStoreLoadPacket msm(client_chunkstore_);
-<<<<<<< HEAD
-=======
-  boost::shared_ptr<MockClientRpcs>
-      mock_rpcs(new MockClientRpcs(&msm.transport_handler_,
-                                   &msm.channel_manager_));
-  msm.SetMockRpcs(mock_rpcs);
-  std::string original_packet_content("original_packet_content");
-  GenericPacket gp;
-  gp.set_data(original_packet_content);
-  gp.set_signature("Sig");
-  std::string packet_content("F");
-  std::string packetname = crypto_.Hash("aa", "", crypto::STRING_STRING, false);
-  std::string hex_packetname = base::EncodeToHex(packetname);
-  std::vector<std::string> find_value_results;
-  find_value_results.push_back(original_packet_content);
-  std::vector<std::string> peernames;
-  std::vector<kad::Contact> peers;
-  std::vector<GetPacketResponse> get_packet_responses_all_good;
-  for (int i = 0; i < 2; ++i) {
-    peernames.push_back(crypto_.Hash("peer" + base::itos(i), "",
-        crypto::STRING_STRING, false));
-    peers.push_back(kad::Contact(peernames[i], "192.192.1.1", 999+i));
-    GetPacketResponse get_packet_response;
-    get_packet_response.set_result(kAck);
-    GenericPacket *gp_add = get_packet_response.add_content();
-    *gp_add = gp;
-    get_packet_response.set_pmid(peernames[i]);
-    get_packet_responses_all_good.push_back(get_packet_response);
-  }
->>>>>>> 6bf30124
 
   // Set up test requirements
   std::vector<std::string> packet_names, hex_packet_names;
@@ -1331,35 +1165,8 @@
   // Set up expectations
   EXPECT_CALL(msm, FindValue(packet_names.at(1), false, testing::_, testing::_,
       testing::_))
-<<<<<<< HEAD
           .Times(kMaxChunkLoadRetries)
           .WillRepeatedly(testing::Return(-1));  // Call 2
-=======
-          .Times(7)
-          .WillOnce(testing::Return(-1))  // Call 1
-          .WillOnce(testing::Return(-1))  // Call 1
-          .WillOnce(testing::Return(-1))  // Call 1
-          .WillOnce(testing::Return(kSuccess))  // Call 2
-          .WillOnce(testing::Return(kSuccess))  // Call 2
-          .WillOnce(DoAll(testing::SetArgumentPointee<3>(find_value_results),
-                          testing::Return(0)))  // Call 2
-          .WillRepeatedly(DoAll(testing::SetArgumentPointee<3>(peernames),
-                                testing::Return(0)));  // Call 3
-  EXPECT_CALL(msm, FindCloseNodes(testing::_, testing::_, testing::_))
-      .Times(1)
-      .WillOnce(testing::WithArgs<1, 2>(testing::Invoke(
-                boost::bind(&test_msm::ThreadedGetHolderContactCallbacks,
-                peers, 0, 1950, 2000, _1, _2))));  // Call 3
-  for (int i = 0; i < 2; ++i) {
-    EXPECT_CALL(*mock_rpcs, GetPacket(peers[i], testing::_, testing::_,
-        testing::_, testing::_, testing::_, testing::_))
-            .Times(1)  // Call 3
-            .WillOnce(DoAll(testing::SetArgumentPointee<4>(
-                                      get_packet_responses_all_good.at(i)),
-                                  testing::WithArgs<6>(testing::Invoke(
-                boost::bind(&test_msm::ThreadedDoneRun, 100, 5000, _1)))));
-  }
->>>>>>> 6bf30124
 
   EXPECT_CALL(msm, FindValue(packet_names.at(2), false, testing::_, testing::_,
       testing::_))
@@ -1437,36 +1244,6 @@
 
 TEST_F(MaidStoreManagerTest, BEH_MAID_MSM_DeletePacket) {
   MockMsmStoreLoadPacket msm(client_chunkstore_);
-<<<<<<< HEAD
-=======
-  boost::shared_ptr<MockClientRpcs>
-      mock_rpcs(new MockClientRpcs(&msm.transport_handler_,
-                                   &msm.channel_manager_));
-  msm.SetMockRpcs(mock_rpcs);
-  std::string original_packet_content("original_packet_content");
-  GenericPacket gp;
-  gp.set_data(original_packet_content);
-  gp.set_signature("Sig");
-  std::string packet_content("F");
-  std::string packetname = crypto_.Hash("aa", "", crypto::STRING_STRING, false);
-  std::string hex_packetname = base::EncodeToHex(packetname);
-  std::vector<std::string> find_value_results;
-  find_value_results.push_back(original_packet_content);
-  std::vector<std::string> peernames;
-  std::vector<kad::Contact> peers;
-  std::vector<GetPacketResponse> get_packet_responses_all_bad;
-  for (int i = 0; i < 4; ++i) {
-    peernames.push_back(crypto_.Hash("peer" + base::itos(i), "",
-        crypto::STRING_STRING, false));
-    peers.push_back(kad::Contact(peernames[i], "192.192.1.1", 999+i));
-    GetPacketResponse get_packet_response;
-    get_packet_response.set_result(kNack);
-    GenericPacket *gp_add = get_packet_response.add_content();
-    *gp_add = gp;
-    get_packet_response.set_pmid(peernames[i]);
-    get_packet_responses_all_bad.push_back(get_packet_response);
-  }
->>>>>>> 6bf30124
 
   // Add keys to Session
   crypto::RsaKeyPair anmid_keys;
@@ -1535,7 +1312,6 @@
   // Set up expectations
   EXPECT_CALL(msm, FindValue(packet_name, false, testing::_, testing::_,
       testing::_))
-<<<<<<< HEAD
           .Times(5)
           .WillOnce(DoAll(testing::SetArgumentPointee<3>(single_value),
                           testing::Return(kSuccess)))  // Call 9
@@ -1682,80 +1458,6 @@
   while (packet_op_result_ == kGeneralError) {
     boost::mutex::scoped_lock lock(mutex_);
     cond_var_.wait(lock);
-=======
-          .Times(1)
-          .WillOnce(DoAll(testing::SetArgumentPointee<3>(peernames),
-                          testing::Return(0)));
-  EXPECT_CALL(msm, FindCloseNodes(testing::_, testing::_, testing::_))
-      .Times(1)
-      .WillOnce(testing::WithArgs<1, 2>(testing::Invoke(
-                boost::bind(&test_msm::ThreadedGetHolderContactCallbacks,
-                peers, 0, 1950, 2000, _1, _2))));
-  for (int i = 0; i < 4; ++i) {
-    EXPECT_CALL(*mock_rpcs, GetPacket(peers[i], testing::_, testing::_,
-        testing::_, testing::_, testing::_, testing::_))
-            .Times(1)
-            .WillOnce(DoAll(testing::SetArgumentPointee<4>(
-                            get_packet_responses_all_bad.at(i)),
-                            testing::WithArgs<6>(testing::Invoke(
-                boost::bind(&test_msm::ThreadedDoneRun, 100, 5000, _1)))));
-  }
-  ASSERT_EQ(kLoadPacketFailure,
-            msm.LoadPacket(hex_packetname, &packet_content));
-}
-
-TEST_F(MaidStoreManagerTest, FUNC_MAID_MSM_LoadPacketOneSucceed) {
-  MockMsmStoreLoadPacket msm(client_chunkstore_);
-  boost::shared_ptr<MockClientRpcs>
-      mock_rpcs(new MockClientRpcs(&msm.transport_handler_,
-                                   &msm.channel_manager_));
-  msm.SetMockRpcs(mock_rpcs);
-  std::string original_packet_content("original_packet_content");
-  GenericPacket gp;
-  gp.set_data(original_packet_content);
-  gp.set_signature("Sig");
-  std::string packet_content("F");
-  std::string packetname = crypto_.Hash("aa", "", crypto::STRING_STRING, false);
-  std::string hex_packetname = base::EncodeToHex(packetname);
-  std::vector<std::string> find_value_results;
-  find_value_results.push_back(original_packet_content);
-  std::vector<std::string> peernames;
-  std::vector<kad::Contact> peers;
-  std::vector<GetPacketResponse> get_packet_responses_one_good;
-  for (int i = 0; i < 4; ++i) {
-    peernames.push_back(crypto_.Hash("peer" + base::itos(i), "",
-        crypto::STRING_STRING, false));
-    peers.push_back(kad::Contact(peernames[i], "192.192.1.1", 999+i));
-    GetPacketResponse get_packet_response;
-    get_packet_response.set_result(kNack);
-    GenericPacket *gp_add = get_packet_response.add_content();
-    *gp_add = gp;
-    get_packet_response.set_pmid(peernames[i]);
-    if (i == 3)
-      get_packet_response.set_result(kAck);
-    get_packet_responses_one_good.push_back(get_packet_response);
-  }
-
-
-  EXPECT_CALL(msm, FindValue(packetname, false, testing::_, testing::_,
-      testing::_))
-          .Times(1)
-          .WillOnce(DoAll(testing::SetArgumentPointee<3>(peernames),
-                          testing::Return(0)));
-  EXPECT_CALL(msm, FindCloseNodes(testing::_, testing::_, testing::_))
-      .Times(1)
-      .WillOnce(testing::WithArgs<1, 2>(testing::Invoke(
-                boost::bind(&test_msm::ThreadedGetHolderContactCallbacks,
-                peers, 0, 1950, 2000, _1, _2))));
-  for (int i = 0; i < 4; ++i) {
-    EXPECT_CALL(*mock_rpcs, GetPacket(peers[i], testing::_, testing::_,
-        testing::_, testing::_, testing::_, testing::_))
-            .Times(1)
-            .WillOnce(DoAll(testing::SetArgumentPointee<4>(
-                            get_packet_responses_one_good.at(i)),
-                            testing::WithArgs<6>(testing::Invoke(
-                boost::bind(&test_msm::ThreadedDoneRun, 100, 5000, _1)))));
->>>>>>> 6bf30124
   }
   ASSERT_EQ(kSuccess, packet_op_result_);
 }
