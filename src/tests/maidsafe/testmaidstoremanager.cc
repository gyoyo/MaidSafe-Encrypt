/*
* ============================================================================
*
* Copyright [2009] maidsafe.net limited
*
* Version:      1.0
* Created:      2009-01-28-10.59.46
* Revision:     none
* Compiler:     gcc
* Author:       Team
* Company:      maidsafe.net limited
*
* The following source code is property of maidsafe.net limited and is not
* meant for external use.  The use of this code is governed by the license
* file LICENSE.TXT found in the root of this directory and also on
* www.maidsafe.net.
*
* You are not free to copy, amend or otherwise use this source code without
* the explicit written permission of the board of directors of maidsafe.net.
*
* ============================================================================
*/

#include <gtest/gtest.h>
#include <gmock/gmock.h>
#include <maidsafe/protobuf/contact_info.pb.h>
#include <maidsafe/protobuf/kademlia_service_messages.pb.h>
#include <queue>
#include "fs/filesystem.h"
#include "maidsafe/chunkstore.h"
#include "maidsafe/client/clientrpc.h"
#include "maidsafe/client/maidstoremanager.h"
#include "maidsafe/client/sessionsingleton.h"
#include "maidsafe/vault/vaultchunkstore.h"
#include "maidsafe/vault/vaultservice.h"
#include "tests/maidsafe/cached_keys.h"
#include "tests/maidsafe/mockkadops.h"

namespace test_msm {
static const boost::uint8_t K(4);
static const boost::uint8_t upper_threshold(static_cast<boost::uint8_t>
                                           (K * kMinSuccessfulPecentageStore));
static const boost::uint8_t lower_threshold(kMinSuccessfulPecentageStore > .25 ?
             static_cast<boost::uint8_t >(K * .25) : upper_threshold);

typedef boost::function<void()> VoidFunc;

/**
 * This is a thread pool, which takes boost functors and executes them in order.
 */
class ThreadedCallContainer {
 public:
  explicit ThreadedCallContainer(const size_t &num_threads)
    : running_(false), mutex_(), condition_(), threads_(), callbacks_() {
    for (size_t i = 0; i < num_threads; ++i) {
      threads_.push_back(new boost::thread(boost::bind(
          &ThreadedCallContainer::Run, this)));
    }
  }
  ~ThreadedCallContainer() {
    {
      boost::mutex::scoped_lock lock(mutex_);
      running_ = false;
      condition_.notify_all();
    }
    for (size_t i = 0; i < threads_.size(); ++i) {
      threads_[i]->join();
      delete threads_[i];
    }
  }
  void Enqueue(VoidFunc callback) {
    boost::mutex::scoped_lock lock(mutex_);
    if (!running_)
      return;
    callbacks_.push(callback);
    condition_.notify_all();
  }
  void Wait() {
    boost::mutex::scoped_lock lock(mutex_);
    while (running_ && !callbacks_.empty())
      condition_.wait(lock);
  }
 private:
  ThreadedCallContainer(const ThreadedCallContainer&);
  ThreadedCallContainer &operator=(const ThreadedCallContainer&);
  void Run() {
    boost::mutex::scoped_lock lock(mutex_);
    running_ = true;
    while (running_) {
      while (running_ && callbacks_.empty()) {
        condition_.wait(lock);
      }
      while (!callbacks_.empty()) {
        // grab the first cb from the queue, but allow other threads to operate
        // while executing it
        VoidFunc f = callbacks_.front();
        mutex_.unlock();
        f();
        mutex_.lock();
        callbacks_.pop();
        condition_.notify_all();
      }
    }
  }
  bool running_;
  boost::mutex mutex_;
  boost::condition_variable condition_;
  std::vector<boost::thread*> threads_;
  std::queue<VoidFunc> callbacks_;
};

void DoneRun(const int &min_delay,
             const int &max_delay,
             google::protobuf::Closure* callback) {
  int min(min_delay);
  if (min < 0)
    min = 0;
  int diff = max_delay - min;
  if (diff < 1)
    diff = 1;
  int sleep_time(base::RandomUint32() % diff + min);
  boost::this_thread::sleep(boost::posix_time::milliseconds(sleep_time));
  callback->Run();
}

void ThreadedDoneRun(const int &min_delay,
                     const int &max_delay,
                     google::protobuf::Closure* callback) {
  boost::thread(DoneRun, min_delay, max_delay, callback);
}

void ConditionNotifyNoFlag(int set_return,
                           int *return_value,
                           maidsafe::GenericConditionData *generic_cond_data) {
  boost::this_thread::sleep(boost::posix_time::milliseconds(
      base::RandomUint32() % 1000 + 5000));
  boost::lock_guard<boost::mutex> lock(generic_cond_data->cond_mutex);
  *return_value = set_return;
  generic_cond_data->cond_variable->notify_all();
}

void WatchListOpStageThree(bool initialise_response,
                           const int &result,
                           const std::string &pmid,
                           maidsafe::ExpectAmendmentResponse *response,
                           google::protobuf::Closure *callback,
                           test_msm::ThreadedCallContainer *tcc) {
  if (initialise_response) {
    response->set_result(result);
    response->set_pmid(pmid);
  }
  tcc->Enqueue(boost::bind(&google::protobuf::Closure::Run, callback));
}

void AddToWatchListStageFour(bool initialise_response,
                             const int &result,
                             const std::string &pmid,
                             const boost::uint32_t &upload_count,
                             maidsafe::AddToWatchListResponse *response,
                             google::protobuf::Closure* callback,
                             test_msm::ThreadedCallContainer *tcc) {
  if (initialise_response) {
    response->set_result(result);
    response->set_pmid(pmid);
    response->set_upload_count(upload_count);
  }
<<<<<<< HEAD
  tcc->Enqueue(boost::bind(&google::protobuf::Closure::Run, callback));
=======
  boost::mutex::scoped_lock lock(*mutex);
  ++(*callback_count);
  if (*callback_count == test_msm::K)
    cond_var->notify_one();
  callback->Run();
>>>>>>> 43179b49
}

void RemoveFromWatchListStageFour(
    bool initialise_response,
    const int &result,
    const std::string &pmid,
    maidsafe::RemoveFromWatchListResponse *response,
    google::protobuf::Closure* callback,
    test_msm::ThreadedCallContainer *tcc) {
  if (initialise_response) {
    response->set_result(result);
    response->set_pmid(pmid);
  }
  tcc->Enqueue(boost::bind(&google::protobuf::Closure::Run, callback));
}

struct AccountStatusValues {
  AccountStatusValues(const boost::uint64_t space_offered_,
                      const boost::uint64_t space_given_,
                      const boost::uint64_t space_taken_)
  : space_offered(space_offered_),
    space_given(space_given_),
    space_taken(space_taken_) {}
  boost::uint64_t space_offered, space_given, space_taken;
};

void AccountStatusCallback(bool initialise_response,
                           const int &result,
                           const std::string &pmid,
                           bool initialise_values,
                           const AccountStatusValues &values,
                           maidsafe::AccountStatusResponse *response,
                           google::protobuf::Closure* callback) {
  if (initialise_response) {
    response->set_result(result);
    response->set_pmid(pmid);
    if (initialise_values) {
      response->set_space_offered(values.space_offered);
      response->set_space_given(values.space_given);
      response->set_space_taken(values.space_taken);
    }
  }
  callback->Run();
}

void ThreadedAccountStatusCallback(ThreadedCallContainer *tcc,
                                   bool initialise_response,
                                   const int &result,
                                   const std::string &pmid,
                                   bool initialise_values,
                                   const AccountStatusValues &values,
                                   maidsafe::AccountStatusResponse *response,
                                   google::protobuf::Closure *callback) {
  tcc->Enqueue(boost::bind(&AccountStatusCallback, initialise_response, result,
                           pmid, initialise_values, values, response,
                           callback));
}

void AmendAccountCallback(bool initialise_response,
                          const int &result,
                          const std::string &pmid,
                          maidsafe::AmendAccountResponse *response,
                          google::protobuf::Closure* callback) {
  if (initialise_response) {
    response->set_result(result);
    response->set_pmid(pmid);
  }
  callback->Run();
}

void ThreadedAmendAccountCallback(ThreadedCallContainer *tcc,
                                  bool initialise_response,
                                  const int &result,
                                  const std::string &pmid,
                                  maidsafe::AmendAccountResponse *response,
                                  google::protobuf::Closure *callback) {
  tcc->Enqueue(boost::bind(&AmendAccountCallback, initialise_response, result,
                           pmid, response, callback));
}

int SendChunkCount(int *send_chunk_count,
                   boost::mutex *mutex,
                   boost::condition_variable *cond_var) {
  boost::mutex::scoped_lock lock(*mutex);
  ++(*send_chunk_count);
  cond_var->notify_one();
  return 0;
}

void DeleteChunkResult(const maidsafe::ReturnCode &in_result,
                       maidsafe::ReturnCode *out_result,
                       boost::mutex *mutex,
                       boost::condition_variable *cond_var) {
  boost::mutex::scoped_lock lock(*mutex);
  *out_result = in_result;
  cond_var->notify_one();
}

void DelayedSetConnectionStatus(const int &status,
                                const int &delay,
                                maidsafe::SessionSingleton *ss) {
  boost::this_thread::sleep(boost::posix_time::milliseconds(delay));
  ss->SetConnectionStatus(status);
}

void DelayedCancelTask(const std::string &chunkname,
                       const int &delay,
                       maidsafe::StoreTasksHandler *task_handler) {
  boost::this_thread::sleep(boost::posix_time::milliseconds(delay));
  task_handler->CancelTask(chunkname, maidsafe::kStoreChunk);
}

void PacketOpCallback(const int &store_manager_result,
                      boost::mutex *mutex,
                      boost::condition_variable *cond_var,
                      int *op_result) {
  boost::mutex::scoped_lock lock(*mutex);
  *op_result = store_manager_result;
  cond_var->notify_one();
}

void RunDeletePacketCallbacks(
    std::list< boost::function < void(boost::shared_ptr<
        maidsafe::DeletePacketData>) > > functors,
    boost::shared_ptr<maidsafe::DeletePacketData> delete_data) {
  while (functors.size()) {
    functors.front()(delete_data);
    functors.pop_front();
  }
}

void RunUpdatePacketCallbacks(
    std::list< boost::function < void(boost::shared_ptr<
        maidsafe::UpdatePacketData>) > > functors,
    boost::shared_ptr<maidsafe::UpdatePacketData> update_data) {
  while (functors.size()) {
    functors.front()(update_data);
    functors.pop_front();
  }
}

void RunLoadPacketCallback(const kad::VoidFunctorOneString &cb,
                           const std::string &ser_result) {
  cb(ser_result);
}
}  // namespace test_msm

namespace maidsafe {

class MaidStoreManagerTest : public testing::Test {
 protected:
  MaidStoreManagerTest() : test_root_dir_(file_system::TempDir() /
                                 ("maidsafe_TestMSM_" + base::RandomString(6))),
                           client_chunkstore_dir_(test_root_dir_/"Chunkstore"),
                           client_chunkstore_(),
                           client_pmid_keys_(),
                           client_maid_keys_(),
                           client_pmid_public_signature_(),
                           client_pmid_(),
                           mutex_(),
                           crypto_(),
                           cond_var_(),
                           functor_(boost::bind(&test_msm::PacketOpCallback, _1,
                               &mutex_, &cond_var_, &packet_op_result_)),
                           keys_() {
    try {
      boost::filesystem::remove_all(test_root_dir_);
    }
    catch(const std::exception &e) {
      printf("In MaidStoreManagerTest ctor - %s\n", e.what());
    }
    fs::create_directories(test_root_dir_);
    crypto_.set_hash_algorithm(crypto::SHA_512);
    crypto_.set_symm_algorithm(crypto::AES_256);
    cached_keys::MakeKeys(5, &keys_);
    client_maid_keys_ = keys_.at(0);
    std::string maid_pri = client_maid_keys_.private_key();
    std::string maid_pub = client_maid_keys_.public_key();
    std::string maid_pub_key_signature = crypto_.AsymSign(maid_pub, "",
        maid_pri, crypto::STRING_STRING);
    std::string maid_name = crypto_.Hash(maid_pub + maid_pub_key_signature, "",
        crypto::STRING_STRING, false);
    SessionSingleton::getInstance()->AddKey(MAID, maid_name, maid_pri, maid_pub,
        maid_pub_key_signature);
    client_pmid_keys_ = keys_.at(1);
    std::string pmid_pri = client_pmid_keys_.private_key();
    std::string pmid_pub = client_pmid_keys_.public_key();
    client_pmid_public_signature_ = crypto_.AsymSign(pmid_pub, "",
        maid_pri, crypto::STRING_STRING);
    client_pmid_ = crypto_.Hash(pmid_pub + client_pmid_public_signature_, "",
                                crypto::STRING_STRING, false);
    SessionSingleton::getInstance()->AddKey(PMID, client_pmid_, pmid_pri,
        pmid_pub, client_pmid_public_signature_);
    SessionSingleton::getInstance()->SetConnectionStatus(0);
  }

  virtual ~MaidStoreManagerTest() {
    try {
      SessionSingleton::getInstance()->ResetSession();
      boost::filesystem::remove_all(test_root_dir_);
    }
    catch(const std::exception &e) {
      printf("In MaidStoreManagerTest dtor - %s\n", e.what());
    }
  }

  virtual void SetUp() {
    client_chunkstore_ = boost::shared_ptr<ChunkStore>
        (new ChunkStore(client_chunkstore_dir_.string(), 0, 0));
    ASSERT_TRUE(client_chunkstore_->Init());
    boost::uint64_t count(0);
    while (count < 60000 && !client_chunkstore_->is_initialised()) {
      boost::this_thread::sleep(boost::posix_time::milliseconds(10));
      count += 10;
    }
  }
  virtual void TearDown() {}

  fs::path test_root_dir_, client_chunkstore_dir_;
  boost::shared_ptr<ChunkStore> client_chunkstore_;
  crypto::RsaKeyPair client_pmid_keys_, client_maid_keys_;
  std::string client_pmid_public_signature_, client_pmid_;
  boost::mutex mutex_;
  crypto::Crypto crypto_;
  boost::condition_variable cond_var_;
  int packet_op_result_;
  VoidFuncOneInt functor_;
  std::vector<crypto::RsaKeyPair> keys_;

 private:
  MaidStoreManagerTest(const MaidStoreManagerTest&);
  MaidStoreManagerTest &operator=(const MaidStoreManagerTest&);
};

class MockMsmKeyUnique : public MaidsafeStoreManager {
 public:
  explicit MockMsmKeyUnique(boost::shared_ptr<ChunkStore> cstore)
      : MaidsafeStoreManager(cstore, test_msm::K) {}
  MOCK_METHOD1(SendChunkPrep, int(const StoreData &store_data));
};

TEST_F(MaidStoreManagerTest, BEH_MAID_MSM_KeyUnique) {
  MockMsmKeyUnique msm(client_chunkstore_);
  boost::shared_ptr<MockKadOps> mko(new MockKadOps(&msm.transport_handler_,
      &msm.channel_manager_, kad::CLIENT, "", "", false, false,
      client_chunkstore_));
  msm.kad_ops_ = mko;

  // Set up test requirements
  std::vector<std::string> keys;
  const size_t kTestCount(7);
  for (size_t i = 0; i < kTestCount; ++i) {
<<<<<<< HEAD
    keys.push_back(crypto_.Hash(base::RandomString(100), "",
                                crypto::STRING_STRING, false));
=======
    keys.push_back(kad::KadId(crypto_.Hash(base::RandomString(100), "",
                   crypto::STRING_STRING, false)));
>>>>>>> 43179b49
  }
  std::string ser_result_empty, ser_result_unparsable("Bleh"), ser_result_fail;
  std::string ser_result_no_values, ser_result_cached_copy, ser_result_good;
  kad::FindResponse find_response;
  find_response.set_result(kad::kRpcResultSuccess);
  find_response.SerializeToString(&ser_result_no_values);
  find_response.set_result(kad::kRpcResultFailure);
  kad::SignedValue *sig_val = find_response.add_signed_values();
  sig_val->set_value("Value");
  sig_val->set_value_signature("Sig");
  find_response.SerializeToString(&ser_result_fail);
  find_response.set_result(kad::kRpcResultSuccess);
  find_response.SerializeToString(&ser_result_good);
  kad::ContactInfo *cache_holder =
      find_response.mutable_alternative_value_holder();
  cache_holder->set_node_id("a");
  cache_holder->set_ip("b");
  cache_holder->set_port(1);
  find_response.SerializeToString(&ser_result_cached_copy);

  // Set up expectations
  EXPECT_CALL(*mko, FindValue(keys.at(1), false, testing::_))  // Call 2
      .WillOnce(testing::WithArgs<2>(testing::Invoke(boost::bind(
          &test_msm::RunLoadPacketCallback, _1, ser_result_empty))));

  EXPECT_CALL(*mko, FindValue(keys.at(2), false, testing::_))  // Call 3
      .WillOnce(testing::WithArgs<2>(testing::Invoke(boost::bind(
          &test_msm::RunLoadPacketCallback, _1, ser_result_unparsable))));

  EXPECT_CALL(*mko, FindValue(keys.at(3), false, testing::_))  // Call 4
      .WillOnce(testing::WithArgs<2>(testing::Invoke(boost::bind(
          &test_msm::RunLoadPacketCallback, _1, ser_result_fail))));

  EXPECT_CALL(*mko, FindValue(keys.at(4), false, testing::_))  // Call 5
      .WillOnce(testing::WithArgs<2>(testing::Invoke(boost::bind(
          &test_msm::RunLoadPacketCallback, _1, ser_result_no_values))));

  EXPECT_CALL(*mko, FindValue(keys.at(5), false, testing::_))  // Call 6
      .WillOnce(testing::WithArgs<2>(testing::Invoke(boost::bind(
          &test_msm::RunLoadPacketCallback, _1, ser_result_cached_copy))));

  EXPECT_CALL(*mko, FindValue(keys.at(6), false, testing::_))  // Call 7
      .WillOnce(testing::WithArgs<2>(testing::Invoke(boost::bind(
          &test_msm::RunLoadPacketCallback, _1, ser_result_good))));

  // Call 1 - Check with NULL pointer
  size_t test_number(0);
<<<<<<< HEAD
//  ASSERT_FALSE(msm.KeyUnique(keys.at(test_number), false));

  // Call 2 - FindValue returns an empty string
  ++test_number;
  ASSERT_FALSE(msm.KeyUnique(keys.at(test_number), false));

  // Call 3 - FindValue returns an unparsable string
  ++test_number;
  ASSERT_FALSE(msm.KeyUnique(keys.at(test_number), false));

  // Call 4 - FindValue fails
  ++test_number;
  ASSERT_TRUE(msm.KeyUnique(keys.at(test_number), false));

  // Call 5 - FindValue claims success but doesn't populate value vector
  ++test_number;
  ASSERT_FALSE(msm.KeyUnique(keys.at(test_number), false));

  // Call 6 - FindValue yields a cached copy
  ++test_number;
  ASSERT_FALSE(msm.KeyUnique(keys.at(test_number), false));

  // Call 7 - Success
  ++test_number;
  ASSERT_FALSE(msm.KeyUnique(keys.at(test_number), false));
=======
//  ASSERT_FALSE(msm.KeyUnique(keys.at(test_number).String(), false));

  // Call 2 - FindValue returns an empty string
  ++test_number;
  ASSERT_FALSE(msm.KeyUnique(keys.at(test_number).String(), false));

  // Call 3 - FindValue returns an unparsable string
  ++test_number;
  ASSERT_FALSE(msm.KeyUnique(keys.at(test_number).String(), false));

  // Call 4 - FindValue fails
  ++test_number;
  ASSERT_TRUE(msm.KeyUnique(keys.at(test_number).String(), false));

  // Call 5 - FindValue claims success but doesn't populate value vector
  ++test_number;
  ASSERT_FALSE(msm.KeyUnique(keys.at(test_number).String(), false));

  // Call 6 - FindValue yields a cached copy
  ++test_number;
  ASSERT_FALSE(msm.KeyUnique(keys.at(test_number).String(), false));

  // Call 7 - Success
  ++test_number;
  ASSERT_FALSE(msm.KeyUnique(keys.at(test_number).String(), false));
>>>>>>> 43179b49
}

class MockClientRpcs : public ClientRpcs {
 public:
  MockClientRpcs(transport::TransportHandler *transport_handler,
                 rpcprotocol::ChannelManager *channel_manager)
                     : ClientRpcs(transport_handler, channel_manager) {}
  MOCK_METHOD7(StorePrep, void(const kad::Contact &peer,
                               bool local,
                               const boost::int16_t &transport_id,
                               StorePrepRequest *store_prep_request,
                               StorePrepResponse *store_prep_response,
                               rpcprotocol::Controller *controller,
                               google::protobuf::Closure *done));
  MOCK_METHOD7(StoreChunk, void(const kad::Contact &peer,
                                bool local,
                                const boost::int16_t &transport_id,
                                StoreChunkRequest *store_chunk_request,
                                StoreChunkResponse *store_chunk_response,
                                rpcprotocol::Controller *controller,
                                google::protobuf::Closure *done));
  MOCK_METHOD7(AddToWatchList, void(
      const kad::Contact &peer,
      bool local,
      const boost::int16_t &transport_id,
      AddToWatchListRequest *add_to_watch_list_request,
      AddToWatchListResponse *add_to_watch_list_response,
      rpcprotocol::Controller *controller,
      google::protobuf::Closure *done));
  MOCK_METHOD7(RemoveFromWatchList, void(
      const kad::Contact &peer,
      bool local,
      const boost::int16_t &transport_id,
      RemoveFromWatchListRequest *remove_from_watch_list_request,
      RemoveFromWatchListResponse *remove_from_watch_list_response,
      rpcprotocol::Controller *controller,
      google::protobuf::Closure *done));
  MOCK_METHOD7(ExpectAmendment, void(
      const kad::Contact &peer,
      bool local,
      const boost::int16_t &transport_id,
      ExpectAmendmentRequest *expect_amendment_request,
      ExpectAmendmentResponse *expect_amendment_response,
      rpcprotocol::Controller *controller,
      google::protobuf::Closure *done));
  MOCK_METHOD7(AccountStatus, void(
      const kad::Contact &peer,
      bool local,
      const boost::int16_t &transport_id,
      AccountStatusRequest *account_status_request,
      AccountStatusResponse *account_status_response,
      rpcprotocol::Controller *controller,
      google::protobuf::Closure *done));
};

MATCHER_P(EqualsContact, kad_contact, "") {
  return (arg.Equals(kad_contact));
}

TEST_F(MaidStoreManagerTest, BEH_MAID_MSM_AddToWatchList) {
  MockMsmKeyUnique msm(client_chunkstore_);
  boost::shared_ptr<MockClientRpcs> mock_rpcs(
      new MockClientRpcs(&msm.transport_handler_, &msm.channel_manager_));
  msm.client_rpcs_ = mock_rpcs;
  boost::shared_ptr<MockKadOps> mko(new MockKadOps(&msm.transport_handler_,
      &msm.channel_manager_, kad::CLIENT, "", "", false, false,
      client_chunkstore_));
  msm.kad_ops_ = mko;
  ASSERT_TRUE(client_chunkstore_->is_initialised());

  // Set up chunks
  const int kTestCount(12);
  std::vector<std::string> chunk_names;
  for (int i = 0; i < kTestCount; ++i) {
    boost::uint64_t chunk_size = 396 + i;
    std::string chunk_value = base::RandomString(chunk_size);
    std::string chunk_name = crypto_.Hash(chunk_value, "",
                                          crypto::STRING_STRING, false);
    ASSERT_EQ(kSuccess,
              client_chunkstore_->AddChunkToOutgoing(chunk_name, chunk_value));
    chunk_names.push_back(chunk_name);
  }

  // Set up data for calls to FindKNodes
<<<<<<< HEAD
  std::vector<std::string> good_pmids, few_pmids;
  std::string bad_result = mock_kadops::MakeFindNodesResponse(
      mock_kadops::kResultFail, &good_pmids);
  std::string good_result = mock_kadops::MakeFindNodesResponse(
      mock_kadops::kGood, &good_pmids);
  std::string few_result = mock_kadops::MakeFindNodesResponse(
      mock_kadops::kTooFewContacts, &few_pmids);
  std::vector<kad::Contact> contacts;
  {
    kad::FindResponse find_response;
    kad::Contact contact;
    ASSERT_TRUE(find_response.ParseFromString(good_result));
    for (int i = 0; i < find_response.closest_nodes_size(); ++i) {
      ASSERT_TRUE(contact.ParseFromString(find_response.closest_nodes(i)));
      contacts.push_back(contact);
    }
=======
  std::vector<kad::Contact> chunk_info_holders, few_chunk_info_holders;
  for (boost::uint16_t i = 0; i < test_msm::K; ++i) {
    kad::Contact contact(crypto_.Hash(base::IntToString(i * i), "",
        crypto::STRING_STRING, false), "192.168.10." + base::IntToString(i),
        8000 + i, "192.168.10." + base::IntToString(i), 8000 + i);
    chunk_info_holders.push_back(contact);
    if (i < test_msm::upper_threshold - 1)
      few_chunk_info_holders.push_back(contact);
>>>>>>> 43179b49
  }

  int send_chunk_count(0);
  boost::mutex mutex;
  boost::condition_variable cond_var;
  test_msm::ThreadedCallContainer tcc(1);

  // Set expectations
  EXPECT_CALL(*mko, AddressIsLocal(testing::An<const kad::Contact&>()))
      .WillRepeatedly(testing::Return(true));
<<<<<<< HEAD
  EXPECT_CALL(*mko, FindKClosestNodes(chunk_names.at(0), testing::_))
      .WillOnce(testing::WithArgs<1>(testing::Invoke(
          boost::bind(&mock_kadops::RunCallback, bad_result, _1))));   // Call 1

  EXPECT_CALL(*mko, FindKClosestNodes(chunk_names.at(1), testing::_))
      .WillOnce(testing::WithArgs<1>(testing::Invoke(
          boost::bind(&mock_kadops::RunCallback, few_result, _1))));   // Call 2

  for (int i = 2; i < kTestCount; ++i) {
    EXPECT_CALL(*mko, FindKClosestNodes(chunk_names.at(i), testing::_))
        .WillOnce(testing::WithArgs<1>(testing::Invoke(
            boost::bind(&mock_kadops::RunCallback, good_result, _1))));  // 3-12
  }

  for (size_t i = 0; i < contacts.size(); ++i) {
    EXPECT_CALL(*mock_rpcs, ExpectAmendment(
        EqualsContact(contacts.at(i)),
        testing::_,
        testing::_,
        testing::_,
        testing::_,
        testing::_,
        testing::_))
            .WillOnce(testing::WithArgs<4, 6>(testing::Invoke(
                boost::bind(&test_msm::WatchListOpStageThree,
                    i + 1 < kKadLowerThreshold,
                    kAck,
                    contacts.at(i).node_id().ToStringDecoded(),
                    _1, _2, &tcc))))                                   // Call 4
            .WillOnce(testing::WithArgs<4, 6>(testing::Invoke(
                boost::bind(&test_msm::WatchListOpStageThree,
                    true,
                    i + 1 < kKadLowerThreshold ? kAck : kNack,
                    contacts.at(i).node_id().ToStringDecoded(),
                    _1, _2, &tcc))))                                   // Call 5
            .WillRepeatedly(testing::WithArgs<4, 6>(testing::Invoke(
                boost::bind(&test_msm::WatchListOpStageThree,
                    true,
                    kAck,
                    contacts.at(i).node_id().ToStringDecoded(),
                    _1, _2, &tcc))));                           // Calls 6 to 12
=======
  EXPECT_CALL(*mko, FindKClosestNodes(kad::KadId(chunk_names.at(0)),
                                   testing::An< std::vector<kad::Contact>* >()))
      .WillOnce(DoAll(testing::SetArgumentPointee<1>(chunk_info_holders),
          testing::Return(-1)));  // Call 1

  EXPECT_CALL(*mko, FindKClosestNodes(kad::KadId(chunk_names.at(1)),
                                   testing::An< std::vector<kad::Contact>* >()))
      .WillOnce(DoAll(testing::SetArgumentPointee<1>(few_chunk_info_holders),
          testing::Return(kSuccess)));  // Call 2

  for (int i = 2; i < kTestCount; ++i) {
    EXPECT_CALL(*mko, FindKClosestNodes(kad::KadId(chunk_names.at(i)),
        testing::An< std::vector<kad::Contact>* >()))
        .WillOnce(DoAll(testing::SetArgumentPointee<1>(chunk_info_holders),
            testing::Return(kSuccess)));  // Calls 3 to 9
>>>>>>> 43179b49
  }

  for (size_t i = 0; i < contacts.size(); ++i) {
    EXPECT_CALL(*mock_rpcs, AddToWatchList(
        EqualsContact(contacts.at(i)),
        testing::_,
        testing::_,
        testing::_,
        testing::_,
        testing::_,
        testing::_))
            .WillOnce(testing::WithArgs<4, 6>(testing::Invoke(
<<<<<<< HEAD
                boost::bind(&test_msm::AddToWatchListStageFour,
                    i + 1 < kKadLowerThreshold,
                    kAck,
                    contacts.at(i).node_id().ToStringDecoded(),
=======
                boost::bind(&test_msm::AddToWatchListCallback,
                    i + 1 < test_msm::lower_threshold,
                    kAck,
                    chunk_info_holders.at(i).node_id().String(),
>>>>>>> 43179b49
                    kMinChunkCopies,
                    _1, _2, &tcc))))                                   // Call 6
            .WillOnce(testing::WithArgs<4, 6>(testing::Invoke(
                boost::bind(&test_msm::AddToWatchListStageFour,
                    true,
<<<<<<< HEAD
                    i + 1 < kKadLowerThreshold ? kAck : kNack,
                    contacts.at(i).node_id().ToStringDecoded(),
=======
                    i + 1 < test_msm::lower_threshold ? kAck : kNack,
                    chunk_info_holders.at(i).node_id().String(),
>>>>>>> 43179b49
                    kMinChunkCopies,
                    _1, _2, &tcc))))                                   // Call 7
            .WillOnce(testing::WithArgs<4, 6>(testing::Invoke(
                boost::bind(&test_msm::AddToWatchListStageFour,
                    true,
                    kAck,
<<<<<<< HEAD
                    contacts.at((i + 1) %
                        contacts.size()).node_id().ToStringDecoded(),
=======
                    chunk_info_holders.at((i + 1) %
                        chunk_info_holders.size()).node_id().String(),
>>>>>>> 43179b49
                    kMinChunkCopies,
                    _1, _2, &tcc))))                                   // Call 8
            .WillOnce(testing::WithArgs<4, 6>(testing::Invoke(
                boost::bind(&test_msm::AddToWatchListStageFour,
                    true,
                    kAck,
<<<<<<< HEAD
                    contacts.at(i).node_id().ToStringDecoded(),
                    kMinChunkCopies +
                        (i + 1 < kKadLowerThreshold ? 0 : 1),
                    _1, _2, &tcc))))                                   // Call 9
=======
                    chunk_info_holders.at(i).node_id().String(),
                    kMinChunkCopies +
                        (i + 1 < test_msm::lower_threshold ? 0 : 1),
                    _1, _2, &callback_count, &mutex, &cond_var))))  // 6
>>>>>>> 43179b49
            .WillOnce(testing::WithArgs<4, 6>(testing::Invoke(
                boost::bind(&test_msm::AddToWatchListStageFour,
                    true,
                    kAck,
<<<<<<< HEAD
                    contacts.at(i).node_id().ToStringDecoded(),
=======
                    chunk_info_holders.at(i).node_id().String(),
>>>>>>> 43179b49
                    0,
                    _1, _2, &tcc))))                                  // Call 10
            .WillOnce(testing::WithArgs<4, 6>(testing::Invoke(
                boost::bind(&test_msm::AddToWatchListStageFour,
                    true,
                    kAck,
<<<<<<< HEAD
                    contacts.at(i).node_id().ToStringDecoded(),
=======
                    chunk_info_holders.at(i).node_id().String(),
>>>>>>> 43179b49
                    kMinChunkCopies,
                    _1, _2, &tcc))))                                  // Call 11
            .WillOnce(testing::WithArgs<4, 6>(testing::Invoke(
                boost::bind(&test_msm::AddToWatchListStageFour,
                    true,
                    kAck,
<<<<<<< HEAD
                    contacts.at(i).node_id().ToStringDecoded(),
=======
                    chunk_info_holders.at(i).node_id().String(),
>>>>>>> 43179b49
                    i == 0 ? 0 : kMinChunkCopies - 1,
                    _1, _2, &tcc))));                                 // Call 12
  }

  EXPECT_CALL(msm, SendChunkPrep(
      testing::AllOf(testing::Field(&StoreData::data_name, chunk_names.at(10)),
                     testing::Field(&StoreData::dir_type, PRIVATE))))
          .Times(4)  // Call 11
          .WillRepeatedly(testing::InvokeWithoutArgs(boost::bind(
              &test_msm::SendChunkCount, &send_chunk_count, &mutex,
              &cond_var)));

  EXPECT_CALL(msm, SendChunkPrep(
      testing::AllOf(testing::Field(&StoreData::data_name, chunk_names.at(11)),
                     testing::Field(&StoreData::dir_type, PRIVATE))))
          .Times(3)  // Call 12
          .WillRepeatedly(testing::InvokeWithoutArgs(boost::bind(
              &test_msm::SendChunkCount, &send_chunk_count, &mutex,
              &cond_var)));

  // Run test calls
  ASSERT_EQ(kStoreChunkError, msm.StoreChunk(chunk_names.at(0), PRIVATE, ""));
  msm.account_status_manager_.AdviseAmendment(
      AmendAccountRequest::kSpaceOffered, 100000);
  std::string long_key('a', kKeySize + 1);
  std::string short_key('z', kKeySize - 1);
  ASSERT_EQ(kIncorrectKeySize, msm.StoreChunk(long_key, PRIVATE, ""));
  ASSERT_EQ(kIncorrectKeySize, msm.StoreChunk(short_key, PRIVATE, ""));
  ASSERT_EQ(kDirUnknownType, msm.StoreChunk(chunk_names.at(0),
      static_cast<DirType>(ANONYMOUS - 1), ""));
  ASSERT_EQ(kDirUnknownType, msm.StoreChunk(chunk_names.at(0),
      static_cast<DirType>(PUBLIC_SHARE + 1), ""));
  ASSERT_EQ(size_t(0), msm.tasks_handler_.TasksCount());

  int test_run(0);
  // Call 1 - FindKNodes returns failure
  printf("--- call %d ---\n", test_run + 1);
  ASSERT_EQ(kSuccess, msm.StoreChunk(chunk_names.at(test_run), PRIVATE, ""));
  int time_taken(0);
  const int kTimeout(5000);
  while (msm.tasks_handler_.TasksCount() != 0 && time_taken < kTimeout) {
    time_taken += 100;
    boost::this_thread::sleep(boost::posix_time::milliseconds(100));
  }
  ASSERT_EQ(size_t(0), msm.tasks_handler_.TasksCount());

  // Call 2 - FindKNodes returns success but not enough contacts
  ++test_run;
  printf("--- call %d ---\n", test_run + 1);
  ASSERT_EQ(kSuccess, msm.StoreChunk(chunk_names.at(test_run), PRIVATE, ""));
  time_taken = 0;
  while (msm.tasks_handler_.TasksCount() != 0 && time_taken < kTimeout) {
    time_taken += 100;
    boost::this_thread::sleep(boost::posix_time::milliseconds(100));
  }
  ASSERT_EQ(size_t(0), msm.tasks_handler_.TasksCount());

  // Call 3 - FindKNodes returns CIHs, but no AHs available
  ++test_run;
  printf("--- call %d ---\n", test_run + 1);
  ASSERT_EQ(kSuccess, msm.StoreChunk(chunk_names.at(test_run), PRIVATE, ""));
<<<<<<< HEAD
  time_taken = 0;
  while (msm.tasks_handler_.TasksCount() != 0 && time_taken < kTimeout) {
    time_taken += 100;
    boost::this_thread::sleep(boost::posix_time::milliseconds(100));
  }
=======
  while (callback_count < test_msm::K)
    cond_var.wait(lock);
>>>>>>> 43179b49
  ASSERT_EQ(size_t(0), msm.tasks_handler_.TasksCount());

  msm.account_holders_manager_.account_holder_group_ = contacts;

  // Call 4 - ExpectAmendment responses partially uninitialised
  ++test_run;
  printf("--- call %d ---\n", test_run + 1);
  ASSERT_EQ(kSuccess, msm.StoreChunk(chunk_names.at(test_run), PRIVATE, ""));
<<<<<<< HEAD
  time_taken = 0;
  while (msm.tasks_handler_.TasksCount() != 0 && time_taken < kTimeout) {
    time_taken += 100;
    boost::this_thread::sleep(boost::posix_time::milliseconds(100));
  }
  tcc.Wait();
=======
  while (callback_count < test_msm::K)
    cond_var.wait(lock);
>>>>>>> 43179b49
  ASSERT_EQ(size_t(0), msm.tasks_handler_.TasksCount());

  // Call 5 - ExpectAmendment responses partially unacknowledged
  ++test_run;
  printf("--- call %d ---\n", test_run + 1);
  ASSERT_EQ(kSuccess, msm.StoreChunk(chunk_names.at(test_run), PRIVATE, ""));
<<<<<<< HEAD
  time_taken = 0;
  while (msm.tasks_handler_.TasksCount() != 0 && time_taken < kTimeout) {
    time_taken += 100;
    boost::this_thread::sleep(boost::posix_time::milliseconds(100));
  }
  tcc.Wait();
=======
  while (callback_count < test_msm::K)
    cond_var.wait(lock);
>>>>>>> 43179b49
  ASSERT_EQ(size_t(0), msm.tasks_handler_.TasksCount());

  // Call 6 - Twelve ATW responses return uninitialised
  ++test_run;
  printf("--- call %d ---\n", test_run + 1);
  ASSERT_EQ(kSuccess, msm.StoreChunk(chunk_names.at(test_run), PRIVATE, ""));
<<<<<<< HEAD
  time_taken = 0;
  while (msm.tasks_handler_.TasksCount() != 0 && time_taken < kTimeout) {
    time_taken += 100;
    boost::this_thread::sleep(boost::posix_time::milliseconds(100));
  }
  tcc.Wait();
=======
  while (callback_count < test_msm::K)
    cond_var.wait(lock);
>>>>>>> 43179b49
  ASSERT_EQ(size_t(0), msm.tasks_handler_.TasksCount());

  // Call 7 - Twelve ATW responses return kNack
  ++test_run;
  printf("--- call %d ---\n", test_run + 1);
  ASSERT_EQ(kSuccess, msm.StoreChunk(chunk_names.at(test_run), PRIVATE, ""));
<<<<<<< HEAD
  time_taken = 0;
  while (msm.tasks_handler_.TasksCount() != 0 && time_taken < kTimeout) {
    time_taken += 100;
    boost::this_thread::sleep(boost::posix_time::milliseconds(100));
  }
  tcc.Wait();
  ASSERT_EQ(size_t(0), msm.tasks_handler_.TasksCount());

  // Call 8 - Twelve ATW responses return with wrong PMIDs
  ++test_run;
  printf("--- call %d ---\n", test_run + 1);
  ASSERT_EQ(kSuccess, msm.StoreChunk(chunk_names.at(test_run), PRIVATE, ""));
  time_taken = 0;
  while (msm.tasks_handler_.TasksCount() != 0 && time_taken < kTimeout) {
    time_taken += 100;
    boost::this_thread::sleep(boost::posix_time::milliseconds(100));
  }
  tcc.Wait();
  ASSERT_EQ(size_t(0), msm.tasks_handler_.TasksCount());

  // Call 9 - Twelve ATW responses return excessive upload_count
  ++test_run;
  printf("--- call %d ---\n", test_run + 1);
  ASSERT_EQ(kSuccess, msm.StoreChunk(chunk_names.at(test_run), PRIVATE, ""));
  time_taken = 0;
  while (msm.tasks_handler_.TasksCount() != 0 && time_taken < kTimeout) {
    time_taken += 100;
    boost::this_thread::sleep(boost::posix_time::milliseconds(100));
  }
  tcc.Wait();
  ASSERT_EQ(size_t(0), msm.tasks_handler_.TasksCount());

  // Call 10 - All ATW responses return upload_count of 0
  ++test_run;
  printf("--- call %d ---\n", test_run + 1);
  ASSERT_EQ(kSuccess, msm.StoreChunk(chunk_names.at(test_run), PRIVATE, ""));
  time_taken = 0;
  while (msm.tasks_handler_.TasksCount() != 0 && time_taken < kTimeout) {
    time_taken += 100;
    boost::this_thread::sleep(boost::posix_time::milliseconds(100));
  }
  tcc.Wait();
=======
  while (callback_count < test_msm::K)
    cond_var.wait(lock);
>>>>>>> 43179b49
  ASSERT_EQ(size_t(0), msm.tasks_handler_.TasksCount());

  boost::mutex::scoped_lock lock(mutex);

  // Call 11 - All ATW responses return upload_count of 4
  ++test_run;
  printf("--- call %d ---\n", test_run + 1);
  ASSERT_EQ(kSuccess, msm.StoreChunk(chunk_names.at(test_run), PRIVATE, ""));
  while (send_chunk_count < kMinChunkCopies)
    cond_var.wait(lock);
  ASSERT_EQ(size_t(1), msm.tasks_handler_.TasksCount());
  StoreTask retrieved_task;
  ASSERT_TRUE(msm.tasks_handler_.Task(chunk_names.at(test_run), kStoreChunk,
      &retrieved_task));
  ASSERT_EQ(kMinChunkCopies, retrieved_task.successes_required_);

  // Call 12 - All ATW responses return upload_count of 3 except one which
  //           returns an upload_count of 0
  ++test_run;
  printf("--- call %d ---\n", test_run + 1);
  send_chunk_count = 0;
  ASSERT_EQ(kSuccess, msm.StoreChunk(chunk_names.at(test_run), PRIVATE, ""));
  while (send_chunk_count < kMinChunkCopies - 1)
    cond_var.wait(lock);
  ASSERT_EQ(size_t(2), msm.tasks_handler_.TasksCount());
  ASSERT_TRUE(msm.tasks_handler_.Task(chunk_names.at(test_run), kStoreChunk,
      &retrieved_task));
  ASSERT_EQ(kMinChunkCopies - 1, retrieved_task.successes_required_);
}

TEST_F(MaidStoreManagerTest, BEH_MAID_MSM_AssessUploadCounts) {
  MaidsafeStoreManager msm(client_chunkstore_, test_msm::K);

  // Set up test data
  const boost::uint64_t chunk_size(932);
  std::string chunk_value = base::RandomString(chunk_size);
  std::string chunk_name = crypto_.Hash(chunk_value, "", crypto::STRING_STRING,
                                        false);

  StoreData store_data(chunk_name, chunk_size, (kHashable | kNormal), PRIVATE,
      "", client_pmid_, client_pmid_keys_.public_key(),
      client_pmid_public_signature_, client_pmid_keys_.private_key());
  boost::shared_ptr<WatchListOpData>
      add_to_watchlist_data(new WatchListOpData(store_data));
  for (size_t i = 0; i < test_msm::K; ++i) {
    WatchListOpData::AddToWatchDataHolder
        hldr(crypto_.Hash(base::IntToString(i * i), "", crypto::STRING_STRING,
                          false));
    add_to_watchlist_data->add_to_watchlist_data_holders.push_back(hldr);
  }

  // Run tests
  int test_run(0);

  // All return upload_copies == 2
  ++test_run;  // 1
  for (int i = 0; i < test_msm::K; ++i) {
    SCOPED_TRACE("Test " + base::IntToString(test_run) + " -- Resp " +
                 base::IntToString(i));
    add_to_watchlist_data->required_upload_copies.insert(2);
    ++add_to_watchlist_data->returned_count;
    if (i < test_msm::upper_threshold - 1) {
      ASSERT_EQ(kRequestPendingConsensus,
                msm.AssessUploadCounts(add_to_watchlist_data));
      ASSERT_EQ(-1, add_to_watchlist_data->consensus_upload_copies);
    } else {
      ASSERT_EQ(kSuccess, msm.AssessUploadCounts(add_to_watchlist_data));
      ASSERT_EQ(2, add_to_watchlist_data->consensus_upload_copies);
    }
  }

  // All return upload_copies == 0
  ++test_run;  // 2
  add_to_watchlist_data->returned_count = 0;
  add_to_watchlist_data->required_upload_copies.clear();
  add_to_watchlist_data->consensus_upload_copies = -1;
  for (int i = 0; i < test_msm::K; ++i) {
    SCOPED_TRACE("Test " + base::IntToString(test_run) + " -- Resp " +
                 base::IntToString(i));
    add_to_watchlist_data->required_upload_copies.insert(0);
    ++add_to_watchlist_data->returned_count;
    if (i < test_msm::upper_threshold - 1) {
      ASSERT_EQ(kRequestPendingConsensus,
                msm.AssessUploadCounts(add_to_watchlist_data));
      ASSERT_EQ(-1, add_to_watchlist_data->consensus_upload_copies);
    } else {
      ASSERT_EQ(kSuccess, msm.AssessUploadCounts(add_to_watchlist_data));
      ASSERT_EQ(0, add_to_watchlist_data->consensus_upload_copies);
    }
  }

  int minority_threshold(2 * test_msm::upper_threshold > test_msm::K ?
                         test_msm::K - test_msm::upper_threshold :
                         test_msm::upper_threshold - 1);

//  printf("K = %d, UpThresh = %d, Min = %d\n",
//         test_msm::K, test_msm::upper_threshold, minority_threshold);

  // First 4 return 0, last 12 return 2.  Consensus should be 2.
  ++test_run;  // 3
  add_to_watchlist_data->returned_count = 0;
  add_to_watchlist_data->required_upload_copies.clear();
  add_to_watchlist_data->consensus_upload_copies = -1;
  for (int i = 0; i < test_msm::K; ++i) {
    SCOPED_TRACE("Test " + base::IntToString(test_run) + " -- Resp " +
                 base::IntToString(i));
    if (i < minority_threshold)
      add_to_watchlist_data->required_upload_copies.insert(0);
    else
      add_to_watchlist_data->required_upload_copies.insert(2);
    ++add_to_watchlist_data->returned_count;
    if (i < test_msm::K - 1) {
      ASSERT_EQ(kRequestPendingConsensus,
                msm.AssessUploadCounts(add_to_watchlist_data));
      ASSERT_EQ(-1, add_to_watchlist_data->consensus_upload_copies);
    } else {
      ASSERT_EQ(kSuccess, msm.AssessUploadCounts(add_to_watchlist_data));
      ASSERT_EQ(2, add_to_watchlist_data->consensus_upload_copies);
    }
  }

  int result_group(1), max_group_val(1);

  // Groups of min. size return different values.  Consensus should be highest.
  ++test_run;  // 4
  add_to_watchlist_data->returned_count = 0;
  add_to_watchlist_data->required_upload_copies.clear();
  add_to_watchlist_data->consensus_upload_copies = -1;
  for (int i = 0; i < test_msm::K; ++i) {
    SCOPED_TRACE("Test " + base::IntToString(test_run) + " -- Resp " +
                 base::IntToString(i));
    add_to_watchlist_data->required_upload_copies.insert(result_group);
    ++add_to_watchlist_data->returned_count;
    if (i == minority_threshold * result_group - 1) {
      max_group_val = result_group;
      ++result_group;
    }
    if (i < test_msm::K - 1) {
      ASSERT_EQ(kRequestPendingConsensus,
                msm.AssessUploadCounts(add_to_watchlist_data));
      ASSERT_EQ(-1, add_to_watchlist_data->consensus_upload_copies);
    } else {
      ASSERT_EQ(kSuccess, msm.AssessUploadCounts(add_to_watchlist_data));
      ASSERT_EQ(max_group_val, add_to_watchlist_data->consensus_upload_copies);
    }
  }

  // First returns 0, next 1, next 2, next 3, others 4.  Consensus should be 4.
  ++test_run;  // 5
  add_to_watchlist_data->returned_count = 0;
  add_to_watchlist_data->required_upload_copies.clear();
  add_to_watchlist_data->consensus_upload_copies = -1;
  for (int i = 0; i < test_msm::K; ++i) {
    SCOPED_TRACE("Test " + base::IntToString(test_run) + " -- Resp " +
                 base::IntToString(i));
    if (i < minority_threshold)
      add_to_watchlist_data->required_upload_copies.insert(i);
    else
      add_to_watchlist_data->required_upload_copies.insert(minority_threshold);
    ++add_to_watchlist_data->returned_count;
    if (i < test_msm::K - 1) {
      ASSERT_EQ(kRequestPendingConsensus,
                msm.AssessUploadCounts(add_to_watchlist_data));
      ASSERT_EQ(-1, add_to_watchlist_data->consensus_upload_copies);
    } else {
      ASSERT_EQ(kSuccess, msm.AssessUploadCounts(add_to_watchlist_data));
      ASSERT_EQ(minority_threshold,
                add_to_watchlist_data->consensus_upload_copies);
    }
  }

  // Only 4 return, all return 2.  Consensus should be 2.
  ++test_run;  // 6
  add_to_watchlist_data->returned_count = test_msm::K - test_msm::lower_threshold;
  add_to_watchlist_data->required_upload_copies.clear();
  add_to_watchlist_data->consensus_upload_copies = -1;
  for (int i = 0; i < test_msm::lower_threshold; ++i) {
    SCOPED_TRACE("Test " + base::IntToString(test_run) + " -- Resp " +
                 base::IntToString(i));
    add_to_watchlist_data->required_upload_copies.insert(2);
    ++add_to_watchlist_data->returned_count;
    if (i < test_msm::lower_threshold - 1) {
      ASSERT_EQ(kRequestPendingConsensus,
                msm.AssessUploadCounts(add_to_watchlist_data));
      ASSERT_EQ(-1, add_to_watchlist_data->consensus_upload_copies);
    } else {
      ASSERT_EQ(kSuccess, msm.AssessUploadCounts(add_to_watchlist_data));
      ASSERT_EQ(2, add_to_watchlist_data->consensus_upload_copies);
    }
  }

  // Only 4 return, one returns 2, rest return 1.  Consensus should be 0.
  ++test_run;  // 7
  add_to_watchlist_data->returned_count = test_msm::K - test_msm::lower_threshold;
  add_to_watchlist_data->required_upload_copies.clear();
  add_to_watchlist_data->consensus_upload_copies = -1;
  for (int i = 0; i < test_msm::lower_threshold; ++i) {
    SCOPED_TRACE("Test " + base::IntToString(test_run) + " -- Resp " +
                 base::IntToString(i));
    if (i == 0)
      add_to_watchlist_data->required_upload_copies.insert(2);
    else
      add_to_watchlist_data->required_upload_copies.insert(1);
    ++add_to_watchlist_data->returned_count;
    if (i < test_msm::lower_threshold - 1) {
      ASSERT_EQ(kRequestPendingConsensus,
                msm.AssessUploadCounts(add_to_watchlist_data));
      ASSERT_EQ(-1, add_to_watchlist_data->consensus_upload_copies);
    } else if (kKadLowerThreshold == 1) {
      ASSERT_EQ(kSuccess, msm.AssessUploadCounts(add_to_watchlist_data));
      ASSERT_EQ(2, add_to_watchlist_data->consensus_upload_copies);
    } else {
      ASSERT_EQ(kRequestFailedConsensus,
                msm.AssessUploadCounts(add_to_watchlist_data));
      ASSERT_EQ(0, add_to_watchlist_data->consensus_upload_copies);
    }
  }

  // Only 3 return, all return 2.  Consensus should be 0.
  ++test_run;  // 8
  add_to_watchlist_data->returned_count = test_msm::K - test_msm::lower_threshold + 1;
  add_to_watchlist_data->required_upload_copies.clear();
  add_to_watchlist_data->consensus_upload_copies = -1;
  for (int i = 0; i < test_msm::lower_threshold - 1; ++i) {
    SCOPED_TRACE("Test " + base::IntToString(test_run) + " -- Resp " +
                 base::IntToString(i));
    add_to_watchlist_data->required_upload_copies.insert(2);
    ++add_to_watchlist_data->returned_count;
    if (i < test_msm::lower_threshold - 2) {
      ASSERT_EQ(kRequestPendingConsensus,
                msm.AssessUploadCounts(add_to_watchlist_data));
      ASSERT_EQ(-1, add_to_watchlist_data->consensus_upload_copies);
    } else {
      ASSERT_EQ(kRequestFailedConsensus,
                msm.AssessUploadCounts(add_to_watchlist_data));
      ASSERT_EQ(0, add_to_watchlist_data->consensus_upload_copies);
    }
  }
}

TEST_F(MaidStoreManagerTest, BEH_MAID_MSM_GetStoreRequests) {
  MaidsafeStoreManager msm(client_chunkstore_, test_msm::K);
  std::string recipient_id = crypto_.Hash("RecipientID", "",
      crypto::STRING_STRING, false);
  // Make chunk/packet names
  std::vector<std::string> names;
  for (int i = 100; i < 104; ++i) {
    std::string j(base::IntToString(i));
    names.push_back(crypto_.Hash(j, "", crypto::STRING_STRING, false));
  }
  boost::shared_ptr<SendChunkData> send_chunk_data(
      new SendChunkData(StoreData(), kad::Contact(recipient_id, "", 0), true));
  StoreData &store_data = send_chunk_data->store_data;
  StorePrepRequest &store_prep_request = send_chunk_data->store_prep_request;
  StoreChunkRequest &store_chunk_request = send_chunk_data->store_chunk_request;

  // Check bad data - ensure existing parameters in requests are cleared
  store_prep_request.set_chunkname(names.at(0));
  store_chunk_request.set_chunkname(names.at(0));
  ASSERT_NE("", store_prep_request.chunkname());
  ASSERT_NE("", store_chunk_request.chunkname());
  std::string key_id2, public_key2, public_key_signature2, private_key2;
  msm.GetChunkSignatureKeys(PRIVATE, "", &key_id2, &public_key2,
      &public_key_signature2, &private_key2);
  StoreData st_missing_name("", 10, (kHashable | kNormal), PRIVATE, "", key_id2,
      public_key2, public_key_signature2, private_key2);
  store_data = st_missing_name;
  ASSERT_EQ(kChunkNotInChunkstore, msm.GetStoreRequests(send_chunk_data));
  ASSERT_EQ("", store_prep_request.chunkname());
  ASSERT_EQ("", store_chunk_request.chunkname());

  // Check PRIVATE_SHARE chunk
  std::string msid_name = crypto_.Hash("b", "", crypto::STRING_STRING, false);
  crypto::RsaKeyPair rsakp = keys_.at(2);
  std::vector<std::string> attributes;
  attributes.push_back("PrivateShare");
  attributes.push_back(msid_name);
  attributes.push_back(rsakp.public_key());
  attributes.push_back(rsakp.private_key());
  std::list<ShareParticipants> participants;
  ShareParticipants sp;
  sp.id = "spid";
  sp.public_key = "pub_key";
  sp.role = 'A';
  participants.push_back(sp);
  std::vector<boost::uint32_t> share_stats(2, 0);
  ASSERT_EQ(kSuccess, SessionSingleton::getInstance()->
      AddPrivateShare(attributes, share_stats, &participants));
  std::string key_id3, public_key3, public_key_signature3, private_key3;
  msm.GetChunkSignatureKeys(PRIVATE_SHARE, msid_name, &key_id3, &public_key3,
      &public_key_signature3, &private_key3);
  StoreData st_chunk_private_share(names.at(0), 3, (kHashable | kOutgoing),
      PRIVATE_SHARE, msid_name, key_id3, public_key3, public_key_signature3,
      private_key3);
  ASSERT_EQ(kSuccess,
      client_chunkstore_->AddChunkToOutgoing(names.at(0), std::string("100")));
  store_data = st_chunk_private_share;
  ASSERT_EQ(kSuccess, msm.GetStoreRequests(send_chunk_data));
  std::string public_key_signature = crypto_.AsymSign(rsakp.public_key(), "",
      rsakp.private_key(), crypto::STRING_STRING);
  std::string request_signature = crypto_.AsymSign(crypto_.Hash(
      public_key_signature + names.at(0) + recipient_id, "",
      crypto::STRING_STRING, false), "", rsakp.private_key(),
      crypto::STRING_STRING);
  std::string size_signature(
      crypto_.AsymSign(boost::lexical_cast<std::string>(3), "",
                       rsakp.private_key(), crypto::STRING_STRING));

  ASSERT_EQ(names.at(0), store_prep_request.chunkname());
  ASSERT_EQ(size_t(3), store_prep_request.signed_size().data_size());
  ASSERT_EQ(msid_name, store_prep_request.signed_size().pmid());
  ASSERT_EQ(rsakp.public_key(), store_prep_request.signed_size().public_key());
  ASSERT_EQ(public_key_signature,
      store_prep_request.signed_size().public_key_signature());
  ASSERT_EQ(size_signature, store_prep_request.signed_size().signature());
  ASSERT_EQ(request_signature, store_prep_request.request_signature());

  ASSERT_EQ(names.at(0), store_chunk_request.chunkname());
  ASSERT_EQ("100", store_chunk_request.data());
  ASSERT_EQ(msid_name, store_chunk_request.pmid());
  ASSERT_EQ(rsakp.public_key(), store_chunk_request.public_key());
  ASSERT_EQ(public_key_signature, store_chunk_request.public_key_signature());
  ASSERT_EQ(request_signature, store_chunk_request.request_signature());
  ASSERT_EQ(DATA, store_chunk_request.data_type());

  // Check PUBLIC_SHARE chunk
  std::string key_id4, public_key4, public_key_signature4, private_key4;
  msm.GetChunkSignatureKeys(PUBLIC_SHARE, "", &key_id4, &public_key4,
      &public_key_signature4, &private_key4);
  StoreData st_chunk_public_share_bad(names.at(1), 3, (kHashable | kOutgoing),
      PUBLIC_SHARE, "", key_id4, public_key4, public_key_signature4,
      private_key4);
  client_chunkstore_->AddChunkToOutgoing(names.at(1), std::string("101"));
  store_data = st_chunk_public_share_bad;
  ASSERT_EQ(kGetRequestSigError, msm.GetStoreRequests(send_chunk_data));
  rsakp = keys_.at(3);
  std::string anmpid_pri = rsakp.private_key();
  std::string anmpid_pub = rsakp.public_key();
  std::string anmpid_pub_sig = crypto_.AsymSign(anmpid_pub, "", anmpid_pri,
      crypto::STRING_STRING);
  std::string anmpid_name = crypto_.Hash("Anmpid", "", crypto::STRING_STRING,
      false);
  SessionSingleton::getInstance()->AddKey(ANMPID, anmpid_name, anmpid_pri,
      anmpid_pub, anmpid_pub_sig);
  rsakp = keys_.at(4);
  std::string mpid_pri = rsakp.private_key();
  std::string mpid_pub = rsakp.public_key();
  std::string mpid_pub_sig = crypto_.AsymSign(mpid_pub, "",
      anmpid_pri, crypto::STRING_STRING);
  std::string mpid_name = crypto_.Hash("PublicName", "", crypto::STRING_STRING,
      false);
  SessionSingleton::getInstance()->AddKey(MPID, mpid_name, mpid_pri, mpid_pub,
      mpid_pub_sig);
  msm.GetChunkSignatureKeys(PUBLIC_SHARE, "", &key_id4, &public_key4,
      &public_key_signature4, &private_key4);
  StoreData st_chunk_public_share_good(names.at(1), 3, (kHashable | kOutgoing),
      PUBLIC_SHARE, "", key_id4, public_key4, public_key_signature4,
      private_key4);
  store_data = st_chunk_public_share_good;
  ASSERT_EQ(kSuccess, msm.GetStoreRequests(send_chunk_data));
  request_signature = crypto_.AsymSign(crypto_.Hash(
      mpid_pub_sig + names.at(1) + recipient_id, "", crypto::STRING_STRING,
      false), "", mpid_pri, crypto::STRING_STRING);
  size_signature = crypto_.AsymSign(boost::lexical_cast<std::string>(3), "",
                                    mpid_pri, crypto::STRING_STRING);

  ASSERT_EQ(names.at(1), store_prep_request.chunkname());
  ASSERT_EQ(size_t(3), store_prep_request.signed_size().data_size());
  ASSERT_EQ(mpid_name, store_prep_request.signed_size().pmid());
  ASSERT_EQ(mpid_pub, store_prep_request.signed_size().public_key());
  ASSERT_EQ(mpid_pub_sig,
      store_prep_request.signed_size().public_key_signature());
  ASSERT_EQ(size_signature, store_prep_request.signed_size().signature());
  ASSERT_EQ(request_signature, store_prep_request.request_signature());

  ASSERT_EQ(names.at(1), store_chunk_request.chunkname());
  ASSERT_EQ("101", store_chunk_request.data());
  ASSERT_EQ(mpid_name, store_chunk_request.pmid());
  ASSERT_EQ(mpid_pub, store_chunk_request.public_key());
  ASSERT_EQ(mpid_pub_sig, store_chunk_request.public_key_signature());
  ASSERT_EQ(request_signature, store_chunk_request.request_signature());
  ASSERT_EQ(DATA, store_chunk_request.data_type());

  // Check ANONYMOUS chunk
  std::string key_id5, public_key5, public_key_signature5, private_key5;
  msm.GetChunkSignatureKeys(ANONYMOUS, "", &key_id5, &public_key5,
      &public_key_signature5, &private_key5);
  StoreData st_chunk_anonymous(names.at(2), 3, (kHashable | kOutgoing),
      ANONYMOUS, "", key_id5, public_key5, public_key_signature5, private_key5);
  client_chunkstore_->AddChunkToOutgoing(names.at(2), std::string("102"));
  store_data = st_chunk_anonymous;
  ASSERT_EQ(kSuccess, msm.GetStoreRequests(send_chunk_data));

  ASSERT_EQ(names.at(2), store_prep_request.chunkname());
  ASSERT_EQ(size_t(3), store_prep_request.signed_size().data_size());
  ASSERT_EQ(" ", store_prep_request.signed_size().pmid());
  ASSERT_EQ(" ", store_prep_request.signed_size().public_key());
  ASSERT_EQ(" ", store_prep_request.signed_size().public_key_signature());
  ASSERT_EQ(kAnonymousRequestSignature,
    store_prep_request.signed_size().signature());
  ASSERT_EQ(kAnonymousRequestSignature, store_prep_request.request_signature());

  ASSERT_EQ(names.at(2), store_chunk_request.chunkname());
  ASSERT_EQ("102", store_chunk_request.data());
  ASSERT_EQ(" ", store_chunk_request.pmid());
  ASSERT_EQ(" ", store_chunk_request.public_key());
  ASSERT_EQ(" ", store_chunk_request.public_key_signature());
  ASSERT_EQ(kAnonymousRequestSignature,
            store_chunk_request.request_signature());
  ASSERT_EQ(PDDIR_NOTSIGNED, store_chunk_request.data_type());

  // Check PRIVATE chunk
  std::string key_id6, public_key6, public_key_signature6, private_key6;
  msm.GetChunkSignatureKeys(PRIVATE, "", &key_id6, &public_key6,
      &public_key_signature6, &private_key6);
  StoreData st_chunk_private(names.at(3), 3, (kHashable | kOutgoing), PRIVATE,
      "", key_id6, public_key6, public_key_signature6, private_key6);
  client_chunkstore_->AddChunkToOutgoing(names.at(3), std::string("103"));
  store_data = st_chunk_private;
  ASSERT_EQ(kSuccess, msm.GetStoreRequests(send_chunk_data));
  request_signature = crypto_.AsymSign(crypto_.Hash(
      client_pmid_public_signature_ + names.at(3) + recipient_id, "",
      crypto::STRING_STRING, false), "", client_pmid_keys_.private_key(),
      crypto::STRING_STRING);
  size_signature = crypto_.AsymSign(boost::lexical_cast<std::string>(3), "",
      client_pmid_keys_.private_key(), crypto::STRING_STRING);

  ASSERT_EQ(names.at(3), store_prep_request.chunkname());
  ASSERT_EQ(size_t(3), store_prep_request.signed_size().data_size());
  ASSERT_EQ(client_pmid_, store_prep_request.signed_size().pmid());
  ASSERT_EQ(client_pmid_keys_.public_key(),
      store_prep_request.signed_size().public_key());
  ASSERT_EQ(client_pmid_public_signature_,
      store_prep_request.signed_size().public_key_signature());
  ASSERT_EQ(size_signature, store_prep_request.signed_size().signature());
  ASSERT_EQ(request_signature, store_prep_request.request_signature());

  ASSERT_EQ(names.at(3), store_chunk_request.chunkname());
  ASSERT_EQ("103", store_chunk_request.data());
  ASSERT_EQ(client_pmid_, store_chunk_request.pmid());
  ASSERT_EQ(client_pmid_keys_.public_key(), store_chunk_request.public_key());
  ASSERT_EQ(client_pmid_public_signature_,
      store_chunk_request.public_key_signature());
  ASSERT_EQ(request_signature, store_chunk_request.request_signature());
  ASSERT_EQ(DATA, store_chunk_request.data_type());
}

TEST_F(MaidStoreManagerTest, BEH_MAID_MSM_ValidatePrepResp) {
  MaidsafeStoreManager msm(client_chunkstore_, test_msm::K);
  // Make peer keys
  crypto::RsaKeyPair peer_pmid_keys = keys_.at(2);
  std::string peer_pmid_pri = peer_pmid_keys.private_key();
  std::string peer_pmid_pub = peer_pmid_keys.public_key();
  std::string peer_pmid_pub_signature = crypto_.AsymSign(peer_pmid_pub, "",
      peer_pmid_pri, crypto::STRING_STRING);
  std::string peer_pmid = crypto_.Hash(peer_pmid_pub + peer_pmid_pub_signature,
      "", crypto::STRING_STRING, false);
  // Make request
  std::string chunk_value(base::RandomString(163));
  std::string chunk_name(crypto_.Hash(chunk_value, "", crypto::STRING_STRING,
      false));
  StoreData store_data(chunk_name, chunk_value.size(), (kHashable | kOutgoing),
      PRIVATE, "", client_pmid_, client_pmid_keys_.public_key(),
      client_pmid_public_signature_, client_pmid_keys_.private_key());
  client_chunkstore_->AddChunkToOutgoing(chunk_name, chunk_value);
  boost::shared_ptr<SendChunkData> send_chunk_data(
      new SendChunkData(store_data, kad::Contact(peer_pmid, "", 0), true));
  ASSERT_EQ(kSuccess, msm.GetStoreRequests(send_chunk_data));
  StorePrepRequest store_prep_request = send_chunk_data->store_prep_request;
  StoreChunkRequest store_chunk_request = send_chunk_data->store_chunk_request;
  // Make proper response
  boost::shared_ptr<maidsafe_vault::VaultChunkStore> vault_chunkstore(
      new maidsafe_vault::VaultChunkStore(
          (test_root_dir_ / "VaultChunkstore").string(), 999999, 0));
  maidsafe_vault::VaultService vault_service(peer_pmid, peer_pmid_pub,
<<<<<<< HEAD
      peer_pmid_pri, peer_pmid_pub_signature, vault_chunkstore, NULL, 0,
      boost::shared_ptr<maidsafe::KadOps>());
=======
                                             peer_pmid_pri,
                                             peer_pmid_pub_signature,
                                             &vault_chunkstore, NULL, NULL, 0,
                                             test_msm::K);
>>>>>>> 43179b49
  StorePrepResponse good_store_prep_response;
  google::protobuf::Closure *done =
      google::protobuf::NewCallback(&google::protobuf::DoNothing);
  vault_service.StorePrep(NULL, &store_prep_request,
                          &good_store_prep_response, done);

  // Uninitialised StorePrepResponse
  StorePrepResponse store_prep_response;
  ASSERT_EQ(kSendPrepResponseUninitialised, msm.ValidatePrepResponse(peer_pmid,
      store_prep_request.signed_size(), &store_prep_response));

  // Uninitialised StoreContract
  store_prep_response = good_store_prep_response;
  store_prep_response.clear_store_contract();
  ASSERT_EQ(kSendPrepResponseUninitialised, msm.ValidatePrepResponse(peer_pmid,
      store_prep_request.signed_size(), &store_prep_response));

  // Uninitialised InnerContract
  store_prep_response = good_store_prep_response;
  StoreContract *mutable_store_contract =
      store_prep_response.mutable_store_contract();
  mutable_store_contract->clear_inner_contract();
  ASSERT_EQ(kSendPrepResponseUninitialised, msm.ValidatePrepResponse(peer_pmid,
      store_prep_request.signed_size(), &store_prep_response));

  // Wrong PMID
  store_prep_response = good_store_prep_response;
  mutable_store_contract = store_prep_response.mutable_store_contract();
  mutable_store_contract->set_pmid(client_pmid_);
  ASSERT_EQ(kSendPrepPeerError, msm.ValidatePrepResponse(peer_pmid,
      store_prep_request.signed_size(), &store_prep_response));

  // Altered SignedSize
  store_prep_response = good_store_prep_response;
  mutable_store_contract = store_prep_response.mutable_store_contract();
  StoreContract::InnerContract *mutable_inner_contract =
      mutable_store_contract->mutable_inner_contract();
  SignedSize *mutable_signed_size =
      mutable_inner_contract->mutable_signed_size();
  mutable_signed_size->set_data_size(chunk_value.size() - 1);
  ASSERT_EQ(kSendPrepSignedSizeAltered, msm.ValidatePrepResponse(peer_pmid,
      store_prep_request.signed_size(), &store_prep_response));

  // Returned kNack
  store_prep_response = good_store_prep_response;
  mutable_store_contract = store_prep_response.mutable_store_contract();
  mutable_inner_contract = mutable_store_contract->mutable_inner_contract();
  mutable_inner_contract->set_result(kNack);
  ASSERT_EQ(kSendPrepFailure, msm.ValidatePrepResponse(peer_pmid,
      store_prep_request.signed_size(), &store_prep_response));

  // PMID doesn't validate
  store_prep_response = good_store_prep_response;
  mutable_store_contract = store_prep_response.mutable_store_contract();
  std::string wrong_pmid = crypto_.Hash(base::RandomString(100), "",
      crypto::STRING_STRING, false);
  mutable_store_contract->set_pmid(wrong_pmid);
  ASSERT_EQ(kSendPrepInvalidId, msm.ValidatePrepResponse(wrong_pmid,
      store_prep_request.signed_size(), &store_prep_response));

  // PMID didn't sign StoreContract correctly
  store_prep_response = good_store_prep_response;
  store_prep_response.set_response_signature(crypto_.AsymSign(
      base::RandomString(100), "", peer_pmid_pri, crypto::STRING_STRING));
  ASSERT_EQ(kSendPrepInvalidResponseSignature, msm.ValidatePrepResponse(
      peer_pmid, store_prep_request.signed_size(), &store_prep_response));

  // PMID didn't sign InnerContract correctly
  store_prep_response = good_store_prep_response;
  mutable_store_contract = store_prep_response.mutable_store_contract();
  mutable_store_contract->set_signature(crypto_.AsymSign(base::RandomString(99),
      "", peer_pmid_pri, crypto::STRING_STRING));
  std::string ser_bad_contract;
  mutable_store_contract->SerializeToString(&ser_bad_contract);
  store_prep_response.set_response_signature(crypto_.AsymSign(ser_bad_contract,
      "", peer_pmid_pri, crypto::STRING_STRING));
  ASSERT_EQ(kSendPrepInvalidContractSignature, msm.ValidatePrepResponse(
      peer_pmid, store_prep_request.signed_size(), &store_prep_response));

  // All OK
  ASSERT_EQ(kSuccess, msm.ValidatePrepResponse(peer_pmid,
      store_prep_request.signed_size(), &good_store_prep_response));
}

class MockMsmSendChunkPrep : public MaidsafeStoreManager {
 public:
  explicit MockMsmSendChunkPrep(boost::shared_ptr<ChunkStore> cstore)
      : MaidsafeStoreManager(cstore, test_msm::K) {}
  MOCK_METHOD3(AssessTaskStatus, TaskStatus(const std::string &data_name,
                                            StoreTaskType task_type,
                                            StoreTask *task));
  MOCK_METHOD2(WaitForOnline, bool(const std::string &data_name,
                                   const StoreTaskType &task_type));
};

TEST_F(MaidStoreManagerTest, BEH_MAID_MSM_SendChunkPrep) {
  MockMsmSendChunkPrep msm(client_chunkstore_);
  boost::shared_ptr<MockKadOps> mko(new MockKadOps(&msm.transport_handler_,
      &msm.channel_manager_, kad::CLIENT, "", "", false, false,
      client_chunkstore_));
  msm.kad_ops_ = mko;

  // Set up test data
  std::string chunkname = crypto_.Hash("ddd", "", crypto::STRING_STRING, false);
  client_chunkstore_->AddChunkToOutgoing(chunkname, std::string("ddd"));
  std::string key_id, public_key, public_key_signature, private_key;
  msm.GetChunkSignatureKeys(PRIVATE, "", &key_id, &public_key,
                            &public_key_signature, &private_key);
  StoreData store_data(chunkname, 3, (kHashable | kOutgoing), PRIVATE, "",
                       key_id, public_key, public_key_signature, private_key);
  std::string peername = crypto_.Hash("peer", "", crypto::STRING_STRING, false);
  kad::Contact peer(peername, "192.192.1.1", 9999);
  ASSERT_EQ(kSuccess, msm.tasks_handler_.AddTask(store_data.data_name,
            kStoreChunk, store_data.size, kMinChunkCopies, kMaxStoreFailures));
  ASSERT_EQ(size_t(1), msm.tasks_handler_.TasksCount());

  // Set up expectations
  EXPECT_CALL(msm, AssessTaskStatus(testing::_, kStoreChunk, testing::_))
      .Times(7)
      .WillOnce(testing::Return(kCompleted))  // Call 1
      .WillOnce(testing::Return(kCancelled))  // Call 2
      .WillOnce(testing::Return(kPending))  // Call 3
      .WillRepeatedly(testing::Return(kStarted));

  EXPECT_CALL(*mko, GetStorePeer(testing::_, testing::_, testing::_,
                                 testing::_))
      .WillOnce(testing::Return(kGetStorePeerError))  // Call 3
      .WillOnce(DoAll(testing::SetArgumentPointee<2>(peer),  // Call 4
                      testing::InvokeWithoutArgs(boost::bind(
                          &StoreTasksHandler::DeleteTask, &msm.tasks_handler_,
                          store_data.data_name, kStoreChunk,
                          kStoreCancelledOrDone))))
      .WillOnce(DoAll(testing::SetArgumentPointee<2>(peer),
                      testing::Return(kSuccess)))  // Call 5
      .WillOnce(DoAll(testing::SetArgumentPointee<2>(peer),
                      testing::Return(kSuccess)));  // Call 6

  EXPECT_CALL(msm, WaitForOnline(chunkname, kStoreChunk))
      .Times(3)
      .WillOnce(testing::Return(false))  // Call 5
<<<<<<< HEAD
      .WillRepeatedly(testing::Return(true));  // Call 6
=======
      .WillOnce(testing::Return(true))  // Call 6
      .WillOnce(testing::Return(true));  // Call 6
>>>>>>> 43179b49

  // Run tests
  // Call 1
  ASSERT_EQ(kStoreCancelledOrDone, msm.SendChunkPrep(store_data));
  printf("111111\n");

  // Call 2 - should cause the task to be removed
  ASSERT_EQ(kStoreCancelledOrDone, msm.SendChunkPrep(store_data));
  ASSERT_EQ(size_t(0), msm.tasks_handler_.TasksCount());
  printf("222222\n");

  // Call 3
  ASSERT_EQ(kSuccess, msm.tasks_handler_.AddTask(store_data.data_name,
            kStoreChunk, store_data.size, kMinChunkCopies, kMaxStoreFailures));
  ASSERT_EQ(size_t(1), msm.tasks_handler_.TasksCount());
  ASSERT_EQ(kGetStorePeerError, msm.SendChunkPrep(store_data));
  printf("333333\n");

  // Call 4 - GetStorePeer call sneakily deletes the task before it's started
  ASSERT_EQ(kSendChunkFailure, msm.SendChunkPrep(store_data));
  printf("444444\n");

  // Call 5
  ASSERT_EQ(kSuccess, msm.tasks_handler_.AddTask(store_data.data_name,
            kStoreChunk, store_data.size, kMinChunkCopies, kMaxStoreFailures));
  ASSERT_EQ(size_t(1), msm.tasks_handler_.TasksCount());
  ASSERT_EQ(kTaskCancelledOffline, msm.SendChunkPrep(store_data));
  printf("555555\n");

  // Call 6
  ASSERT_EQ(kSuccess, msm.SendChunkPrep(store_data));
  printf("666666\n");
}

class MockMsmSendPrepCallback : public MaidsafeStoreManager {
 public:
  explicit MockMsmSendPrepCallback(boost::shared_ptr<ChunkStore> cstore)
      : MaidsafeStoreManager(cstore, test_msm::K) {}
  MOCK_METHOD3(ValidatePrepResponse, int(
      const std::string &peer_node_id,
      const SignedSize &request_signed_size,
      const StorePrepResponse *store_prep_response));
  MOCK_METHOD1(SendChunkContent, int(
      boost::shared_ptr<SendChunkData> send_chunk_data));
};

TEST_F(MaidStoreManagerTest, BEH_MAID_MSM_SendPrepCallback) {
  // Set up test data
  MockMsmSendPrepCallback msm(client_chunkstore_);
  boost::shared_ptr<MockClientRpcs> mock_rpcs(
      new MockClientRpcs(&msm.transport_handler_, &msm.channel_manager_));
  msm.client_rpcs_ = mock_rpcs;
  std::string chunkname = crypto_.Hash("eee", "", crypto::STRING_STRING, false);
  client_chunkstore_->AddChunkToOutgoing(chunkname, std::string("eee"));
  std::string key_id, public_key, public_key_signature, private_key;
  msm.GetChunkSignatureKeys(PRIVATE, "", &key_id, &public_key,
      &public_key_signature, &private_key);
  StoreData store_data(chunkname, 3, (kHashable | kOutgoing), PRIVATE, "",
      key_id, public_key, public_key_signature, private_key);
  std::string peername = crypto_.Hash("peer", "", crypto::STRING_STRING, false);
  kad::Contact peer(peername, "192.192.1.1", 9999);
  ASSERT_EQ(kSuccess, msm.tasks_handler_.AddTask(chunkname, kStoreChunk,
      store_data.size, kMinChunkCopies, kMaxStoreFailures));
  ASSERT_EQ(size_t(1), msm.tasks_handler_.TasksCount());
  ASSERT_EQ(kSuccess, msm.tasks_handler_.StartSubTask(chunkname, kStoreChunk,
      peer));
  ASSERT_TRUE(msm.ss_->SetConnectionStatus(0));
  boost::shared_ptr<SendChunkData>
      send_chunk_data(new SendChunkData(store_data, peer, true));

  // Set up expectations
  EXPECT_CALL(msm, ValidatePrepResponse(peername, testing::_, testing::_))
      .Times(5)
      .WillOnce(testing::Return(kSuccess))  // Call 1
      .WillRepeatedly(testing::Return(-1));

  EXPECT_CALL(msm, SendChunkContent(testing::_));  // Call 1

  EXPECT_CALL(*mock_rpcs, StorePrep(EqualsContact(peer), testing::_, testing::_,
      testing::_, testing::_, testing::_, testing::_))
          .Times(1);  // Call 2

  // Run tests
  // Call 1 - All OK
  msm.SendPrepCallback(send_chunk_data);
  StoreTask retrieved_task;
  ASSERT_TRUE(msm.tasks_handler_.Task(chunkname, kStoreChunk, &retrieved_task));
  ASSERT_EQ(boost::uint8_t(1), retrieved_task.active_subtask_count_);
  ASSERT_EQ(1, send_chunk_data->attempt);

  // Call 2 - Validation of store_contract fails and we're now offline.  Once
  // online, task is still valid.
  send_chunk_data->attempt = 0;
  ASSERT_TRUE(msm.ss_->SetConnectionStatus(1));
  boost::thread thr1(&test_msm::DelayedSetConnectionStatus, 0, 3000, msm.ss_);
  msm.SendPrepCallback(send_chunk_data);
  ASSERT_EQ(1, send_chunk_data->attempt);
  ASSERT_TRUE(msm.tasks_handler_.Task(chunkname, kStoreChunk, &retrieved_task));
  ASSERT_EQ(boost::uint8_t(1), retrieved_task.active_subtask_count_);

  // Call 3 - Validation of store_contract fails and we're now offline.  Once
  // online, task has been cancelled.
  send_chunk_data->attempt = 0;
  ASSERT_TRUE(msm.ss_->SetConnectionStatus(1));
  boost::thread thr2(&test_msm::DelayedSetConnectionStatus, 0, 3000, msm.ss_);
  boost::thread thr3(&test_msm::DelayedCancelTask, chunkname, 1500,
      &msm.tasks_handler_);
  msm.SendPrepCallback(send_chunk_data);
  ASSERT_EQ(1, send_chunk_data->attempt);
  ASSERT_FALSE(msm.tasks_handler_.Task(chunkname, kStoreChunk,
               &retrieved_task));
  ASSERT_EQ(size_t(0), msm.tasks_handler_.TasksCount());

  // Call 4 - Validation of store_contract fails and task has been cancelled.
  send_chunk_data->attempt = 0;
  ASSERT_EQ(kSuccess, msm.tasks_handler_.AddTask(chunkname, kStoreChunk,
      store_data.size, kMinChunkCopies, 1));
  ASSERT_EQ(kSuccess, msm.tasks_handler_.StartSubTask(chunkname, kStoreChunk,
      peer));
  ASSERT_EQ(size_t(1), msm.tasks_handler_.TasksCount());
  ASSERT_EQ(kSuccess, msm.tasks_handler_.CancelTask(store_data.data_name,
      kStoreChunk));
  msm.SendPrepCallback(send_chunk_data);
  ASSERT_EQ(1, send_chunk_data->attempt);
  ASSERT_FALSE(msm.tasks_handler_.Task(chunkname, kStoreChunk,
               &retrieved_task));
  ASSERT_EQ(size_t(0), msm.tasks_handler_.TasksCount());

  // Call 5 - Validation of store_contract fails on final attempt.
  send_chunk_data->attempt = kMaxChunkStoreTries - 1;
  ASSERT_EQ(kSuccess, msm.tasks_handler_.AddTask(chunkname, kStoreChunk,
      store_data.size, kMinChunkCopies, 1));
  ASSERT_EQ(kSuccess, msm.tasks_handler_.StartSubTask(chunkname, kStoreChunk,
      peer));
  ASSERT_EQ(size_t(1), msm.tasks_handler_.TasksCount());
  msm.SendPrepCallback(send_chunk_data);
  ASSERT_EQ(kMaxChunkStoreTries, send_chunk_data->attempt);
  ASSERT_FALSE(msm.tasks_handler_.Task(chunkname, kStoreChunk,
               &retrieved_task));
  ASSERT_EQ(size_t(0), msm.tasks_handler_.TasksCount());
}

TEST_F(MaidStoreManagerTest, BEH_MAID_MSM_SendChunkContent) {
  MaidsafeStoreManager msm(client_chunkstore_, test_msm::K);
  boost::shared_ptr<MockClientRpcs> mock_rpcs(
      new MockClientRpcs(&msm.transport_handler_, &msm.channel_manager_));
  msm.client_rpcs_ = mock_rpcs;
  std::string chunkname = crypto_.Hash("fff", "", crypto::STRING_STRING, false);
  client_chunkstore_->AddChunkToOutgoing(chunkname, std::string("fff"));
  std::string key_id, public_key, public_key_signature, private_key;
  msm.GetChunkSignatureKeys(PRIVATE, "", &key_id, &public_key,
      &public_key_signature, &private_key);
  StoreData store_data(chunkname, 3, (kHashable | kOutgoing), PRIVATE, "",
      key_id, public_key, public_key_signature, private_key);
  std::string peername = crypto_.Hash("peer", "", crypto::STRING_STRING, false);
  kad::Contact peer(peername, "192.192.1.1", 9999);
  ASSERT_TRUE(msm.ss_->SetConnectionStatus(0));
  boost::shared_ptr<SendChunkData>
      send_chunk_data(new SendChunkData(store_data, peer, true));

  // Set up expectations
  EXPECT_CALL(*mock_rpcs, StoreChunk(EqualsContact(peer), testing::_,
      testing::_, testing::_, testing::_, testing::_, testing::_))
          .Times(3);  // Calls 2, 3, & 5

  // Run tests
  // Call 1 - Task cancelled before sending RPC
  ASSERT_EQ(kSuccess, msm.tasks_handler_.AddTask(chunkname, kStoreChunk,
      store_data.size, kMinChunkCopies, 1));
  ASSERT_EQ(kSuccess, msm.tasks_handler_.StartSubTask(chunkname, kStoreChunk,
      peer));
  ASSERT_EQ(kSuccess, msm.tasks_handler_.CancelTask(chunkname, kStoreChunk));
  ASSERT_EQ(kStoreCancelledOrDone, msm.SendChunkContent(send_chunk_data));
  StoreTask retrieved_task;
  ASSERT_FALSE(msm.tasks_handler_.Task(chunkname, kStoreChunk,
               &retrieved_task));
  ASSERT_EQ(size_t(0), msm.tasks_handler_.TasksCount());

  // Call 2 - SendChunkContent success
  send_chunk_data->attempt = 0;
  ASSERT_EQ(kSuccess, msm.tasks_handler_.AddTask(chunkname, kStoreChunk,
      store_data.size, kMinChunkCopies, 1));
  ASSERT_EQ(kSuccess, msm.tasks_handler_.StartSubTask(chunkname, kStoreChunk,
      peer));
  ASSERT_EQ(size_t(1), msm.tasks_handler_.TasksCount());
  ASSERT_EQ(kSuccess, msm.SendChunkContent(send_chunk_data));
  ASSERT_TRUE(msm.tasks_handler_.Task(chunkname, kStoreChunk, &retrieved_task));
  ASSERT_EQ(boost::uint8_t(1), retrieved_task.active_subtask_count_);

  // Call 3 - Callback with unitialised response - task still active
  send_chunk_data->attempt = 0;
  msm.SendContentCallback(send_chunk_data);
  ASSERT_EQ(size_t(1), msm.tasks_handler_.TasksCount());
  ASSERT_TRUE(msm.tasks_handler_.Task(chunkname, kStoreChunk, &retrieved_task));
  ASSERT_EQ(boost::uint8_t(1), retrieved_task.active_subtask_count_);

  // Call 4 - Callback with unitialised response - task cancelled
  send_chunk_data->attempt = 0;
  ASSERT_EQ(kSuccess, msm.tasks_handler_.CancelTask(chunkname, kStoreChunk));
  msm.SendContentCallback(send_chunk_data);
  ASSERT_FALSE(msm.tasks_handler_.Task(chunkname, kStoreChunk,
               &retrieved_task));
  ASSERT_EQ(size_t(0), msm.tasks_handler_.TasksCount());

  // Call 5 - Callback with wrong PMID - task still active
  send_chunk_data->attempt = 0;
  ASSERT_EQ(kSuccess, msm.tasks_handler_.AddTask(chunkname, kStoreChunk,
      store_data.size, kMinChunkCopies, 1));
  ASSERT_EQ(kSuccess, msm.tasks_handler_.StartSubTask(chunkname, kStoreChunk,
      peer));
  ASSERT_EQ(size_t(1), msm.tasks_handler_.TasksCount());
  StoreChunkResponse &response = send_chunk_data->store_chunk_response;
  response.set_result(kAck);
  response.set_pmid(chunkname);
  msm.SendContentCallback(send_chunk_data);
  ASSERT_EQ(size_t(1), msm.tasks_handler_.TasksCount());
  ASSERT_TRUE(msm.tasks_handler_.Task(chunkname, kStoreChunk, &retrieved_task));
  ASSERT_EQ(boost::uint8_t(1), retrieved_task.active_subtask_count_);

  // Call 6 - Callback with kNack - last attempt
  send_chunk_data->attempt = kMaxChunkStoreTries - 1;
  response.set_result(kNack);
  response.set_pmid(peername);
  msm.SendContentCallback(send_chunk_data);
  ASSERT_FALSE(msm.tasks_handler_.Task(chunkname, kStoreChunk,
               &retrieved_task));
  ASSERT_EQ(size_t(0), msm.tasks_handler_.TasksCount());

  // Call 7 - Callback OK - only one chunk copy required
  send_chunk_data->attempt = 0;
  ASSERT_EQ(kSuccess, msm.tasks_handler_.AddTask(chunkname, kStoreChunk,
      store_data.size, 1, 1));
  ASSERT_EQ(kSuccess, msm.tasks_handler_.StartSubTask(chunkname, kStoreChunk,
      peer));
  ASSERT_EQ(size_t(1), msm.tasks_handler_.TasksCount());
  response.set_result(kAck);
  msm.SendContentCallback(send_chunk_data);
  ASSERT_FALSE(msm.tasks_handler_.Task(chunkname, kStoreChunk,
               &retrieved_task));
  ASSERT_EQ(size_t(0), msm.tasks_handler_.TasksCount());
  ChunkType chunk_type = msm.client_chunkstore_->chunk_type(chunkname);
  ASSERT_EQ((kHashable | kNormal), chunk_type);

  // Call 8 - Callback OK - kMinChunkCopies required
  send_chunk_data->attempt = 0;
  ChunkType new_type = chunk_type ^ (kOutgoing | kNormal);
  ASSERT_EQ(kSuccess, client_chunkstore_->ChangeChunkType(chunkname, new_type));
  ASSERT_EQ((kHashable | kOutgoing),
            msm.client_chunkstore_->chunk_type(chunkname));
  ASSERT_EQ(kSuccess, msm.tasks_handler_.AddTask(chunkname, kStoreChunk,
      store_data.size, kMinChunkCopies, 1));
  ASSERT_EQ(kSuccess, msm.tasks_handler_.StartSubTask(chunkname, kStoreChunk,
      peer));
  ASSERT_EQ(size_t(1), msm.tasks_handler_.TasksCount());
  response.set_result(kAck);
  msm.SendContentCallback(send_chunk_data);
  ASSERT_EQ(size_t(1), msm.tasks_handler_.TasksCount());
  ASSERT_TRUE(msm.tasks_handler_.Task(chunkname, kStoreChunk, &retrieved_task));
  ASSERT_EQ(boost::uint8_t(0), retrieved_task.active_subtask_count_);
  ASSERT_EQ(boost::uint8_t(1), retrieved_task.success_count_);
  ASSERT_EQ((kHashable | kNormal),
            msm.client_chunkstore_->chunk_type(chunkname));
}

TEST_F(MaidStoreManagerTest, DISABLED_BEH_MAID_MSM_LoadChunk) {
}

TEST_F(MaidStoreManagerTest, BEH_MAID_MSM_RemoveFromWatchList) {
  MockMsmKeyUnique msm(client_chunkstore_);
  boost::shared_ptr<MockClientRpcs> mock_rpcs(
      new MockClientRpcs(&msm.transport_handler_, &msm.channel_manager_));
  msm.client_rpcs_ = mock_rpcs;
  boost::shared_ptr<MockKadOps> mko(new MockKadOps(&msm.transport_handler_,
      &msm.channel_manager_, kad::CLIENT, "", "", false, false,
      client_chunkstore_));
  msm.kad_ops_ = mko;
  ASSERT_TRUE(client_chunkstore_->is_initialised());

  // Set up chunks
  const int kTestCount(10);
  std::vector<std::string> chunk_names;
  std::vector<boost::uint64_t> chunk_sizes;
  std::vector<StoreData> store_datas_i_know_the_plural_should_be_data_but_still;
  std::vector<ReturnCode> delete_chunk_results;
  for (int i = 0; i < kTestCount; ++i) {
    boost::uint64_t chunk_size = 661 + i;
    std::string chunk_value = base::RandomString(chunk_size);
    std::string chunk_name = crypto_.Hash(chunk_value, "",
                                          crypto::STRING_STRING, false);
    if (i > 0) {
      ASSERT_EQ(kSuccess, client_chunkstore_->AddChunkToOutgoing(chunk_name,
          chunk_value));
      ASSERT_EQ(kSuccess, client_chunkstore_->ChangeChunkType(chunk_name,
          (kNormal | kHashable)));
    }
    StoreData data(chunk_name, chunk_size, (kHashable | kNormal), PRIVATE, "",
        client_pmid_, client_pmid_keys_.public_key(),
        client_pmid_public_signature_, client_pmid_keys_.private_key());
    ReturnCode ret_code(kEmptyConversationId);
    chunk_names.push_back(chunk_name);
    chunk_sizes.push_back(chunk_size);
    store_datas_i_know_the_plural_should_be_data_but_still.push_back(data);
    delete_chunk_results.push_back(ret_code);
  }

  // Set up data for calls to FindKNodes
<<<<<<< HEAD
  std::vector<std::string> good_pmids, few_pmids;
  std::string bad_result = mock_kadops::MakeFindNodesResponse(
      mock_kadops::kResultFail, &good_pmids);
  std::string good_result = mock_kadops::MakeFindNodesResponse(
      mock_kadops::kGood, &good_pmids);
  std::string few_result = mock_kadops::MakeFindNodesResponse(
      mock_kadops::kTooFewContacts, &few_pmids);
  std::vector<kad::Contact> contacts;
  {
    kad::FindResponse find_response;
    kad::Contact contact;
    ASSERT_TRUE(find_response.ParseFromString(good_result));
    for (int i = 0; i < find_response.closest_nodes_size(); ++i) {
      ASSERT_TRUE(contact.ParseFromString(find_response.closest_nodes(i)));
      contacts.push_back(contact);
    }
=======
  std::vector<kad::Contact> chunk_info_holders, few_chunk_info_holders;
  for (boost::uint16_t i = 0; i < test_msm::K; ++i) {
    kad::Contact contact(crypto_.Hash(base::IntToString(i * i), "",
                                      crypto::STRING_STRING, false),
                         "192.168.10." + base::IntToString(i), 8000 + i,
                         "192.168.10." + base::IntToString(i), 8000 + i);
    chunk_info_holders.push_back(contact);
    if (i < test_msm::upper_threshold - 1)
      few_chunk_info_holders.push_back(contact);
>>>>>>> 43179b49
  }
  ASSERT_TRUE(msm.ss_->SetConnectionStatus(0));

  test_msm::ThreadedCallContainer tcc(1);

  // Set expectations
  EXPECT_CALL(*mko, AddressIsLocal(testing::An<const kad::Contact&>()))
      .WillRepeatedly(testing::Return(true));
<<<<<<< HEAD
  EXPECT_CALL(*mko, FindKClosestNodes(chunk_names.at(1), testing::_))
      .WillOnce(testing::WithArgs<1>(testing::Invoke(
          boost::bind(&mock_kadops::RunCallback, bad_result, _1))));   // Call 2

  EXPECT_CALL(*mko, FindKClosestNodes(chunk_names.at(2), testing::_))
      .WillOnce(testing::WithArgs<1>(testing::Invoke(
          boost::bind(&mock_kadops::RunCallback, few_result, _1))));   // Call 3

  for (int i = 3; i < kTestCount; ++i) {
    EXPECT_CALL(*mko, FindKClosestNodes(chunk_names.at(i), testing::_))
        .WillOnce(testing::WithArgs<1>(testing::Invoke(
            boost::bind(&mock_kadops::RunCallback, good_result, _1))));   // 4-7
  }

  for (size_t i = 0; i < contacts.size(); ++i) {
    EXPECT_CALL(*mock_rpcs, ExpectAmendment(
        EqualsContact(contacts.at(i)),
        testing::_,
        testing::_,
        testing::_,
        testing::_,
        testing::_,
        testing::_))
            .WillOnce(testing::WithArgs<4, 6>(testing::Invoke(
                boost::bind(&test_msm::WatchListOpStageThree,
                    i + 1 < kKadLowerThreshold,
                    kAck,
                    contacts.at(i).node_id().ToStringDecoded(),
                    _1, _2, &tcc))))                                   // Call 5
            .WillOnce(testing::WithArgs<4, 6>(testing::Invoke(
                boost::bind(&test_msm::WatchListOpStageThree,
                    true,
                    i + 1 < kKadLowerThreshold ? kAck : kNack,
                    contacts.at(i).node_id().ToStringDecoded(),
                    _1, _2, &tcc))))                                   // Call 6
            .WillRepeatedly(testing::WithArgs<4, 6>(testing::Invoke(
                boost::bind(&test_msm::WatchListOpStageThree,
                    true,
                    kAck,
                    contacts.at(i).node_id().ToStringDecoded(),
                    _1, _2, &tcc))));                           // Calls 7 to 10
=======
  EXPECT_CALL(*mko, FindKClosestNodes(kad::KadId(chunk_names.at(1)),
                                   testing::An< std::vector<kad::Contact>* >()))
      .WillOnce(DoAll(testing::SetArgumentPointee<1>(chunk_info_holders),
          testing::Return(-1)));  // Call 2

  EXPECT_CALL(*mko, FindKClosestNodes(kad::KadId(chunk_names.at(2)),
                                   testing::An< std::vector<kad::Contact>* >()))
      .WillOnce(DoAll(testing::SetArgumentPointee<1>(few_chunk_info_holders),
          testing::Return(kSuccess)));  // Call 3

  for (int i = 3; i < 7; ++i) {
    EXPECT_CALL(*mko, FindKClosestNodes(kad::KadId(chunk_names.at(i)),
        testing::An< std::vector<kad::Contact>* >()))
        .WillOnce(DoAll(testing::SetArgumentPointee<1>(chunk_info_holders),
            testing::Return(kSuccess)));  // Calls 4 to 7
>>>>>>> 43179b49
  }

  for (size_t i = 0; i < contacts.size(); ++i) {
    EXPECT_CALL(*mock_rpcs, RemoveFromWatchList(
        EqualsContact(contacts.at(i)),
        testing::_,
        testing::_,
        testing::_,
        testing::_,
        testing::_,
        testing::_))
            .WillOnce(testing::WithArgs<4, 6>(testing::Invoke(
<<<<<<< HEAD
                boost::bind(&test_msm::RemoveFromWatchListStageFour,
                    i + 1 < kKadLowerThreshold,
                    kAck,
                    contacts.at(i).node_id().ToStringDecoded(),
                    _1, _2, &tcc))))                                   // Call 7
=======
                boost::bind(&test_msm::RemoveFromWatchListCallback,
                    i + 1 < test_msm::lower_threshold,
                    kAck,
                    chunk_info_holders.at(i).node_id().String(),
                    _1, _2))))                                 // Call 4
>>>>>>> 43179b49
            .WillOnce(testing::WithArgs<4, 6>(testing::Invoke(
                boost::bind(&test_msm::RemoveFromWatchListStageFour,
                    true,
<<<<<<< HEAD
                    i + 1 < kKadLowerThreshold ? kAck : kNack,
                    contacts.at(i).node_id().ToStringDecoded(),
                    _1, _2, &tcc))))                                   // Call 8
=======
                    i + 1 < test_msm::lower_threshold ? kAck : kNack,
                    chunk_info_holders.at(i).node_id().String(),
                    _1, _2))))                                 // Call 5
>>>>>>> 43179b49
            .WillOnce(testing::WithArgs<4, 6>(testing::Invoke(
                boost::bind(&test_msm::RemoveFromWatchListStageFour,
                    true,
                    kAck,
<<<<<<< HEAD
                    contacts.at((i + 1) %
                        contacts.size()).node_id().ToStringDecoded(),
                    _1, _2, &tcc))))                                   // Call 9
=======
                    chunk_info_holders.at((i + 1) %
                        chunk_info_holders.size()).node_id().String(),
                    _1, _2))))                                 // Call 6
>>>>>>> 43179b49
            .WillOnce(testing::WithArgs<4, 6>(testing::Invoke(
                boost::bind(&test_msm::RemoveFromWatchListStageFour,
                    true,
                    kAck,
<<<<<<< HEAD
                    contacts.at(i).node_id().ToStringDecoded(),
                    _1, _2, &tcc))));                                 // Call 10
=======
                    chunk_info_holders.at(i).node_id().String(),
                    _1, _2))));                                // Call 7
>>>>>>> 43179b49
  }

  // Run test calls
  std::string long_key('a', kKeySize + 1);
  std::string short_key('z', kKeySize - 1);
  ASSERT_EQ(kIncorrectKeySize, msm.DeleteChunk(long_key, 10, PRIVATE, ""));
  ASSERT_EQ(kIncorrectKeySize, msm.DeleteChunk(short_key, 10, PRIVATE, ""));
  ASSERT_EQ(kDirUnknownType, msm.DeleteChunk(chunk_names.at(0),
      chunk_sizes.at(0), static_cast<DirType>(ANONYMOUS - 1), ""));
  ASSERT_EQ(kDirUnknownType, msm.DeleteChunk(chunk_names.at(0),
      chunk_sizes.at(0), static_cast<DirType>(PUBLIC_SHARE + 1), ""));

  int test_run(0);
  StoreTask task;
  // Call 1 - Didn't provide size and chunk not in local chunkstore
  ASSERT_EQ(kDeleteSizeError,
            msm.DeleteChunk(chunk_names.at(test_run), 0, PRIVATE, ""));

  // Call 2 - FindKNodes returns failure
  ++test_run;
  printf("--- call %d ---\n", test_run + 1);
  ASSERT_EQ(kSuccess, msm.DeleteChunk(chunk_names.at(test_run),
            chunk_sizes.at(test_run), PRIVATE, ""));
  int time_taken(0);
  const int kTimeout(5000);
  while (msm.tasks_handler_.TasksCount() != 0 && time_taken < kTimeout) {
    time_taken += 100;
    boost::this_thread::sleep(boost::posix_time::milliseconds(100));
  }
  ASSERT_EQ(size_t(0), msm.tasks_handler_.TasksCount());
  ASSERT_EQ((kTempCache | kHashable),
            client_chunkstore_->chunk_type(chunk_names.at(test_run)));

  // Call 3 - FindKNodes returns success but not enough contacts
  ++test_run;
  printf("--- call %d ---\n", test_run + 1);
  ASSERT_EQ(kSuccess, msm.DeleteChunk(chunk_names.at(test_run),
            chunk_sizes.at(test_run), PRIVATE, ""));
  time_taken = 0;
  while (msm.tasks_handler_.TasksCount() != 0 && time_taken < kTimeout) {
    time_taken += 100;
    boost::this_thread::sleep(boost::posix_time::milliseconds(100));
  }
  ASSERT_EQ(size_t(0), msm.tasks_handler_.TasksCount());
  ASSERT_EQ((kTempCache | kHashable),
            client_chunkstore_->chunk_type(chunk_names.at(test_run)));

  // Call 4 - FindKNodes returns CIHs, but no AHs available
  ++test_run;
  printf("--- call %d ---\n", test_run + 1);
  ASSERT_EQ(kSuccess, msm.DeleteChunk(chunk_names.at(test_run),
            chunk_sizes.at(test_run), PRIVATE, ""));
  time_taken = 0;
  while (msm.tasks_handler_.TasksCount() != 0 && time_taken < kTimeout) {
    time_taken += 100;
    boost::this_thread::sleep(boost::posix_time::milliseconds(100));
  }
  ASSERT_EQ(size_t(0), msm.tasks_handler_.TasksCount());
  ASSERT_EQ((kTempCache | kHashable),
            client_chunkstore_->chunk_type(chunk_names.at(test_run)));

  msm.account_holders_manager_.account_holder_group_ = contacts;

  // Call 5 - ExpectAmendment responses partially uninitialised
  ++test_run;
  printf("--- call %d ---\n", test_run + 1);
  ASSERT_EQ(kSuccess, msm.DeleteChunk(chunk_names.at(test_run),
            chunk_sizes.at(test_run), PRIVATE, ""));
  time_taken = 0;
  while (msm.tasks_handler_.TasksCount() != 0 && time_taken < kTimeout) {
    time_taken += 100;
    boost::this_thread::sleep(boost::posix_time::milliseconds(100));
  }
  ASSERT_EQ(size_t(0), msm.tasks_handler_.TasksCount());
  ASSERT_EQ((kTempCache | kHashable),
            client_chunkstore_->chunk_type(chunk_names.at(test_run)));

  // Call 6 - ExpectAmendment responses partially unacknowledged
  ++test_run;
  printf("--- call %d ---\n", test_run + 1);
  ASSERT_EQ(kSuccess, msm.DeleteChunk(chunk_names.at(test_run),
            chunk_sizes.at(test_run), PRIVATE, ""));
  time_taken = 0;
  while (msm.tasks_handler_.TasksCount() != 0 && time_taken < kTimeout) {
    time_taken += 100;
    boost::this_thread::sleep(boost::posix_time::milliseconds(100));
  }
  ASSERT_EQ(size_t(0), msm.tasks_handler_.TasksCount());
  ASSERT_EQ((kTempCache | kHashable),
            client_chunkstore_->chunk_type(chunk_names.at(test_run)));

  // Call 7 - Twelve RFW responses return uninitialised
  ++test_run;
  printf("--- call %d ---\n", test_run + 1);
  ASSERT_EQ(kSuccess, msm.DeleteChunk(chunk_names.at(test_run),
            chunk_sizes.at(test_run), PRIVATE, ""));
  time_taken = 0;
  while (msm.tasks_handler_.TasksCount() != 0 && time_taken < kTimeout) {
    time_taken += 100;
    boost::this_thread::sleep(boost::posix_time::milliseconds(100));
  }
  ASSERT_EQ(size_t(0), msm.tasks_handler_.TasksCount());
  ASSERT_EQ((kTempCache | kHashable),
            client_chunkstore_->chunk_type(chunk_names.at(test_run)));

  // Call 8 - Twelve RFW responses return kNack
  ++test_run;
  printf("--- call %d ---\n", test_run + 1);
  ReturnCode delete_chunk_result1(kLoadKeysFailure);
  ReturnCode delete_chunk_result2(kLoadKeysFailure);
  ReturnCode delete_chunk_result3(kLoadKeysFailure);
  boost::mutex mutex1, mutex2, mutex3;
  boost::condition_variable cond_var1, cond_var2, cond_var3;
  ASSERT_EQ(kSuccess, msm.tasks_handler_.AddTask(chunk_names.at(test_run),
      kDeleteChunk, chunk_sizes.at(test_run), 1, 1));
  {
    boost::mutex::scoped_lock lock(msm.tasks_handler_.mutex_);
    std::pair<StoreTaskSet::iterator, StoreTaskSet::iterator> it;
    it = msm.tasks_handler_.tasks_.equal_range(boost::make_tuple(
        chunk_names.at(test_run), kDeleteChunk));
    if (it.first != it.second) {
      task = (*it.first);
      task.callback_ = boost::bind(&test_msm::DeleteChunkResult, _1,
          &delete_chunk_result1, &mutex1, &cond_var1);
      task.has_callback_ = true;
      msm.tasks_handler_.tasks_.replace(it.first, task);
    }
  }
  msm.RemoveFromWatchList(
      store_datas_i_know_the_plural_should_be_data_but_still.at(test_run));

  // Call 9 - Twelve RFW responses return with wrong PMIDs
  ++test_run;
  printf("--- call %d ---\n", test_run + 1);
  ASSERT_EQ(kSuccess, msm.tasks_handler_.AddTask(chunk_names.at(test_run),
      kDeleteChunk, chunk_sizes.at(test_run), 1, 1));
  {
    boost::mutex::scoped_lock lock(msm.tasks_handler_.mutex_);
    std::pair<StoreTaskSet::iterator, StoreTaskSet::iterator> it;
    it = msm.tasks_handler_.tasks_.equal_range(boost::make_tuple(
        chunk_names.at(test_run), kDeleteChunk));
    if (it.first != it.second) {
      task = (*it.first);
      task.callback_ = boost::bind(&test_msm::DeleteChunkResult, _1,
          &delete_chunk_result2, &mutex2, &cond_var2);
      task.has_callback_ = true;
      msm.tasks_handler_.tasks_.replace(it.first, task);
    }
  }
  msm.RemoveFromWatchList(
      store_datas_i_know_the_plural_should_be_data_but_still.at(test_run));

  // Call 10 - All OK
  ++test_run;
  printf("--- call %d ---\n", test_run + 1);
  ASSERT_EQ(kSuccess, msm.tasks_handler_.AddTask(chunk_names.at(test_run),
      kDeleteChunk, chunk_sizes.at(test_run), 1, 1));
  {
    boost::mutex::scoped_lock lock(msm.tasks_handler_.mutex_);
    std::pair<StoreTaskSet::iterator, StoreTaskSet::iterator> it;
    it = msm.tasks_handler_.tasks_.equal_range(boost::make_tuple(
        chunk_names.at(test_run), kDeleteChunk));
    if (it.first != it.second) {
      task = (*it.first);
      task.callback_ = boost::bind(&test_msm::DeleteChunkResult, _1,
          &delete_chunk_result3, &mutex3, &cond_var3);
      task.has_callback_ = true;
      msm.tasks_handler_.tasks_.replace(it.first, task);
    }
  }
  msm.RemoveFromWatchList(
      store_datas_i_know_the_plural_should_be_data_but_still.at(test_run));

  boost::mutex::scoped_lock lock1(mutex1);
  while (delete_chunk_result1 == kLoadKeysFailure) {
    cond_var1.wait(lock1);
  }
  boost::mutex::scoped_lock lock2(mutex2);
  while (delete_chunk_result2 == kLoadKeysFailure) {
    cond_var2.wait(lock2);
  }
  boost::mutex::scoped_lock lock3(mutex3);
  while (delete_chunk_result3 == kLoadKeysFailure) {
    cond_var3.wait(lock3);
  }
  ASSERT_EQ(kDeleteChunkFailure, delete_chunk_result1);
  ASSERT_EQ(kDeleteChunkFailure, delete_chunk_result2);
  ASSERT_EQ(kSuccess, delete_chunk_result3);
}

class MockMsmStoreLoadPacket : public MaidsafeStoreManager {
 public:
  explicit MockMsmStoreLoadPacket(boost::shared_ptr<ChunkStore> cstore)
      : MaidsafeStoreManager(cstore, test_msm::K) {}
  MOCK_METHOD1(SendPacket, void(boost::shared_ptr<StoreData> store_data));
  MOCK_METHOD1(DeletePacketFromNet,
               void(boost::shared_ptr<DeletePacketData> delete_data));
  MOCK_METHOD1(UpdatePacketOnNetwork,
               void(boost::shared_ptr<UpdatePacketData> update_data));
};

TEST_F(MaidStoreManagerTest, BEH_MAID_MSM_StoreNewPacket) {
  MockMsmStoreLoadPacket msm(client_chunkstore_);
  boost::shared_ptr<MockKadOps> mko(new MockKadOps(&msm.transport_handler_,
      &msm.channel_manager_, kad::CLIENT, "", "", false, false,
      client_chunkstore_));
  msm.kad_ops_ = mko;

  // Add keys to Session
  crypto::RsaKeyPair anmid_keys = keys_.at(2);
  std::string anmid_pri = anmid_keys.private_key();
  std::string anmid_pub = anmid_keys.public_key();
  std::string anmid_pub_key_signature = crypto_.AsymSign(anmid_pub, "",
      anmid_pri, crypto::STRING_STRING);
  std::string anmid_name = crypto_.Hash(anmid_pub + anmid_pub_key_signature, "",
      crypto::STRING_STRING, false);
  SessionSingleton::getInstance()->AddKey(ANMID, anmid_name, anmid_pri,
      anmid_pub, anmid_pub_key_signature);

  // Set up packet for storing
  std::string packet_name = crypto_.Hash(base::RandomString(100), "",
                                         crypto::STRING_STRING, false);
  std::string key_id, public_key, public_key_signature, private_key;
  msm.GetPacketSignatureKeys(MID, PRIVATE, "", &key_id, &public_key,
      &public_key_signature, &private_key);
  ASSERT_EQ(anmid_name, key_id);
  ASSERT_EQ(anmid_pub, public_key);
  ASSERT_EQ(anmid_pub_key_signature, public_key_signature);
  ASSERT_EQ(anmid_pri, private_key);
  std::string packet_value = base::RandomString(200);

  // Set up test requirements
  kad::ContactInfo cache_holder;
  cache_holder.set_node_id("a");
  std::string ser_kad_store_response_cant_parse("Rubbish");
  std::string ser_kad_store_response_empty;
  std::string ser_kad_store_response_good, ser_kad_store_response_fail;
  kad::StoreResponse store_response;
  store_response.set_result(kad::kRpcResultSuccess);
  store_response.SerializeToString(&ser_kad_store_response_good);
  store_response.set_result("Fail");
  store_response.SerializeToString(&ser_kad_store_response_fail);

<<<<<<< HEAD
  //// Set up expectations
  //EXPECT_CALL(*mko, FindValue(packet_name, true, testing::_, testing::_,
  //    testing::_))
  //        .Times(6)
  //        .WillOnce(testing::Return(-1))  // Call 4
  //        .WillOnce(DoAll(testing::SetArgumentPointee<2>(cache_holder),
  //                        testing::Return(kSuccess)))  // Call 5
  //        .WillRepeatedly(testing::Return(kFindValueFailure));
=======
  // Set up expectations
  EXPECT_CALL(*mko, FindValue(kad::KadId(packet_name), true, testing::_,
      testing::_, testing::_))
          .Times(6)
          .WillOnce(testing::Return(-1))  // Call 4
          .WillOnce(DoAll(testing::SetArgumentPointee<2>(cache_holder),
                          testing::Return(kSuccess)))  // Call 5
          .WillRepeatedly(testing::Return(kFindValueFailure));
>>>>>>> 43179b49

  EXPECT_CALL(msm, SendPacket(testing::_))
      .WillOnce(testing::WithArgs<0>(testing::Invoke(
          boost::bind(&MaidsafeStoreManager::SendPacketCallback, &msm,
          ser_kad_store_response_empty, _1))))  // Call 4
      .WillOnce(testing::WithArgs<0>(testing::Invoke(
          boost::bind(&MaidsafeStoreManager::SendPacketCallback, &msm,
          ser_kad_store_response_cant_parse, _1))))  // Call 5
      .WillOnce(testing::WithArgs<0>(testing::Invoke(
          boost::bind(&MaidsafeStoreManager::SendPacketCallback, &msm,
          ser_kad_store_response_fail, _1))))  // Call 6
      .WillOnce(testing::WithArgs<0>(testing::Invoke(
          boost::bind(&MaidsafeStoreManager::SendPacketCallback, &msm,
          ser_kad_store_response_good, _1))));  // Call 7

  // Call 1 - Check with bad packet name length
  packet_op_result_ = kGeneralError;
  std::string short_key('z', kKeySize - 1);
  msm.StorePacket(short_key, packet_value, MID, PRIVATE, "", functor_);
  {
    boost::mutex::scoped_lock lock(mutex_);
    while (packet_op_result_ == kGeneralError)
      cond_var_.wait(lock);
  }
  ASSERT_EQ(kIncorrectKeySize, packet_op_result_);

  // Call 2 - Check with bad packet type
  packet_op_result_ = kGeneralError;
  msm.StorePacket(packet_name, packet_value,
      static_cast<PacketType>(PacketType_MIN - 1), PRIVATE, "", functor_);
  {
    boost::mutex::scoped_lock lock(mutex_);
    while (packet_op_result_ == kGeneralError)
      cond_var_.wait(lock);
  }
  ASSERT_EQ(kPacketUnknownType, packet_op_result_);

  // Call 3 - Check with bad dir type
  packet_op_result_ = kGeneralError;
  msm.StorePacket(packet_name, packet_value, MID,
      static_cast<DirType>(PUBLIC_SHARE + 1), "", functor_);
  {
    boost::mutex::scoped_lock lock(mutex_);
    while (packet_op_result_ == kGeneralError)
      cond_var_.wait(lock);
  }
  ASSERT_EQ(kDirUnknownType, packet_op_result_);

  // Call 4 - SendPacket returns no result
  packet_op_result_ = kGeneralError;
  msm.StorePacket(packet_name, packet_value, MID, PRIVATE, "", functor_);
  {
    boost::mutex::scoped_lock lock(mutex_);
    while (packet_op_result_ == kGeneralError)
      cond_var_.wait(lock);
  }
  ASSERT_EQ(kSendPacketError, packet_op_result_);

  // Call 5 - SendPacket returns unparseable result
  packet_op_result_ = kGeneralError;
  msm.StorePacket(packet_name, packet_value, MID, PRIVATE, "", functor_);
  {
    boost::mutex::scoped_lock lock(mutex_);
    while (packet_op_result_ == kGeneralError)
      cond_var_.wait(lock);
  }
  ASSERT_EQ(kSendPacketParseError, packet_op_result_);

  // Call 6 - SendPacket returns failure
  packet_op_result_ = kGeneralError;
  msm.StorePacket(packet_name, packet_value, MID, PRIVATE, "", functor_);
  {
    boost::mutex::scoped_lock lock(mutex_);
    while (packet_op_result_ == kGeneralError)
      cond_var_.wait(lock);
  }
  ASSERT_EQ(kSendPacketFailure, packet_op_result_);

  // Call 7 - SendPacket returns success
  packet_op_result_ = kGeneralError;
  msm.StorePacket(packet_name, packet_value, MID, PRIVATE, "", functor_);
  {
    boost::mutex::scoped_lock lock(mutex_);
    while (packet_op_result_ == kGeneralError)
      cond_var_.wait(lock);
  }
  ASSERT_EQ(kSuccess, packet_op_result_);
}

TEST_F(MaidStoreManagerTest, BEH_MAID_MSM_StoreExistingPacket) {
  MockMsmStoreLoadPacket msm(client_chunkstore_);
  boost::shared_ptr<MockKadOps> mko(new MockKadOps(&msm.transport_handler_,
      &msm.channel_manager_, kad::CLIENT, "", "", false, false,
      client_chunkstore_));
  msm.kad_ops_ = mko;

  // Add keys to Session
  crypto::RsaKeyPair anmid_keys = keys_.at(2);
  std::string anmid_pri = anmid_keys.private_key();
  std::string anmid_pub = anmid_keys.public_key();
  std::string anmid_pub_key_signature = crypto_.AsymSign(anmid_pub, "",
      anmid_pri, crypto::STRING_STRING);
  std::string anmid_name = crypto_.Hash(anmid_pub + anmid_pub_key_signature, "",
      crypto::STRING_STRING, false);
  SessionSingleton::getInstance()->AddKey(ANMID, anmid_name, anmid_pri,
      anmid_pub, anmid_pub_key_signature);

  // Set up packet for storing
  std::string packet_name = crypto_.Hash(base::RandomString(100), "",
                                         crypto::STRING_STRING, false);
  std::string key_id, public_key, public_key_signature, private_key;
  msm.GetPacketSignatureKeys(MID, PRIVATE, "", &key_id, &public_key,
      &public_key_signature, &private_key);
  ASSERT_EQ(anmid_name, key_id);
  ASSERT_EQ(anmid_pub, public_key);
  ASSERT_EQ(anmid_pub_key_signature, public_key_signature);
  ASSERT_EQ(anmid_pri, private_key);
  std::string packet_value = base::RandomString(200);

  // Set up store response
  std::string ser_kad_store_response_good;
  kad::StoreResponse store_response;
  store_response.set_result(kad::kRpcResultSuccess);
  store_response.SerializeToString(&ser_kad_store_response_good);

  // Set up serialised Kademlia delete responses
  std::string ser_kad_delete_response_cant_parse("Rubbish");
  std::string ser_kad_delete_response_empty;
  std::string ser_kad_delete_response_good, ser_kad_delete_response_fail;
  kad::DeleteResponse delete_response;
  delete_response.set_result(kad::kRpcResultSuccess);
  delete_response.SerializeToString(&ser_kad_delete_response_good);
  delete_response.set_result("Fail");
  delete_response.SerializeToString(&ser_kad_delete_response_fail);

  // Set up lists of DeletePacketCallbacks using serialised Kad delete responses
  const size_t kExistingValueCount(5);
  std::list< boost::function< void(boost::shared_ptr<DeletePacketData>) > >
      functors_kad_good;
  for (size_t i = 0; i < kExistingValueCount - 1; ++i) {
    functors_kad_good.push_back(boost::bind(
        &MaidsafeStoreManager::DeletePacketCallback, &msm,
        ser_kad_delete_response_good, _1));
  }
  std::list< boost::function< void(boost::shared_ptr<DeletePacketData>) > >
      functors_kad_empty(functors_kad_good),
      functors_kad_cant_parse(functors_kad_good),
      functors_kad_fail(functors_kad_good);
  functors_kad_empty.push_back(boost::bind(
      &MaidsafeStoreManager::DeletePacketCallback, &msm,
      ser_kad_delete_response_empty, _1));
  functors_kad_cant_parse.push_back(boost::bind(
      &MaidsafeStoreManager::DeletePacketCallback, &msm,
      ser_kad_delete_response_cant_parse, _1));
  functors_kad_fail.push_back(boost::bind(
      &MaidsafeStoreManager::DeletePacketCallback, &msm,
      ser_kad_delete_response_fail, _1));
  functors_kad_good.push_back(boost::bind(
      &MaidsafeStoreManager::DeletePacketCallback, &msm,
      ser_kad_delete_response_good, _1));

  // Set up vector of existing values
  std::vector<std::string> existing_values;
  for (size_t i = 0; i < kExistingValueCount; ++i)
    existing_values.push_back("ExistingValue" + base::IntToString(i));

  // Set up expectations
<<<<<<< HEAD
                                                                                  //EXPECT_CALL(*mko, FindValue(packet_name, true, testing::_, testing::_,
                                                                                  //    testing::_))
                                                                                  //        .Times(8)
                                                                                  //        .WillRepeatedly(DoAll(testing::SetArgumentPointee<3>(existing_values),
                                                                                  //                              testing::Return(kSuccess)));
=======
  EXPECT_CALL(*mko, FindValue(kad::KadId(packet_name), true, testing::_,
      testing::_, testing::_))
          .Times(8)
          .WillRepeatedly(DoAll(testing::SetArgumentPointee<3>(existing_values),
                                testing::Return(kSuccess)));
>>>>>>> 43179b49

  EXPECT_CALL(msm, SendPacket(testing::_))
      .WillOnce(testing::WithArgs<0>(testing::Invoke(
          boost::bind(&MaidsafeStoreManager::SendPacketCallback, &msm,
          ser_kad_store_response_good, _1))));  // Call 3

  // Call 1 - If exists kDoNothingReturnFailure
  packet_op_result_ = kGeneralError;
  msm.StorePacket(packet_name, packet_value, MID, PRIVATE, "", functor_);
  {
    boost::mutex::scoped_lock lock(mutex_);
    while (packet_op_result_ == kGeneralError)
      cond_var_.wait(lock);
  }
  ASSERT_EQ(kSendPacketAlreadyExists, packet_op_result_);

  // Call 2 - If exists kDoNothingReturnSuccess
  packet_op_result_ = kGeneralError;
  msm.StorePacket(packet_name, packet_value, MID, PRIVATE, "", functor_);
  {
    boost::mutex::scoped_lock lock(mutex_);
    while (packet_op_result_ == kGeneralError)
      cond_var_.wait(lock);
  }
  ASSERT_EQ(kSuccess, packet_op_result_);

  // Call 3 - If exists kAppend
  packet_op_result_ = kGeneralError;
  msm.StorePacket(packet_name, packet_value, MID, PRIVATE, "", functor_);
  {
    boost::mutex::scoped_lock lock(mutex_);
    while (packet_op_result_ == kGeneralError)
      cond_var_.wait(lock);
  }
  ASSERT_EQ(kSuccess, packet_op_result_);
}

TEST_F(MaidStoreManagerTest, BEH_MAID_MSM_LoadPacket) {
  MockMsmStoreLoadPacket msm(client_chunkstore_);
  boost::shared_ptr<MockKadOps> mko(new MockKadOps(&msm.transport_handler_,
      &msm.channel_manager_, kad::CLIENT, "", "", false, false,
      client_chunkstore_));
  msm.kad_ops_ = mko;

  // Set up test requirements
  std::vector<std::string> packet_names;
  const size_t kTestCount(8);
  packet_names.push_back("InvalidName");
  for (size_t i = 1; i < kTestCount; ++i) {
    packet_names.push_back(crypto_.Hash(base::RandomString(100), "",
                                        crypto::STRING_STRING, false));
  }
  const size_t kValueCount(5);
  std::string ser_result_empty, ser_result_unparsable("Bleh"), ser_result_fail;
  std::string ser_result_no_values, ser_result_cached_copy, ser_result_good;
  kad::FindResponse find_response;
  find_response.set_result(kad::kRpcResultSuccess);
  find_response.SerializeToString(&ser_result_no_values);
  find_response.set_result(kad::kRpcResultFailure);
  for (size_t i = 0; i < kValueCount; ++i) {
    kad::SignedValue *sig_val = find_response.add_signed_values();
    sig_val->set_value("Value" + base::IntToString(i));
    sig_val->set_value_signature("Sig");
  }
  find_response.SerializeToString(&ser_result_fail);
  find_response.set_result(kad::kRpcResultSuccess);
  find_response.SerializeToString(&ser_result_good);
  kad::ContactInfo *cache_holder =
      find_response.mutable_alternative_value_holder();
  cache_holder->set_node_id("a");
  cache_holder->set_ip("b");
  cache_holder->set_port(1);
  find_response.SerializeToString(&ser_result_cached_copy);
  std::vector<std::string> returned_values;

  // Set up expectations
<<<<<<< HEAD
  EXPECT_CALL(*mko, FindValue(packet_names.at(2), false, testing::_))  // Call 3
=======
  EXPECT_CALL(*mko, FindValue(kad::KadId(packet_names.at(2)), false,
      testing::_))  // Call 3
>>>>>>> 43179b49
      .Times(kMaxChunkLoadRetries)
      .WillRepeatedly(testing::WithArgs<2>(testing::Invoke(boost::bind(
          &test_msm::RunLoadPacketCallback, _1, ser_result_empty))));

<<<<<<< HEAD
  EXPECT_CALL(*mko, FindValue(packet_names.at(3), false, testing::_))  // Call 4
=======
  EXPECT_CALL(*mko, FindValue(kad::KadId(packet_names.at(3)), false,
      testing::_))  // Call 4
>>>>>>> 43179b49
      .Times(kMaxChunkLoadRetries)
      .WillRepeatedly(testing::WithArgs<2>(testing::Invoke(boost::bind(
          &test_msm::RunLoadPacketCallback, _1, ser_result_unparsable))));

<<<<<<< HEAD
  EXPECT_CALL(*mko, FindValue(packet_names.at(4), false, testing::_))  // Call 5
=======
  EXPECT_CALL(*mko, FindValue(kad::KadId(packet_names.at(4)), false,
      testing::_))  // Call 5
>>>>>>> 43179b49
      .Times(kMaxChunkLoadRetries)
      .WillRepeatedly(testing::WithArgs<2>(testing::Invoke(boost::bind(
          &test_msm::RunLoadPacketCallback, _1, ser_result_fail))));

<<<<<<< HEAD
  EXPECT_CALL(*mko, FindValue(packet_names.at(5), false, testing::_))  // Call 6
=======
  EXPECT_CALL(*mko, FindValue(kad::KadId(packet_names.at(5)), false,
      testing::_))  // Call 6
>>>>>>> 43179b49
      .Times(kMaxChunkLoadRetries)
      .WillRepeatedly(testing::WithArgs<2>(testing::Invoke(boost::bind(
          &test_msm::RunLoadPacketCallback, _1, ser_result_no_values))));

<<<<<<< HEAD
  EXPECT_CALL(*mko, FindValue(packet_names.at(6), false, testing::_))  // Call 7
=======
  EXPECT_CALL(*mko, FindValue(kad::KadId(packet_names.at(6)), false,
      testing::_))  // Call 7
>>>>>>> 43179b49
      .Times(kMaxChunkLoadRetries)
      .WillRepeatedly(testing::WithArgs<2>(testing::Invoke(boost::bind(
          &test_msm::RunLoadPacketCallback, _1, ser_result_cached_copy))));

<<<<<<< HEAD
  EXPECT_CALL(*mko, FindValue(packet_names.at(7), false, testing::_))  // Call 8
=======
  EXPECT_CALL(*mko, FindValue(kad::KadId(packet_names.at(7)), false,
      testing::_))  // Call 8
>>>>>>> 43179b49
      .WillOnce(testing::WithArgs<2>(testing::Invoke(boost::bind(
          &test_msm::RunLoadPacketCallback, _1, ser_result_cached_copy))))
      .WillOnce(testing::WithArgs<2>(testing::Invoke(boost::bind(
          &test_msm::RunLoadPacketCallback, _1, ser_result_fail))))
      .WillOnce(testing::WithArgs<2>(testing::Invoke(boost::bind(
          &test_msm::RunLoadPacketCallback, _1, ser_result_good))));

  // Call 1 - Check with bad packet name length
  size_t test_number(0);
  returned_values.push_back("Val");
  ASSERT_EQ(size_t(1), returned_values.size());
  ASSERT_EQ(kIncorrectKeySize,
            msm.LoadPacket(packet_names.at(test_number), &returned_values));
  ASSERT_EQ(size_t(0), returned_values.size());

  // Call 2 - Check with NULL pointer
  ++test_number;
  ASSERT_EQ(kLoadPacketFailure,
            msm.LoadPacket(packet_names.at(test_number), NULL));

  // Call 3 - FindValue returns an empty string
  ++test_number;
  returned_values.push_back("Val");
  ASSERT_EQ(size_t(1), returned_values.size());
  ASSERT_EQ(kFindValueError,
            msm.LoadPacket(packet_names.at(test_number), &returned_values));
  ASSERT_EQ(size_t(0), returned_values.size());

  // Call 4 - FindValue returns an unparsable string
  ++test_number;
  returned_values.push_back("Val");
  ASSERT_EQ(size_t(1), returned_values.size());
  ASSERT_EQ(kFindValueParseError,
            msm.LoadPacket(packet_names.at(test_number), &returned_values));
  ASSERT_EQ(size_t(0), returned_values.size());

  // Call 5 - FindValue fails
  ++test_number;
  returned_values.push_back("Val");
  ASSERT_EQ(size_t(1), returned_values.size());
  ASSERT_EQ(kFindValueFailure,
            msm.LoadPacket(packet_names.at(test_number), &returned_values));
  ASSERT_EQ(size_t(0), returned_values.size());

  // Call 6 - FindValue claims success but doesn't populate value vector
  ++test_number;
  returned_values.push_back("Val");
  ASSERT_EQ(size_t(1), returned_values.size());
  ASSERT_EQ(kFindValueFailure,
            msm.LoadPacket(packet_names.at(test_number), &returned_values));
  ASSERT_EQ(size_t(0), returned_values.size());

  // Call 7 - FindValue yields a cached copy
  ++test_number;
  returned_values.push_back("Val");
  ASSERT_EQ(size_t(1), returned_values.size());
  ASSERT_EQ(kLoadPacketCached,
            msm.LoadPacket(packet_names.at(test_number), &returned_values));
  ASSERT_EQ(size_t(0), returned_values.size());

  // Call 8 - Success
  ++test_number;
  returned_values.push_back("Val");
  ASSERT_EQ(size_t(1), returned_values.size());
  ASSERT_EQ(kSuccess,
            msm.LoadPacket(packet_names.at(test_number), &returned_values));
  ASSERT_EQ(size_t(kValueCount), returned_values.size());
  for (size_t i = 0; i < kValueCount; ++i)
    ASSERT_EQ(find_response.signed_values(i).SerializeAsString()/*value()*/,
              returned_values.at(i));
}

TEST_F(MaidStoreManagerTest, BEH_MAID_MSM_DeletePacket) {
  MockMsmStoreLoadPacket msm(client_chunkstore_);

  // Add keys to Session
  crypto::RsaKeyPair anmid_keys = keys_.at(2);
  std::string anmid_pri = anmid_keys.private_key();
  std::string anmid_pub = anmid_keys.public_key();
  std::string anmid_pub_key_signature = crypto_.AsymSign(anmid_pub, "",
      anmid_pri, crypto::STRING_STRING);
  std::string anmid_name = crypto_.Hash(anmid_pub + anmid_pub_key_signature, "",
      crypto::STRING_STRING, false);
  SessionSingleton::getInstance()->AddKey(ANMID, anmid_name, anmid_pri,
                                          anmid_pub, anmid_pub_key_signature);

  // Set up packet for deletion
  std::string packet_name = crypto_.Hash(base::RandomString(100), "",
                                         crypto::STRING_STRING, false);
  std::string key_id, public_key, public_key_signature, private_key;
  msm.GetPacketSignatureKeys(MID, PRIVATE, "", &key_id, &public_key,
      &public_key_signature, &private_key);
  ASSERT_EQ(anmid_name, key_id);
  ASSERT_EQ(anmid_pub, public_key);
  ASSERT_EQ(anmid_pub_key_signature, public_key_signature);
  ASSERT_EQ(anmid_pri, private_key);
  const size_t kValueCount(5);
  std::vector<std::string> packet_values, single_value;
  for (size_t i = 0; i < kValueCount; ++i)
    packet_values.push_back("Value" + base::IntToString(i));
  single_value.push_back("Value");

  // Set up serialised Kademlia delete responses
  std::string ser_kad_delete_response_cant_parse("Rubbish");
  std::string ser_kad_delete_response_empty;
  std::string ser_kad_delete_response_good, ser_kad_delete_response_fail;
  kad::DeleteResponse delete_response;
  delete_response.set_result(kad::kRpcResultSuccess);
  delete_response.SerializeToString(&ser_kad_delete_response_good);
  delete_response.set_result("Fail");
  delete_response.SerializeToString(&ser_kad_delete_response_fail);

  // Set up lists of DeletePacketCallbacks using serialised Kad delete responses
  std::list< boost::function< void(boost::shared_ptr<DeletePacketData>) > >
      functors_kad_good;
  for (size_t i = 0; i < kValueCount - 1; ++i) {
    functors_kad_good.push_back(boost::bind(
        &MaidsafeStoreManager::DeletePacketCallback, &msm,
        ser_kad_delete_response_good, _1));
  }
  std::list< boost::function< void(boost::shared_ptr<DeletePacketData>) > >
      functors_kad_empty(functors_kad_good),
      functors_kad_cant_parse(functors_kad_good),
      functors_kad_fail(functors_kad_good);
  functors_kad_empty.push_back(boost::bind(
      &MaidsafeStoreManager::DeletePacketCallback, &msm,
      ser_kad_delete_response_empty, _1));
  functors_kad_cant_parse.push_back(boost::bind(
      &MaidsafeStoreManager::DeletePacketCallback, &msm,
      ser_kad_delete_response_cant_parse, _1));
  functors_kad_fail.push_back(boost::bind(
      &MaidsafeStoreManager::DeletePacketCallback, &msm,
      ser_kad_delete_response_fail, _1));
  functors_kad_good.push_back(boost::bind(
      &MaidsafeStoreManager::DeletePacketCallback, &msm,
      ser_kad_delete_response_good, _1));

  EXPECT_CALL(msm, DeletePacketFromNet(testing::_))
      .WillOnce(testing::WithArgs<0>(testing::Invoke(boost::bind(
          &test_msm::RunDeletePacketCallbacks, functors_kad_empty, _1))))  // 4
      .WillOnce(testing::WithArgs<0>(testing::Invoke(boost::bind(
          &test_msm::RunDeletePacketCallbacks, functors_kad_cant_parse, _1))))
      .WillOnce(testing::WithArgs<0>(testing::Invoke(boost::bind(
          &test_msm::RunDeletePacketCallbacks, functors_kad_fail, _1))))  // 6
      .WillOnce(testing::WithArgs<0>(testing::Invoke(boost::bind(
          &test_msm::RunDeletePacketCallbacks, functors_kad_good, _1))));  // 7

  // Call 1 - Check with bad packet name length
  packet_op_result_ = kGeneralError;
  msm.DeletePacket("InvalidName", packet_values, MID, PRIVATE, "", functor_);
  {
    boost::mutex::scoped_lock lock(mutex_);
    while (packet_op_result_ == kGeneralError)
      cond_var_.wait(lock);
  }
  ASSERT_EQ(kIncorrectKeySize, packet_op_result_);

  // Call 2 - Invalid PacketType
  packet_op_result_ = kGeneralError;
  msm.DeletePacket(packet_name, packet_values,
      static_cast<PacketType>(PacketType_MAX + 1), PRIVATE, "", functor_);
  {
    boost::mutex::scoped_lock lock(mutex_);
    while (packet_op_result_ == kGeneralError)
      cond_var_.wait(lock);
  }
  ASSERT_EQ(kPacketUnknownType, packet_op_result_);

  // Call 3 - Invalid DirType
  packet_op_result_ = kGeneralError;
  msm.DeletePacket(packet_name, packet_values, MID,
                   static_cast<DirType>(ANONYMOUS - 1), "", functor_);
  {
    boost::mutex::scoped_lock lock(mutex_);
    while (packet_op_result_ == kGeneralError)
      cond_var_.wait(lock);
  }
  ASSERT_EQ(kDirUnknownType, packet_op_result_);

  // Call 4 - Multiple value request - DeleteResponse empty
  packet_op_result_ = kGeneralError;
  msm.DeletePacket(packet_name, packet_values, MID, PRIVATE, "", functor_);
  {
    boost::mutex::scoped_lock lock(mutex_);
    while (packet_op_result_ == kGeneralError)
      cond_var_.wait(lock);
  }
  ASSERT_EQ(kDeletePacketError, packet_op_result_);

  // Call 5 - Multiple value request - DeleteResponse doesn't parse
  packet_op_result_ = kGeneralError;
  msm.DeletePacket(packet_name, packet_values, MID, PRIVATE, "", functor_);
  {
    boost::mutex::scoped_lock lock(mutex_);
    while (packet_op_result_ == kGeneralError)
      cond_var_.wait(lock);
  }
  ASSERT_EQ(kDeletePacketParseError, packet_op_result_);

  // Call 6 - Multiple value request - DeleteResponse fails
  packet_op_result_ = kGeneralError;
  msm.DeletePacket(packet_name, packet_values, MID, PRIVATE, "", functor_);
  {
    boost::mutex::scoped_lock lock(mutex_);
    while (packet_op_result_ == kGeneralError)
      cond_var_.wait(lock);
  }
  ASSERT_EQ(kDeletePacketFailure, packet_op_result_);

  // Call 7 - Multiple value request - DeleteResponse passes
  packet_op_result_ = kGeneralError;
  msm.DeletePacket(packet_name, packet_values, MID, PRIVATE, "", functor_);
  {
    boost::mutex::scoped_lock lock(mutex_);
    while (packet_op_result_ == kGeneralError)
      cond_var_.wait(lock);
  }
  ASSERT_EQ(kSuccess, packet_op_result_);
}

TEST_F(MaidStoreManagerTest, BEH_MAID_MSM_UpdatePacket) {
  MockMsmStoreLoadPacket msm(client_chunkstore_);

  // Add keys to Session
  crypto::RsaKeyPair anmid_keys = keys_.at(2);
  std::string anmid_pri(anmid_keys.private_key());
  std::string anmid_pub(anmid_keys.public_key());
  std::string anmid_pub_key_signature(crypto_.AsymSign(anmid_pub, "", anmid_pri,
                                                       crypto::STRING_STRING));
  std::string anmid_name(crypto_.Hash(anmid_pub + anmid_pub_key_signature, "",
                                      crypto::STRING_STRING, false));
  SessionSingleton::getInstance()->AddKey(ANMID, anmid_name, anmid_pri,
                                          anmid_pub, anmid_pub_key_signature);

  // Set up packet for deletion
  std::string packet_name(crypto_.Hash(base::RandomString(100), "",
                                       crypto::STRING_STRING, false));
  std::string key_id, public_key, public_key_signature, private_key;
  msm.GetPacketSignatureKeys(MID, PRIVATE, "", &key_id, &public_key,
                             &public_key_signature, &private_key);
  ASSERT_EQ(anmid_name, key_id);
  ASSERT_EQ(anmid_pub, public_key);
  ASSERT_EQ(anmid_pub_key_signature, public_key_signature);
  ASSERT_EQ(anmid_pri, private_key);
  std::vector<std::string> packet_values;
  for (size_t i = 0; i < 2; ++i)
    packet_values.push_back("Value" + base::IntToString(i));

  // Set up serialised Kademlia delete responses
  std::string ser_kad_update_response_cant_parse("Rubbish"),
              ser_kad_update_response_empty,
              ser_kad_update_response_good,
              ser_kad_update_response_fail;
  kad::UpdateResponse update_response;
  update_response.set_result(kad::kRpcResultSuccess);
  update_response.SerializeToString(&ser_kad_update_response_good);
  update_response.set_result("Fail");
  update_response.SerializeToString(&ser_kad_update_response_fail);

  // Set up lists of DeletePacketCallbacks using serialised Kad delete responses
  std::list< boost::function< void(boost::shared_ptr<UpdatePacketData>) > >
      functors_kad_good, functors_kad_empty, functors_kad_cant_parse,
      functors_kad_fail;
  functors_kad_empty.push_back(
      boost::bind(&MaidsafeStoreManager::UpdatePacketCallback, &msm,
                  ser_kad_update_response_empty, _1));
  functors_kad_cant_parse.push_back(
      boost::bind(&MaidsafeStoreManager::UpdatePacketCallback, &msm,
                  ser_kad_update_response_cant_parse, _1));
  functors_kad_fail.push_back(
      boost::bind(&MaidsafeStoreManager::UpdatePacketCallback, &msm,
                  ser_kad_update_response_fail, _1));
  functors_kad_good.push_back(
      boost::bind(&MaidsafeStoreManager::UpdatePacketCallback, &msm,
                  ser_kad_update_response_good, _1));

  EXPECT_CALL(msm, UpdatePacketOnNetwork(testing::_))
      .WillOnce(testing::WithArgs<0>(testing::Invoke(boost::bind(
          &test_msm::RunUpdatePacketCallbacks, functors_kad_empty, _1))))  // 4
      .WillOnce(testing::WithArgs<0>(testing::Invoke(boost::bind(
          &test_msm::RunUpdatePacketCallbacks, functors_kad_cant_parse, _1))))
      .WillOnce(testing::WithArgs<0>(testing::Invoke(boost::bind(
          &test_msm::RunUpdatePacketCallbacks, functors_kad_fail, _1))))   // 6
      .WillOnce(testing::WithArgs<0>(testing::Invoke(boost::bind(
          &test_msm::RunUpdatePacketCallbacks, functors_kad_good, _1))));  // 7

  // Call 1 - Check with bad packet name length
  packet_op_result_ = kGeneralError;
  msm.UpdatePacket("InvalidName", packet_values[0], packet_values[1], MID,
                   PRIVATE, "", functor_);
  {
    boost::mutex::scoped_lock lock(mutex_);
    while (packet_op_result_ == kGeneralError)
      cond_var_.wait(lock);
  }
  ASSERT_EQ(kIncorrectKeySize, packet_op_result_);

  // Call 2 - Invalid PacketType
  packet_op_result_ = kGeneralError;
  msm.UpdatePacket(packet_name, packet_values[0], packet_values[1],
                   static_cast<PacketType>(PacketType_MAX + 1), PRIVATE, "",
                   functor_);
  {
    boost::mutex::scoped_lock lock(mutex_);
    while (packet_op_result_ == kGeneralError)
      cond_var_.wait(lock);
  }
  ASSERT_EQ(kPacketUnknownType, packet_op_result_);

  // Call 3 - Invalid DirType
  packet_op_result_ = kGeneralError;
  msm.UpdatePacket(packet_name, packet_values[0], packet_values[1], MID,
                   static_cast<DirType>(ANONYMOUS - 1), "", functor_);
  {
    boost::mutex::scoped_lock lock(mutex_);
    while (packet_op_result_ == kGeneralError)
      cond_var_.wait(lock);
  }
  ASSERT_EQ(kDirUnknownType, packet_op_result_);

  // Call 4 - Multiple value request - UpdateResponse empty
  packet_op_result_ = kGeneralError;
  msm.UpdatePacket(packet_name, packet_values[0], packet_values[1], MID,
                   PRIVATE, "", functor_);
  {
    boost::mutex::scoped_lock lock(mutex_);
    while (packet_op_result_ == kGeneralError)
      cond_var_.wait(lock);
  }
  ASSERT_EQ(kUpdatePacketError, packet_op_result_);

  // Call 5 - Multiple value request - UpdateResponse doesn't parse
  packet_op_result_ = kGeneralError;
  msm.UpdatePacket(packet_name, packet_values[0], packet_values[1], MID,
                   PRIVATE, "", functor_);
  {
    boost::mutex::scoped_lock lock(mutex_);
    while (packet_op_result_ == kGeneralError)
      cond_var_.wait(lock);
  }
  ASSERT_EQ(kUpdatePacketParseError, packet_op_result_);

  // Call 6 - Multiple value request - UpdateResponse fails
  packet_op_result_ = kGeneralError;
  msm.UpdatePacket(packet_name, packet_values[0], packet_values[1], MID,
                   PRIVATE, "", functor_);
  {
    boost::mutex::scoped_lock lock(mutex_);
    while (packet_op_result_ == kGeneralError)
      cond_var_.wait(lock);
  }
  ASSERT_EQ(kUpdatePacketFailure, packet_op_result_);

  // Call 7 - Multiple value request - UpdateResponse passes
  packet_op_result_ = kGeneralError;
  msm.UpdatePacket(packet_name, packet_values[0], packet_values[1], MID,
                   PRIVATE, "", functor_);
  {
    boost::mutex::scoped_lock lock(mutex_);
    while (packet_op_result_ == kGeneralError)
      cond_var_.wait(lock);
  }
  ASSERT_EQ(kSuccess, packet_op_result_);
}

TEST_F(MaidStoreManagerTest, BEH_MAID_MSM_GetAccountStatus) {
  MaidsafeStoreManager msm(client_chunkstore_);
  boost::uint64_t offered, given, taken;
  msm.GetAccountStatus(&offered, &given, &taken);
  EXPECT_EQ(boost::uint64_t(0), offered);
  EXPECT_EQ(boost::uint64_t(0), given);
  EXPECT_EQ(boost::uint64_t(0), taken);
  msm.account_status_manager_.SetAccountStatus(987, 654, 321);
  msm.GetAccountStatus(&offered, &given, &taken);
  EXPECT_EQ(boost::uint64_t(987), offered);
  EXPECT_EQ(boost::uint64_t(654), given);
  EXPECT_EQ(boost::uint64_t(321), taken);
}

TEST_F(MaidStoreManagerTest, BEH_MAID_MSM_UpdateAccountStatus) {
  MockMsmKeyUnique msm(client_chunkstore_);
  boost::shared_ptr<MockClientRpcs> mock_rpcs(
      new MockClientRpcs(&msm.transport_handler_, &msm.channel_manager_));
  msm.client_rpcs_ = mock_rpcs;
  boost::shared_ptr<MockKadOps> mko(new MockKadOps(&msm.transport_handler_,
      &msm.channel_manager_, kad::CLIENT, "", "", false, false,
      client_chunkstore_));
  msm.kad_ops_ = mko;
  ASSERT_TRUE(client_chunkstore_->is_initialised());

  std::string account_name = crypto_.Hash(client_pmid_ + kAccount, "",
      crypto::STRING_STRING, false);

  // Set up data for calls to FindKNodes
<<<<<<< HEAD
  std::vector<std::string> good_pmids, few_pmids;
  std::string bad_result = mock_kadops::MakeFindNodesResponse(
      mock_kadops::kResultFail, &good_pmids);
  std::string good_result = mock_kadops::MakeFindNodesResponse(
      mock_kadops::kGood, &good_pmids);
  std::string few_result = mock_kadops::MakeFindNodesResponse(
      mock_kadops::kTooFewContacts, &few_pmids);
  std::vector<kad::Contact> account_holders;
  {
    kad::FindResponse find_response;
    kad::Contact contact;
    ASSERT_TRUE(find_response.ParseFromString(good_result));
    for (int i = 0; i < find_response.closest_nodes_size(); ++i) {
      ASSERT_TRUE(contact.ParseFromString(find_response.closest_nodes(i)));
      account_holders.push_back(contact);
    }
=======
  std::vector<kad::Contact> account_holders, few_account_holders;
  for (boost::uint16_t i = 0; i < test_msm::K; ++i) {
    kad::Contact contact(crypto_.Hash(base::IntToString(i * i), "",
                                      crypto::STRING_STRING, false),
                         "192.168.10." + base::IntToString(i), 8000 + i,
                         "192.168.10." + base::IntToString(i), 8000 + i);
    account_holders.push_back(contact);
    if (i < test_msm::upper_threshold - 1)
      few_account_holders.push_back(contact);
>>>>>>> 43179b49
  }

  // only one thread, so the RPCs are called in order
  // (important for the expected averages)
  test_msm::ThreadedCallContainer tcc(1);

  // Set expectations
  EXPECT_CALL(*mko, AddressIsLocal(testing::An<const kad::Contact&>()))
      .WillRepeatedly(testing::Return(true));
<<<<<<< HEAD
=======
  EXPECT_CALL(*mko, FindKClosestNodes(kad::KadId(account_name),
                                   testing::An< std::vector<kad::Contact>* >()))
      .Times(7)
      .WillOnce(DoAll(testing::SetArgumentPointee<1>(account_holders),
          testing::Return(-1)))  // Call 1
      .WillOnce(DoAll(testing::SetArgumentPointee<1>(few_account_holders),
          testing::Return(kSuccess)))  // Call 2
      .WillRepeatedly(DoAll(testing::SetArgumentPointee<1>(account_holders),
          testing::Return(kSuccess)));
>>>>>>> 43179b49

  // Account holder responses
  for (int i = 0; i < test_msm::K; ++i) {
    EXPECT_CALL(*mock_rpcs, AccountStatus(
        EqualsContact(account_holders.at(i)),
        testing::_,
        testing::_,
        testing::_,
        testing::_,
        testing::_,
        testing::_))
            .WillOnce(testing::WithArgs<4, 6>(testing::Invoke(
                boost::bind(&test_msm::ThreadedAccountStatusCallback, &tcc,
<<<<<<< HEAD
                false, kAck, account_holders.at(i).node_id().ToStringDecoded(),
                false, test_msm::AccountStatusValues(0, 0, 0), _1, _2))))   // 4
            .WillOnce(testing::WithArgs<4, 6>(testing::Invoke(
                boost::bind(&test_msm::ThreadedAccountStatusCallback, &tcc,
                i < kKadUpperThreshold, kAck,
                account_holders.at(i).node_id().ToStringDecoded(), false,
                test_msm::AccountStatusValues(1, 2, 3), _1, _2))))          // 5
            .WillOnce(testing::WithArgs<4, 6>(testing::Invoke(
                boost::bind(&test_msm::ThreadedAccountStatusCallback, &tcc,
                i < kKadUpperThreshold, kNack,
                account_holders.at(i).node_id().ToStringDecoded(), true,
                test_msm::AccountStatusValues(1, 2, 3), _1, _2))))          // 6
            .WillOnce(testing::WithArgs<4, 6>(testing::Invoke(
                boost::bind(&test_msm::ThreadedAccountStatusCallback, &tcc,
                i < kKadLowerThreshold, kAck,
                account_holders.at(i).node_id().ToStringDecoded(), true,
                test_msm::AccountStatusValues(i*i, i, i), _1, _2))))        // 7
            .WillOnce(testing::WithArgs<4, 6>(testing::Invoke(
                boost::bind(&test_msm::ThreadedAccountStatusCallback, &tcc,
                i < kKadUpperThreshold, kAck,
                account_holders.at(i).node_id().ToStringDecoded(), true,
                test_msm::AccountStatusValues(1, 2, 3), _1, _2))));         // 8
=======
                false, kAck, account_holders.at(i).node_id().String(),
                false, test_msm::AccountStatusValues(0, 0, 0), _1, _2))))  // 3
            .WillOnce(testing::WithArgs<4, 6>(testing::Invoke(
                boost::bind(&test_msm::ThreadedAccountStatusCallback, &tcc,
                i < test_msm::lower_threshold, kAck,
                account_holders.at(i).node_id().String(), true,
                test_msm::AccountStatusValues(i*i, i, i), _1, _2))))  // 4
            .WillOnce(testing::WithArgs<4, 6>(testing::Invoke(
                boost::bind(&test_msm::ThreadedAccountStatusCallback, &tcc,
                i < test_msm::upper_threshold, kAck,
                account_holders.at(i).node_id().String(), false,
                test_msm::AccountStatusValues(1, 2, 3), _1, _2))))  // #5
            .WillOnce(testing::WithArgs<4, 6>(testing::Invoke(
                boost::bind(&test_msm::ThreadedAccountStatusCallback, &tcc,
                i < test_msm::upper_threshold, kNack,
                account_holders.at(i).node_id().String(), true,
                test_msm::AccountStatusValues(1, 2, 3), _1, _2))))   // #6
            .WillOnce(testing::WithArgs<4, 6>(testing::Invoke(
                boost::bind(&test_msm::ThreadedAccountStatusCallback, &tcc,
                i < test_msm::upper_threshold, kAck,
                account_holders.at(i).node_id().String(), true,
                test_msm::AccountStatusValues(1, 2, 3), _1, _2))));  // #7
>>>>>>> 43179b49
  }

  // set default status, reset update requirement
  msm.account_status_manager_.SetAccountStatus(11, 22, 33);
  msm.account_holders_manager_.account_holder_group_ = account_holders;

  boost::uint64_t space_offered, space_given, space_taken;

<<<<<<< HEAD
  // Call 1 - no update required
  msm.UpdateAccountStatus(false);
  msm.GetAccountStatus(&space_offered, &space_given, &space_taken);
  EXPECT_EQ(static_cast<boost::uint64_t>(11), space_offered);
  EXPECT_EQ(static_cast<boost::uint64_t>(22), space_given);
  EXPECT_EQ(static_cast<boost::uint64_t>(33), space_taken);
=======
  // Call 4 - only 4 initialised responses, but no consensus
  printf(">> Call 4\n");
  if (test_msm::lower_threshold <= 2)
    ASSERT_EQ(kSuccess, msm.GetAccountDetails(&space_offered, &space_given,
                                              &space_taken));
  else
    ASSERT_EQ(kRequestFailedConsensus,
              msm.GetAccountDetails(&space_offered, &space_given,
                                    &space_taken));

  // Call 5 - uninitialised values in responses, equals consensus (all zero)
  printf(">> Call 5\n");
  ASSERT_EQ(kSuccess,
            msm.GetAccountDetails(&space_offered, &space_given, &space_taken));
  ASSERT_EQ(static_cast<boost::uint64_t>(0), space_offered);
  ASSERT_EQ(static_cast<boost::uint64_t>(0), space_given);
  ASSERT_EQ(static_cast<boost::uint64_t>(0), space_taken);
>>>>>>> 43179b49

  ASSERT_TRUE(SessionSingleton::getInstance()->SetConnectionStatus(1));

  // Call 2 - not online
  msm.UpdateAccountStatus(true);
  msm.GetAccountStatus(&space_offered, &space_given, &space_taken);
  EXPECT_EQ(static_cast<boost::uint64_t>(11), space_offered);
  EXPECT_EQ(static_cast<boost::uint64_t>(22), space_given);
  EXPECT_EQ(static_cast<boost::uint64_t>(33), space_taken);
  
  ASSERT_TRUE(SessionSingleton::getInstance()->SetConnectionStatus(0));
  msm.account_holders_manager_.account_holder_group_.clear();

  // Call 3 - no account holders
  msm.UpdateAccountStatus(true);
  msm.GetAccountStatus(&space_offered, &space_given, &space_taken);
  EXPECT_EQ(static_cast<boost::uint64_t>(11), space_offered);
  EXPECT_EQ(static_cast<boost::uint64_t>(22), space_given);
  EXPECT_EQ(static_cast<boost::uint64_t>(33), space_taken);

  msm.account_holders_manager_.account_holder_group_ = account_holders;

  // Call 4 - uninitialised responses
  msm.UpdateAccountStatus(true);
  tcc.Wait();
  msm.GetAccountStatus(&space_offered, &space_given, &space_taken);
  EXPECT_EQ(static_cast<boost::uint64_t>(11), space_offered);
  EXPECT_EQ(static_cast<boost::uint64_t>(22), space_given);
  EXPECT_EQ(static_cast<boost::uint64_t>(33), space_taken);

  // Call 5 - no values => 0
  msm.UpdateAccountStatus(true);
  tcc.Wait();
  msm.GetAccountStatus(&space_offered, &space_given, &space_taken);
  EXPECT_EQ(static_cast<boost::uint64_t>(0), space_offered);
  EXPECT_EQ(static_cast<boost::uint64_t>(0), space_given);
  EXPECT_EQ(static_cast<boost::uint64_t>(0), space_taken);

  msm.account_status_manager_.SetAccountStatus(11, 22, 33);

  // Call 6 - kNack => 0
  msm.UpdateAccountStatus(true);
  tcc.Wait();
  msm.GetAccountStatus(&space_offered, &space_given, &space_taken);
  EXPECT_EQ(static_cast<boost::uint64_t>(0), space_offered);
  EXPECT_EQ(static_cast<boost::uint64_t>(0), space_given);
  EXPECT_EQ(static_cast<boost::uint64_t>(0), space_taken);

  msm.account_status_manager_.SetAccountStatus(11, 22, 33);

  // Call 7 - no consensus
  msm.UpdateAccountStatus(true);
  tcc.Wait();
  msm.GetAccountStatus(&space_offered, &space_given, &space_taken);
  if (kKadLowerThreshold > 2) {
    EXPECT_EQ(static_cast<boost::uint64_t>(11), space_offered);
    EXPECT_EQ(static_cast<boost::uint64_t>(22), space_given);
    EXPECT_EQ(static_cast<boost::uint64_t>(33), space_taken);
  }

  msm.account_status_manager_.SetAccountStatus(11, 22, 33);

  // Call 8 - success
  msm.UpdateAccountStatus(true);
  tcc.Wait();
  msm.GetAccountStatus(&space_offered, &space_given, &space_taken);
  EXPECT_EQ(static_cast<boost::uint64_t>(1), space_offered);
  EXPECT_EQ(static_cast<boost::uint64_t>(2), space_given);
  EXPECT_EQ(static_cast<boost::uint64_t>(3), space_taken);
}

TEST_F(MaidStoreManagerTest, BEH_MAID_MSM_GetFilteredAverage) {
  /**
   * note: keep values smaller than 2^(64-log2(n)); 53 bits precision!
   */
  std::vector<boost::uint64_t> values;
  boost::uint64_t average;
  size_t n;

  // no values
  MaidsafeStoreManager::GetFilteredAverage(values, &average, &n);
  ASSERT_EQ(static_cast<boost::uint64_t>(0), average);
  ASSERT_EQ(static_cast<size_t>(0), n);

  // one value
  values.push_back(5);
  MaidsafeStoreManager::GetFilteredAverage(values, &average, &n);
  ASSERT_EQ(static_cast<boost::uint64_t>(5), average);
  ASSERT_EQ(static_cast<size_t>(1), n);

  // three values
  values.push_back(4);
  values.push_back(6);
  MaidsafeStoreManager::GetFilteredAverage(values, &average, &n);
  ASSERT_EQ(static_cast<boost::uint64_t>(5), average);
  ASSERT_EQ(static_cast<size_t>(3), n);

  // four values, one is an outlier
  values.push_back(10);
  MaidsafeStoreManager::GetFilteredAverage(values, &average, &n);
  ASSERT_EQ(static_cast<boost::uint64_t>(5), average);
  ASSERT_EQ(static_cast<size_t>(3), n);

  // five values and one huge outlier outside precision
  values.push_back(1000000000000000000ll);
  MaidsafeStoreManager::GetFilteredAverage(values, &average, &n);
  ASSERT_EQ(static_cast<boost::uint64_t>(6), average);
  ASSERT_EQ(static_cast<size_t>(4), n);

  // four huge values within precision
  values.clear();
  values.push_back(9000000000000000ll);
  values.push_back(9000000000000010ll);
  values.push_back(9000000000000020ll);
  values.push_back(9000000000000030ll);
  MaidsafeStoreManager::GetFilteredAverage(values, &average, &n);
  ASSERT_EQ(static_cast<boost::uint64_t>(9000000000000015ll), average);
  ASSERT_EQ(static_cast<size_t>(4), n);

  // four huge values and one small outlier
  values.push_back(10);
  MaidsafeStoreManager::GetFilteredAverage(values, &average, &n);
  ASSERT_EQ(static_cast<boost::uint64_t>(9000000000000015ll), average);
  ASSERT_EQ(static_cast<size_t>(4), n);
}

/* TEST_F(MaidStoreManagerTest, BEH_MAID_MSM_AmendAccount) {
  MockMsmKeyUnique msm(client_chunkstore_);
  boost::shared_ptr<MockClientRpcs> mock_rpcs(
      new MockClientRpcs(&msm.transport_handler_, &msm.channel_manager_));
  msm.client_rpcs_ = mock_rpcs;
  ASSERT_TRUE(client_chunkstore_->is_initialised());

  std::string account_name = crypto_.Hash(client_pmid_ + kAccount, "",
      crypto::STRING_STRING, false);

  // Set up data for calls to FindKNodes
  std::vector<kad::Contact> account_holders, few_account_holders;
  for (boost::uint16_t i = 0; i < test_msm::K; ++i) {
    kad::Contact contact(crypto_.Hash(base::IntToString(i * i), "",
        crypto::STRING_STRING, false), "192.168.10." + base::IntToString(i), 8000 + i,
        "192.168.10." + base::IntToString(i), 8000 + i);
    account_holders.push_back(contact);
    if (i >= kKadStoreThreshold)
      few_account_holders.push_back(contact);
  }

  // call RPCs from 4 threads
  test_msm::ThreadedCallContainer tcc(4);

  // Set expectations
  EXPECT_CALL(msm, FindKNodes(account_name, testing::_))
      .Times(6)
      .WillOnce(DoAll(testing::SetArgumentPointee<1>(account_holders),
          testing::Return(-1)))  // Call 1
      .WillOnce(DoAll(testing::SetArgumentPointee<1>(few_account_holders),
          testing::Return(kSuccess)))  // Call 2
      .WillRepeatedly(DoAll(testing::SetArgumentPointee<1>(account_holders),
          testing::Return(kSuccess)));

  // Account holder responses
  for (int i = 0; i < test_msm::K; ++i) {
    EXPECT_CALL(*mock_rpcs, AmendAccount(
        EqualsContact(account_holders.at(i)),
        testing::_,
        testing::_,
        testing::_,
        testing::_,
        testing::_,
        testing::_))
            .WillOnce(testing::WithArgs<4, 6>(testing::Invoke(
                boost::bind(&test_msm::ThreadedAmendAccountCallback, &tcc,
<<<<<<< HEAD
                false, kAck, account_holders.at(i).node_id(),
=======
                false, kAck, account_holders.at(i).node_id().String(),
>>>>>>> 43179b49
                _1, _2))))   // #3
            .WillOnce(testing::WithArgs<4, 6>(testing::Invoke(
                boost::bind(&test_msm::ThreadedAmendAccountCallback, &tcc,
                true, (i < kKadStoreThreshold - 1 ? kAck : kNack),
<<<<<<< HEAD
                account_holders.at(i).node_id(), _1, _2))))
            .WillOnce(testing::WithArgs<4, 6>(testing::Invoke(
                boost::bind(&test_msm::ThreadedAmendAccountCallback, &tcc,
                true, kAck, (i < kKadStoreThreshold - 1 ?
                    account_holders.at(i).node_id() : "fail"),
                    _1, _2))))  // #5
            .WillOnce(testing::WithArgs<4, 6>(testing::Invoke(
                boost::bind(&test_msm::ThreadedAmendAccountCallback, &tcc,
                true, kAck, account_holders.at(i).node_id(),
=======
                account_holders.at(i).node_id().String(), _1, _2))))
            .WillOnce(testing::WithArgs<4, 6>(testing::Invoke(
                boost::bind(&test_msm::ThreadedAmendAccountCallback, &tcc,
                true, kAck, (i < kKadStoreThreshold - 1 ?
                    account_holders.at(i).node_id().String() : "fail"),
                    _1, _2))))  // #5
            .WillOnce(testing::WithArgs<4, 6>(testing::Invoke(
                boost::bind(&test_msm::ThreadedAmendAccountCallback, &tcc,
                true, kAck, account_holders.at(i).node_id().String(),
>>>>>>> 43179b49
                _1, _2))));   // #6
  }

  // Call 0 - not online
  printf(">> Call 0\n");
  ASSERT_TRUE(SessionSingleton::getInstance()->SetConnectionStatus(1));
  ASSERT_EQ(kTaskCancelledOffline, msm.AmendAccount(1234));
  ASSERT_TRUE(SessionSingleton::getInstance()->SetConnectionStatus(0));

  // Call 1 - FindKNodes fails
  printf(">> Call 1\n");
  ASSERT_EQ(kFindAccountHoldersError, msm.AmendAccount(1234));

  // Call 2 - FindKNodes returns too few contacts
  printf(">> Call 2\n");
  ASSERT_EQ(kFindAccountHoldersError, msm.AmendAccount(1234));

  // Call 3 - RPCs return uninitialised responses
  printf(">> Call 3\n");
  ASSERT_EQ(kRequestFailedConsensus, msm.AmendAccount(1234));

  // Call 4 - five return with negative responses
  printf(">> Call 4\n");
  ASSERT_EQ(kRequestFailedConsensus, msm.AmendAccount(1234));

  // Call 5 - five return with wrong PMIDs
  printf(">> Call 5\n");
  ASSERT_EQ(kRequestFailedConsensus, msm.AmendAccount(1234));

  // Call 6 - successful amendment
  printf(">> Call 6\n");
  ASSERT_EQ(kSuccess, msm.AmendAccount(1234));
} */

}  // namespace maidsafe<|MERGE_RESOLUTION|>--- conflicted
+++ resolved
@@ -164,15 +164,7 @@
     response->set_pmid(pmid);
     response->set_upload_count(upload_count);
   }
-<<<<<<< HEAD
   tcc->Enqueue(boost::bind(&google::protobuf::Closure::Run, callback));
-=======
-  boost::mutex::scoped_lock lock(*mutex);
-  ++(*callback_count);
-  if (*callback_count == test_msm::K)
-    cond_var->notify_one();
-  callback->Run();
->>>>>>> 43179b49
 }
 
 void RemoveFromWatchListStageFour(
@@ -425,13 +417,8 @@
   std::vector<std::string> keys;
   const size_t kTestCount(7);
   for (size_t i = 0; i < kTestCount; ++i) {
-<<<<<<< HEAD
     keys.push_back(crypto_.Hash(base::RandomString(100), "",
                                 crypto::STRING_STRING, false));
-=======
-    keys.push_back(kad::KadId(crypto_.Hash(base::RandomString(100), "",
-                   crypto::STRING_STRING, false)));
->>>>>>> 43179b49
   }
   std::string ser_result_empty, ser_result_unparsable("Bleh"), ser_result_fail;
   std::string ser_result_no_values, ser_result_cached_copy, ser_result_good;
@@ -479,7 +466,6 @@
 
   // Call 1 - Check with NULL pointer
   size_t test_number(0);
-<<<<<<< HEAD
 //  ASSERT_FALSE(msm.KeyUnique(keys.at(test_number), false));
 
   // Call 2 - FindValue returns an empty string
@@ -505,33 +491,6 @@
   // Call 7 - Success
   ++test_number;
   ASSERT_FALSE(msm.KeyUnique(keys.at(test_number), false));
-=======
-//  ASSERT_FALSE(msm.KeyUnique(keys.at(test_number).String(), false));
-
-  // Call 2 - FindValue returns an empty string
-  ++test_number;
-  ASSERT_FALSE(msm.KeyUnique(keys.at(test_number).String(), false));
-
-  // Call 3 - FindValue returns an unparsable string
-  ++test_number;
-  ASSERT_FALSE(msm.KeyUnique(keys.at(test_number).String(), false));
-
-  // Call 4 - FindValue fails
-  ++test_number;
-  ASSERT_TRUE(msm.KeyUnique(keys.at(test_number).String(), false));
-
-  // Call 5 - FindValue claims success but doesn't populate value vector
-  ++test_number;
-  ASSERT_FALSE(msm.KeyUnique(keys.at(test_number).String(), false));
-
-  // Call 6 - FindValue yields a cached copy
-  ++test_number;
-  ASSERT_FALSE(msm.KeyUnique(keys.at(test_number).String(), false));
-
-  // Call 7 - Success
-  ++test_number;
-  ASSERT_FALSE(msm.KeyUnique(keys.at(test_number).String(), false));
->>>>>>> 43179b49
 }
 
 class MockClientRpcs : public ClientRpcs {
@@ -616,7 +575,6 @@
   }
 
   // Set up data for calls to FindKNodes
-<<<<<<< HEAD
   std::vector<std::string> good_pmids, few_pmids;
   std::string bad_result = mock_kadops::MakeFindNodesResponse(
       mock_kadops::kResultFail, &good_pmids);
@@ -633,16 +591,6 @@
       ASSERT_TRUE(contact.ParseFromString(find_response.closest_nodes(i)));
       contacts.push_back(contact);
     }
-=======
-  std::vector<kad::Contact> chunk_info_holders, few_chunk_info_holders;
-  for (boost::uint16_t i = 0; i < test_msm::K; ++i) {
-    kad::Contact contact(crypto_.Hash(base::IntToString(i * i), "",
-        crypto::STRING_STRING, false), "192.168.10." + base::IntToString(i),
-        8000 + i, "192.168.10." + base::IntToString(i), 8000 + i);
-    chunk_info_holders.push_back(contact);
-    if (i < test_msm::upper_threshold - 1)
-      few_chunk_info_holders.push_back(contact);
->>>>>>> 43179b49
   }
 
   int send_chunk_count(0);
@@ -653,7 +601,6 @@
   // Set expectations
   EXPECT_CALL(*mko, AddressIsLocal(testing::An<const kad::Contact&>()))
       .WillRepeatedly(testing::Return(true));
-<<<<<<< HEAD
   EXPECT_CALL(*mko, FindKClosestNodes(chunk_names.at(0), testing::_))
       .WillOnce(testing::WithArgs<1>(testing::Invoke(
           boost::bind(&mock_kadops::RunCallback, bad_result, _1))));   // Call 1
@@ -695,23 +642,6 @@
                     kAck,
                     contacts.at(i).node_id().ToStringDecoded(),
                     _1, _2, &tcc))));                           // Calls 6 to 12
-=======
-  EXPECT_CALL(*mko, FindKClosestNodes(kad::KadId(chunk_names.at(0)),
-                                   testing::An< std::vector<kad::Contact>* >()))
-      .WillOnce(DoAll(testing::SetArgumentPointee<1>(chunk_info_holders),
-          testing::Return(-1)));  // Call 1
-
-  EXPECT_CALL(*mko, FindKClosestNodes(kad::KadId(chunk_names.at(1)),
-                                   testing::An< std::vector<kad::Contact>* >()))
-      .WillOnce(DoAll(testing::SetArgumentPointee<1>(few_chunk_info_holders),
-          testing::Return(kSuccess)));  // Call 2
-
-  for (int i = 2; i < kTestCount; ++i) {
-    EXPECT_CALL(*mko, FindKClosestNodes(kad::KadId(chunk_names.at(i)),
-        testing::An< std::vector<kad::Contact>* >()))
-        .WillOnce(DoAll(testing::SetArgumentPointee<1>(chunk_info_holders),
-            testing::Return(kSuccess)));  // Calls 3 to 9
->>>>>>> 43179b49
   }
 
   for (size_t i = 0; i < contacts.size(); ++i) {
@@ -724,90 +654,54 @@
         testing::_,
         testing::_))
             .WillOnce(testing::WithArgs<4, 6>(testing::Invoke(
-<<<<<<< HEAD
                 boost::bind(&test_msm::AddToWatchListStageFour,
-                    i + 1 < kKadLowerThreshold,
-                    kAck,
-                    contacts.at(i).node_id().ToStringDecoded(),
-=======
-                boost::bind(&test_msm::AddToWatchListCallback,
                     i + 1 < test_msm::lower_threshold,
                     kAck,
-                    chunk_info_holders.at(i).node_id().String(),
->>>>>>> 43179b49
+                    contacts.at(i).node_id().String(),
                     kMinChunkCopies,
                     _1, _2, &tcc))))                                   // Call 6
             .WillOnce(testing::WithArgs<4, 6>(testing::Invoke(
                 boost::bind(&test_msm::AddToWatchListStageFour,
                     true,
-<<<<<<< HEAD
-                    i + 1 < kKadLowerThreshold ? kAck : kNack,
-                    contacts.at(i).node_id().ToStringDecoded(),
-=======
                     i + 1 < test_msm::lower_threshold ? kAck : kNack,
-                    chunk_info_holders.at(i).node_id().String(),
->>>>>>> 43179b49
+                    contacts.at(i).node_id().String(),
                     kMinChunkCopies,
                     _1, _2, &tcc))))                                   // Call 7
             .WillOnce(testing::WithArgs<4, 6>(testing::Invoke(
                 boost::bind(&test_msm::AddToWatchListStageFour,
                     true,
                     kAck,
-<<<<<<< HEAD
                     contacts.at((i + 1) %
-                        contacts.size()).node_id().ToStringDecoded(),
-=======
-                    chunk_info_holders.at((i + 1) %
-                        chunk_info_holders.size()).node_id().String(),
->>>>>>> 43179b49
+                        contacts.size()).node_id().String(),
                     kMinChunkCopies,
                     _1, _2, &tcc))))                                   // Call 8
             .WillOnce(testing::WithArgs<4, 6>(testing::Invoke(
                 boost::bind(&test_msm::AddToWatchListStageFour,
                     true,
                     kAck,
-<<<<<<< HEAD
-                    contacts.at(i).node_id().ToStringDecoded(),
-                    kMinChunkCopies +
-                        (i + 1 < kKadLowerThreshold ? 0 : 1),
-                    _1, _2, &tcc))))                                   // Call 9
-=======
-                    chunk_info_holders.at(i).node_id().String(),
+                    contacts.at(i).node_id().String(),
                     kMinChunkCopies +
                         (i + 1 < test_msm::lower_threshold ? 0 : 1),
-                    _1, _2, &callback_count, &mutex, &cond_var))))  // 6
->>>>>>> 43179b49
+                    _1, _2, &tcc))))                                   // Call 9
             .WillOnce(testing::WithArgs<4, 6>(testing::Invoke(
                 boost::bind(&test_msm::AddToWatchListStageFour,
                     true,
                     kAck,
-<<<<<<< HEAD
-                    contacts.at(i).node_id().ToStringDecoded(),
-=======
-                    chunk_info_holders.at(i).node_id().String(),
->>>>>>> 43179b49
+                    contacts.at(i).node_id().String(),
                     0,
                     _1, _2, &tcc))))                                  // Call 10
             .WillOnce(testing::WithArgs<4, 6>(testing::Invoke(
                 boost::bind(&test_msm::AddToWatchListStageFour,
                     true,
                     kAck,
-<<<<<<< HEAD
-                    contacts.at(i).node_id().ToStringDecoded(),
-=======
-                    chunk_info_holders.at(i).node_id().String(),
->>>>>>> 43179b49
+                    contacts.at(i).node_id().String(),
                     kMinChunkCopies,
                     _1, _2, &tcc))))                                  // Call 11
             .WillOnce(testing::WithArgs<4, 6>(testing::Invoke(
                 boost::bind(&test_msm::AddToWatchListStageFour,
                     true,
                     kAck,
-<<<<<<< HEAD
-                    contacts.at(i).node_id().ToStringDecoded(),
-=======
-                    chunk_info_holders.at(i).node_id().String(),
->>>>>>> 43179b49
+                    contacts.at(i).node_id().String(),
                     i == 0 ? 0 : kMinChunkCopies - 1,
                     _1, _2, &tcc))));                                 // Call 12
   }
@@ -869,16 +763,11 @@
   ++test_run;
   printf("--- call %d ---\n", test_run + 1);
   ASSERT_EQ(kSuccess, msm.StoreChunk(chunk_names.at(test_run), PRIVATE, ""));
-<<<<<<< HEAD
   time_taken = 0;
   while (msm.tasks_handler_.TasksCount() != 0 && time_taken < kTimeout) {
     time_taken += 100;
     boost::this_thread::sleep(boost::posix_time::milliseconds(100));
   }
-=======
-  while (callback_count < test_msm::K)
-    cond_var.wait(lock);
->>>>>>> 43179b49
   ASSERT_EQ(size_t(0), msm.tasks_handler_.TasksCount());
 
   msm.account_holders_manager_.account_holder_group_ = contacts;
@@ -887,58 +776,42 @@
   ++test_run;
   printf("--- call %d ---\n", test_run + 1);
   ASSERT_EQ(kSuccess, msm.StoreChunk(chunk_names.at(test_run), PRIVATE, ""));
-<<<<<<< HEAD
   time_taken = 0;
   while (msm.tasks_handler_.TasksCount() != 0 && time_taken < kTimeout) {
     time_taken += 100;
     boost::this_thread::sleep(boost::posix_time::milliseconds(100));
   }
   tcc.Wait();
-=======
-  while (callback_count < test_msm::K)
-    cond_var.wait(lock);
->>>>>>> 43179b49
   ASSERT_EQ(size_t(0), msm.tasks_handler_.TasksCount());
 
   // Call 5 - ExpectAmendment responses partially unacknowledged
   ++test_run;
   printf("--- call %d ---\n", test_run + 1);
   ASSERT_EQ(kSuccess, msm.StoreChunk(chunk_names.at(test_run), PRIVATE, ""));
-<<<<<<< HEAD
   time_taken = 0;
   while (msm.tasks_handler_.TasksCount() != 0 && time_taken < kTimeout) {
     time_taken += 100;
     boost::this_thread::sleep(boost::posix_time::milliseconds(100));
   }
   tcc.Wait();
-=======
-  while (callback_count < test_msm::K)
-    cond_var.wait(lock);
->>>>>>> 43179b49
   ASSERT_EQ(size_t(0), msm.tasks_handler_.TasksCount());
 
   // Call 6 - Twelve ATW responses return uninitialised
   ++test_run;
   printf("--- call %d ---\n", test_run + 1);
   ASSERT_EQ(kSuccess, msm.StoreChunk(chunk_names.at(test_run), PRIVATE, ""));
-<<<<<<< HEAD
   time_taken = 0;
   while (msm.tasks_handler_.TasksCount() != 0 && time_taken < kTimeout) {
     time_taken += 100;
     boost::this_thread::sleep(boost::posix_time::milliseconds(100));
   }
   tcc.Wait();
-=======
-  while (callback_count < test_msm::K)
-    cond_var.wait(lock);
->>>>>>> 43179b49
   ASSERT_EQ(size_t(0), msm.tasks_handler_.TasksCount());
 
   // Call 7 - Twelve ATW responses return kNack
   ++test_run;
   printf("--- call %d ---\n", test_run + 1);
   ASSERT_EQ(kSuccess, msm.StoreChunk(chunk_names.at(test_run), PRIVATE, ""));
-<<<<<<< HEAD
   time_taken = 0;
   while (msm.tasks_handler_.TasksCount() != 0 && time_taken < kTimeout) {
     time_taken += 100;
@@ -981,10 +854,6 @@
     boost::this_thread::sleep(boost::posix_time::milliseconds(100));
   }
   tcc.Wait();
-=======
-  while (callback_count < test_msm::K)
-    cond_var.wait(lock);
->>>>>>> 43179b49
   ASSERT_EQ(size_t(0), msm.tasks_handler_.TasksCount());
 
   boost::mutex::scoped_lock lock(mutex);
@@ -1460,15 +1329,8 @@
       new maidsafe_vault::VaultChunkStore(
           (test_root_dir_ / "VaultChunkstore").string(), 999999, 0));
   maidsafe_vault::VaultService vault_service(peer_pmid, peer_pmid_pub,
-<<<<<<< HEAD
       peer_pmid_pri, peer_pmid_pub_signature, vault_chunkstore, NULL, 0,
       boost::shared_ptr<maidsafe::KadOps>());
-=======
-                                             peer_pmid_pri,
-                                             peer_pmid_pub_signature,
-                                             &vault_chunkstore, NULL, NULL, 0,
-                                             test_msm::K);
->>>>>>> 43179b49
   StorePrepResponse good_store_prep_response;
   google::protobuf::Closure *done =
       google::protobuf::NewCallback(&google::protobuf::DoNothing);
@@ -1609,12 +1471,7 @@
   EXPECT_CALL(msm, WaitForOnline(chunkname, kStoreChunk))
       .Times(3)
       .WillOnce(testing::Return(false))  // Call 5
-<<<<<<< HEAD
       .WillRepeatedly(testing::Return(true));  // Call 6
-=======
-      .WillOnce(testing::Return(true))  // Call 6
-      .WillOnce(testing::Return(true));  // Call 6
->>>>>>> 43179b49
 
   // Run tests
   // Call 1
@@ -1921,7 +1778,6 @@
   }
 
   // Set up data for calls to FindKNodes
-<<<<<<< HEAD
   std::vector<std::string> good_pmids, few_pmids;
   std::string bad_result = mock_kadops::MakeFindNodesResponse(
       mock_kadops::kResultFail, &good_pmids);
@@ -1938,17 +1794,6 @@
       ASSERT_TRUE(contact.ParseFromString(find_response.closest_nodes(i)));
       contacts.push_back(contact);
     }
-=======
-  std::vector<kad::Contact> chunk_info_holders, few_chunk_info_holders;
-  for (boost::uint16_t i = 0; i < test_msm::K; ++i) {
-    kad::Contact contact(crypto_.Hash(base::IntToString(i * i), "",
-                                      crypto::STRING_STRING, false),
-                         "192.168.10." + base::IntToString(i), 8000 + i,
-                         "192.168.10." + base::IntToString(i), 8000 + i);
-    chunk_info_holders.push_back(contact);
-    if (i < test_msm::upper_threshold - 1)
-      few_chunk_info_holders.push_back(contact);
->>>>>>> 43179b49
   }
   ASSERT_TRUE(msm.ss_->SetConnectionStatus(0));
 
@@ -1957,7 +1802,6 @@
   // Set expectations
   EXPECT_CALL(*mko, AddressIsLocal(testing::An<const kad::Contact&>()))
       .WillRepeatedly(testing::Return(true));
-<<<<<<< HEAD
   EXPECT_CALL(*mko, FindKClosestNodes(chunk_names.at(1), testing::_))
       .WillOnce(testing::WithArgs<1>(testing::Invoke(
           boost::bind(&mock_kadops::RunCallback, bad_result, _1))));   // Call 2
@@ -1999,23 +1843,6 @@
                     kAck,
                     contacts.at(i).node_id().ToStringDecoded(),
                     _1, _2, &tcc))));                           // Calls 7 to 10
-=======
-  EXPECT_CALL(*mko, FindKClosestNodes(kad::KadId(chunk_names.at(1)),
-                                   testing::An< std::vector<kad::Contact>* >()))
-      .WillOnce(DoAll(testing::SetArgumentPointee<1>(chunk_info_holders),
-          testing::Return(-1)));  // Call 2
-
-  EXPECT_CALL(*mko, FindKClosestNodes(kad::KadId(chunk_names.at(2)),
-                                   testing::An< std::vector<kad::Contact>* >()))
-      .WillOnce(DoAll(testing::SetArgumentPointee<1>(few_chunk_info_holders),
-          testing::Return(kSuccess)));  // Call 3
-
-  for (int i = 3; i < 7; ++i) {
-    EXPECT_CALL(*mko, FindKClosestNodes(kad::KadId(chunk_names.at(i)),
-        testing::An< std::vector<kad::Contact>* >()))
-        .WillOnce(DoAll(testing::SetArgumentPointee<1>(chunk_info_holders),
-            testing::Return(kSuccess)));  // Calls 4 to 7
->>>>>>> 43179b49
   }
 
   for (size_t i = 0; i < contacts.size(); ++i) {
@@ -2028,55 +1855,30 @@
         testing::_,
         testing::_))
             .WillOnce(testing::WithArgs<4, 6>(testing::Invoke(
-<<<<<<< HEAD
                 boost::bind(&test_msm::RemoveFromWatchListStageFour,
-                    i + 1 < kKadLowerThreshold,
-                    kAck,
-                    contacts.at(i).node_id().ToStringDecoded(),
-                    _1, _2, &tcc))))                                   // Call 7
-=======
-                boost::bind(&test_msm::RemoveFromWatchListCallback,
                     i + 1 < test_msm::lower_threshold,
                     kAck,
-                    chunk_info_holders.at(i).node_id().String(),
-                    _1, _2))))                                 // Call 4
->>>>>>> 43179b49
+                    contacts.at(i).node_id().String(),
+                    _1, _2, &tcc))))                                   // Call 7
             .WillOnce(testing::WithArgs<4, 6>(testing::Invoke(
                 boost::bind(&test_msm::RemoveFromWatchListStageFour,
                     true,
-<<<<<<< HEAD
-                    i + 1 < kKadLowerThreshold ? kAck : kNack,
-                    contacts.at(i).node_id().ToStringDecoded(),
+                    i + 1 < test_msm::lower_threshold ? kAck : kNack,
+                    contacts.at(i).node_id().String(),
                     _1, _2, &tcc))))                                   // Call 8
-=======
-                    i + 1 < test_msm::lower_threshold ? kAck : kNack,
-                    chunk_info_holders.at(i).node_id().String(),
-                    _1, _2))))                                 // Call 5
->>>>>>> 43179b49
             .WillOnce(testing::WithArgs<4, 6>(testing::Invoke(
                 boost::bind(&test_msm::RemoveFromWatchListStageFour,
                     true,
                     kAck,
-<<<<<<< HEAD
                     contacts.at((i + 1) %
-                        contacts.size()).node_id().ToStringDecoded(),
+                        contacts.size()).node_id().String(),
                     _1, _2, &tcc))))                                   // Call 9
-=======
-                    chunk_info_holders.at((i + 1) %
-                        chunk_info_holders.size()).node_id().String(),
-                    _1, _2))))                                 // Call 6
->>>>>>> 43179b49
             .WillOnce(testing::WithArgs<4, 6>(testing::Invoke(
                 boost::bind(&test_msm::RemoveFromWatchListStageFour,
                     true,
                     kAck,
-<<<<<<< HEAD
-                    contacts.at(i).node_id().ToStringDecoded(),
+                    contacts.at(i).node_id().String(),
                     _1, _2, &tcc))));                                 // Call 10
-=======
-                    chunk_info_holders.at(i).node_id().String(),
-                    _1, _2))));                                // Call 7
->>>>>>> 43179b49
   }
 
   // Run test calls
@@ -2320,7 +2122,6 @@
   store_response.set_result("Fail");
   store_response.SerializeToString(&ser_kad_store_response_fail);
 
-<<<<<<< HEAD
   //// Set up expectations
   //EXPECT_CALL(*mko, FindValue(packet_name, true, testing::_, testing::_,
   //    testing::_))
@@ -2329,16 +2130,6 @@
   //        .WillOnce(DoAll(testing::SetArgumentPointee<2>(cache_holder),
   //                        testing::Return(kSuccess)))  // Call 5
   //        .WillRepeatedly(testing::Return(kFindValueFailure));
-=======
-  // Set up expectations
-  EXPECT_CALL(*mko, FindValue(kad::KadId(packet_name), true, testing::_,
-      testing::_, testing::_))
-          .Times(6)
-          .WillOnce(testing::Return(-1))  // Call 4
-          .WillOnce(DoAll(testing::SetArgumentPointee<2>(cache_holder),
-                          testing::Return(kSuccess)))  // Call 5
-          .WillRepeatedly(testing::Return(kFindValueFailure));
->>>>>>> 43179b49
 
   EXPECT_CALL(msm, SendPacket(testing::_))
       .WillOnce(testing::WithArgs<0>(testing::Invoke(
@@ -2506,19 +2297,11 @@
     existing_values.push_back("ExistingValue" + base::IntToString(i));
 
   // Set up expectations
-<<<<<<< HEAD
                                                                                   //EXPECT_CALL(*mko, FindValue(packet_name, true, testing::_, testing::_,
                                                                                   //    testing::_))
                                                                                   //        .Times(8)
                                                                                   //        .WillRepeatedly(DoAll(testing::SetArgumentPointee<3>(existing_values),
                                                                                   //                              testing::Return(kSuccess)));
-=======
-  EXPECT_CALL(*mko, FindValue(kad::KadId(packet_name), true, testing::_,
-      testing::_, testing::_))
-          .Times(8)
-          .WillRepeatedly(DoAll(testing::SetArgumentPointee<3>(existing_values),
-                                testing::Return(kSuccess)));
->>>>>>> 43179b49
 
   EXPECT_CALL(msm, SendPacket(testing::_))
       .WillOnce(testing::WithArgs<0>(testing::Invoke(
@@ -2595,62 +2378,32 @@
   std::vector<std::string> returned_values;
 
   // Set up expectations
-<<<<<<< HEAD
   EXPECT_CALL(*mko, FindValue(packet_names.at(2), false, testing::_))  // Call 3
-=======
-  EXPECT_CALL(*mko, FindValue(kad::KadId(packet_names.at(2)), false,
-      testing::_))  // Call 3
->>>>>>> 43179b49
       .Times(kMaxChunkLoadRetries)
       .WillRepeatedly(testing::WithArgs<2>(testing::Invoke(boost::bind(
           &test_msm::RunLoadPacketCallback, _1, ser_result_empty))));
 
-<<<<<<< HEAD
   EXPECT_CALL(*mko, FindValue(packet_names.at(3), false, testing::_))  // Call 4
-=======
-  EXPECT_CALL(*mko, FindValue(kad::KadId(packet_names.at(3)), false,
-      testing::_))  // Call 4
->>>>>>> 43179b49
       .Times(kMaxChunkLoadRetries)
       .WillRepeatedly(testing::WithArgs<2>(testing::Invoke(boost::bind(
           &test_msm::RunLoadPacketCallback, _1, ser_result_unparsable))));
 
-<<<<<<< HEAD
   EXPECT_CALL(*mko, FindValue(packet_names.at(4), false, testing::_))  // Call 5
-=======
-  EXPECT_CALL(*mko, FindValue(kad::KadId(packet_names.at(4)), false,
-      testing::_))  // Call 5
->>>>>>> 43179b49
       .Times(kMaxChunkLoadRetries)
       .WillRepeatedly(testing::WithArgs<2>(testing::Invoke(boost::bind(
           &test_msm::RunLoadPacketCallback, _1, ser_result_fail))));
 
-<<<<<<< HEAD
   EXPECT_CALL(*mko, FindValue(packet_names.at(5), false, testing::_))  // Call 6
-=======
-  EXPECT_CALL(*mko, FindValue(kad::KadId(packet_names.at(5)), false,
-      testing::_))  // Call 6
->>>>>>> 43179b49
       .Times(kMaxChunkLoadRetries)
       .WillRepeatedly(testing::WithArgs<2>(testing::Invoke(boost::bind(
           &test_msm::RunLoadPacketCallback, _1, ser_result_no_values))));
 
-<<<<<<< HEAD
   EXPECT_CALL(*mko, FindValue(packet_names.at(6), false, testing::_))  // Call 7
-=======
-  EXPECT_CALL(*mko, FindValue(kad::KadId(packet_names.at(6)), false,
-      testing::_))  // Call 7
->>>>>>> 43179b49
       .Times(kMaxChunkLoadRetries)
       .WillRepeatedly(testing::WithArgs<2>(testing::Invoke(boost::bind(
           &test_msm::RunLoadPacketCallback, _1, ser_result_cached_copy))));
 
-<<<<<<< HEAD
   EXPECT_CALL(*mko, FindValue(packet_names.at(7), false, testing::_))  // Call 8
-=======
-  EXPECT_CALL(*mko, FindValue(kad::KadId(packet_names.at(7)), false,
-      testing::_))  // Call 8
->>>>>>> 43179b49
       .WillOnce(testing::WithArgs<2>(testing::Invoke(boost::bind(
           &test_msm::RunLoadPacketCallback, _1, ser_result_cached_copy))))
       .WillOnce(testing::WithArgs<2>(testing::Invoke(boost::bind(
@@ -3045,7 +2798,6 @@
       crypto::STRING_STRING, false);
 
   // Set up data for calls to FindKNodes
-<<<<<<< HEAD
   std::vector<std::string> good_pmids, few_pmids;
   std::string bad_result = mock_kadops::MakeFindNodesResponse(
       mock_kadops::kResultFail, &good_pmids);
@@ -3062,17 +2814,6 @@
       ASSERT_TRUE(contact.ParseFromString(find_response.closest_nodes(i)));
       account_holders.push_back(contact);
     }
-=======
-  std::vector<kad::Contact> account_holders, few_account_holders;
-  for (boost::uint16_t i = 0; i < test_msm::K; ++i) {
-    kad::Contact contact(crypto_.Hash(base::IntToString(i * i), "",
-                                      crypto::STRING_STRING, false),
-                         "192.168.10." + base::IntToString(i), 8000 + i,
-                         "192.168.10." + base::IntToString(i), 8000 + i);
-    account_holders.push_back(contact);
-    if (i < test_msm::upper_threshold - 1)
-      few_account_holders.push_back(contact);
->>>>>>> 43179b49
   }
 
   // only one thread, so the RPCs are called in order
@@ -3082,18 +2823,6 @@
   // Set expectations
   EXPECT_CALL(*mko, AddressIsLocal(testing::An<const kad::Contact&>()))
       .WillRepeatedly(testing::Return(true));
-<<<<<<< HEAD
-=======
-  EXPECT_CALL(*mko, FindKClosestNodes(kad::KadId(account_name),
-                                   testing::An< std::vector<kad::Contact>* >()))
-      .Times(7)
-      .WillOnce(DoAll(testing::SetArgumentPointee<1>(account_holders),
-          testing::Return(-1)))  // Call 1
-      .WillOnce(DoAll(testing::SetArgumentPointee<1>(few_account_holders),
-          testing::Return(kSuccess)))  // Call 2
-      .WillRepeatedly(DoAll(testing::SetArgumentPointee<1>(account_holders),
-          testing::Return(kSuccess)));
->>>>>>> 43179b49
 
   // Account holder responses
   for (int i = 0; i < test_msm::K; ++i) {
@@ -3107,53 +2836,28 @@
         testing::_))
             .WillOnce(testing::WithArgs<4, 6>(testing::Invoke(
                 boost::bind(&test_msm::ThreadedAccountStatusCallback, &tcc,
-<<<<<<< HEAD
-                false, kAck, account_holders.at(i).node_id().ToStringDecoded(),
+                false, kAck, account_holders.at(i).node_id().String(),
                 false, test_msm::AccountStatusValues(0, 0, 0), _1, _2))))   // 4
             .WillOnce(testing::WithArgs<4, 6>(testing::Invoke(
                 boost::bind(&test_msm::ThreadedAccountStatusCallback, &tcc,
-                i < kKadUpperThreshold, kAck,
-                account_holders.at(i).node_id().ToStringDecoded(), false,
+                i < test_msm::upper_threshold, kAck,
+                account_holders.at(i).node_id().String(), false,
                 test_msm::AccountStatusValues(1, 2, 3), _1, _2))))          // 5
             .WillOnce(testing::WithArgs<4, 6>(testing::Invoke(
                 boost::bind(&test_msm::ThreadedAccountStatusCallback, &tcc,
-                i < kKadUpperThreshold, kNack,
-                account_holders.at(i).node_id().ToStringDecoded(), true,
+                i < test_msm::upper_threshold, kNack,
+                account_holders.at(i).node_id().String(), true,
                 test_msm::AccountStatusValues(1, 2, 3), _1, _2))))          // 6
             .WillOnce(testing::WithArgs<4, 6>(testing::Invoke(
                 boost::bind(&test_msm::ThreadedAccountStatusCallback, &tcc,
-                i < kKadLowerThreshold, kAck,
-                account_holders.at(i).node_id().ToStringDecoded(), true,
+                i < test_msm::lower_threshold, kAck,
+                account_holders.at(i).node_id().String(), true,
                 test_msm::AccountStatusValues(i*i, i, i), _1, _2))))        // 7
             .WillOnce(testing::WithArgs<4, 6>(testing::Invoke(
                 boost::bind(&test_msm::ThreadedAccountStatusCallback, &tcc,
                 i < kKadUpperThreshold, kAck,
-                account_holders.at(i).node_id().ToStringDecoded(), true,
+                account_holders.at(i).node_id().String(), true,
                 test_msm::AccountStatusValues(1, 2, 3), _1, _2))));         // 8
-=======
-                false, kAck, account_holders.at(i).node_id().String(),
-                false, test_msm::AccountStatusValues(0, 0, 0), _1, _2))))  // 3
-            .WillOnce(testing::WithArgs<4, 6>(testing::Invoke(
-                boost::bind(&test_msm::ThreadedAccountStatusCallback, &tcc,
-                i < test_msm::lower_threshold, kAck,
-                account_holders.at(i).node_id().String(), true,
-                test_msm::AccountStatusValues(i*i, i, i), _1, _2))))  // 4
-            .WillOnce(testing::WithArgs<4, 6>(testing::Invoke(
-                boost::bind(&test_msm::ThreadedAccountStatusCallback, &tcc,
-                i < test_msm::upper_threshold, kAck,
-                account_holders.at(i).node_id().String(), false,
-                test_msm::AccountStatusValues(1, 2, 3), _1, _2))))  // #5
-            .WillOnce(testing::WithArgs<4, 6>(testing::Invoke(
-                boost::bind(&test_msm::ThreadedAccountStatusCallback, &tcc,
-                i < test_msm::upper_threshold, kNack,
-                account_holders.at(i).node_id().String(), true,
-                test_msm::AccountStatusValues(1, 2, 3), _1, _2))))   // #6
-            .WillOnce(testing::WithArgs<4, 6>(testing::Invoke(
-                boost::bind(&test_msm::ThreadedAccountStatusCallback, &tcc,
-                i < test_msm::upper_threshold, kAck,
-                account_holders.at(i).node_id().String(), true,
-                test_msm::AccountStatusValues(1, 2, 3), _1, _2))));  // #7
->>>>>>> 43179b49
   }
 
   // set default status, reset update requirement
@@ -3162,32 +2866,12 @@
 
   boost::uint64_t space_offered, space_given, space_taken;
 
-<<<<<<< HEAD
   // Call 1 - no update required
   msm.UpdateAccountStatus(false);
   msm.GetAccountStatus(&space_offered, &space_given, &space_taken);
   EXPECT_EQ(static_cast<boost::uint64_t>(11), space_offered);
   EXPECT_EQ(static_cast<boost::uint64_t>(22), space_given);
   EXPECT_EQ(static_cast<boost::uint64_t>(33), space_taken);
-=======
-  // Call 4 - only 4 initialised responses, but no consensus
-  printf(">> Call 4\n");
-  if (test_msm::lower_threshold <= 2)
-    ASSERT_EQ(kSuccess, msm.GetAccountDetails(&space_offered, &space_given,
-                                              &space_taken));
-  else
-    ASSERT_EQ(kRequestFailedConsensus,
-              msm.GetAccountDetails(&space_offered, &space_given,
-                                    &space_taken));
-
-  // Call 5 - uninitialised values in responses, equals consensus (all zero)
-  printf(">> Call 5\n");
-  ASSERT_EQ(kSuccess,
-            msm.GetAccountDetails(&space_offered, &space_given, &space_taken));
-  ASSERT_EQ(static_cast<boost::uint64_t>(0), space_offered);
-  ASSERT_EQ(static_cast<boost::uint64_t>(0), space_given);
-  ASSERT_EQ(static_cast<boost::uint64_t>(0), space_taken);
->>>>>>> 43179b49
 
   ASSERT_TRUE(SessionSingleton::getInstance()->SetConnectionStatus(1));
 
@@ -3360,16 +3044,11 @@
         testing::_))
             .WillOnce(testing::WithArgs<4, 6>(testing::Invoke(
                 boost::bind(&test_msm::ThreadedAmendAccountCallback, &tcc,
-<<<<<<< HEAD
                 false, kAck, account_holders.at(i).node_id(),
-=======
-                false, kAck, account_holders.at(i).node_id().String(),
->>>>>>> 43179b49
                 _1, _2))))   // #3
             .WillOnce(testing::WithArgs<4, 6>(testing::Invoke(
                 boost::bind(&test_msm::ThreadedAmendAccountCallback, &tcc,
                 true, (i < kKadStoreThreshold - 1 ? kAck : kNack),
-<<<<<<< HEAD
                 account_holders.at(i).node_id(), _1, _2))))
             .WillOnce(testing::WithArgs<4, 6>(testing::Invoke(
                 boost::bind(&test_msm::ThreadedAmendAccountCallback, &tcc,
@@ -3379,17 +3058,6 @@
             .WillOnce(testing::WithArgs<4, 6>(testing::Invoke(
                 boost::bind(&test_msm::ThreadedAmendAccountCallback, &tcc,
                 true, kAck, account_holders.at(i).node_id(),
-=======
-                account_holders.at(i).node_id().String(), _1, _2))))
-            .WillOnce(testing::WithArgs<4, 6>(testing::Invoke(
-                boost::bind(&test_msm::ThreadedAmendAccountCallback, &tcc,
-                true, kAck, (i < kKadStoreThreshold - 1 ?
-                    account_holders.at(i).node_id().String() : "fail"),
-                    _1, _2))))  // #5
-            .WillOnce(testing::WithArgs<4, 6>(testing::Invoke(
-                boost::bind(&test_msm::ThreadedAmendAccountCallback, &tcc,
-                true, kAck, account_holders.at(i).node_id().String(),
->>>>>>> 43179b49
                 _1, _2))));   // #6
   }
 
