--- conflicted
+++ resolved
@@ -28,17 +28,11 @@
 #include <boost/tuple/tuple.hpp>
 
 #include <gtest/gtest.h>
-#include <limits.h>
 
 #include "fs/filesystem.h"
 #include "maidsafe/chunkstore.h"
-<<<<<<< HEAD
-#include "maidsafe/returncodes.h"
+#include "maidsafe/maidsafe.h"
 #include "maidsafe/pdutils.h"
-=======
-#include "maidsafe/maidsafe.h"
-#include "maidsafe/utils.h"
->>>>>>> 291d69a7
 #include "maidsafe/client/dataatlashandler.h"
 #include "maidsafe/client/dataiohandler.h"
 #include "maidsafe/client/localstoremanager.h"
@@ -56,7 +50,6 @@
 
 static const boost::uint8_t K(4);
 
-<<<<<<< HEAD
 std::string CreateRandomFile(const std::string &filename,
                              const boost::uint64_t &filesize) {
   int file_size = static_cast<int>(filesize);
@@ -65,15 +58,9 @@
   std::string file_content = base::RandomString(file_size);
   fs::path file_path(file_system::MaidsafeHomeDir(
       maidsafe::SessionSingleton::getInstance()->SessionName()) / filename);
-=======
-std::string CreateRandomFile(const std::string &filename, int size = (1024)) {
-  fs::path file_path(
-      file_system::MaidsafeHomeDir(
-          maidsafe::SessionSingleton::getInstance()->SessionName()) / filename);
->>>>>>> 291d69a7
   fs::ofstream ofs;
   ofs.open(file_path);
-  ofs << base::RandomString(size);;
+  ofs << file_content;
   ofs.close();
   return file_path.string();
 }
@@ -100,9 +87,6 @@
       break;
   }
 }
-
-<<<<<<< HEAD
-=======
 void FileUpdate(const std::string &file, int percentage, int *result,
                 boost::mutex *mutex) {
   boost::mutex::scoped_lock loch_lyon(*mutex);
@@ -132,7 +116,6 @@
     *done = true;
 }
 
->>>>>>> 291d69a7
 }  // namespace test_seh
 
 namespace maidsafe {
@@ -142,25 +125,12 @@
 class SEHandlerTest : public testing::Test {
  protected:
   SEHandlerTest() : test_root_dir_(file_system::TempDir() /
-<<<<<<< HEAD
-                        ("maidsafe_TestSEH_" + base::RandomString(6))),
-                    client_chunkstore_(),
-                    cb_(),
-                    db_str1_(),
-                    db_str2_(),
-                    ss_(SessionSingleton::getInstance()),
-                    keys_(),
-                    sm_(),
-                    dah_(new DataAtlasHandler()),
-                    seh_(new SEHandler()) {}
-=======
                                    ("maidsafe_TestSEH_" +
                                        base::RandomString(6))),
-                    client_chunkstore_(), cb(), db_str1_(), db_str2_(),
+                    client_chunkstore_(), cb_(), db_str1_(), db_str2_(),
                     ss_(SessionSingleton::getInstance()), keys_(),sm_(), dah_(),
                     seh_() {}
 
->>>>>>> 291d69a7
   ~SEHandlerTest() {}
 
   void SetUp() {
@@ -169,10 +139,17 @@
     ss_->SetPassword("password1");
     ss_->SetSessionName(false);
     ss_->SetRootDbKey("whatever");
-    ASSERT_TRUE(file_system::RemoveDir(test_root_dir_, 5));
-    ASSERT_TRUE(file_system::RemoveDir(file_system::LocalStoreManagerDir(), 5));
-    ASSERT_TRUE(file_system::RemoveDir(
-        file_system::MaidsafeDir(ss_->SessionName()), 5));
+    try {
+      if (fs::exists(test_root_dir_))
+        fs::remove_all(test_root_dir_);
+      if (fs::exists(file_system::LocalStoreManagerDir()))
+        fs::remove_all(file_system::LocalStoreManagerDir());
+      if (fs::exists(file_system::MaidsafeDir(ss_->SessionName())))
+        fs::remove_all(file_system::MaidsafeDir(ss_->SessionName()));
+    }
+    catch(const std::exception& e) {
+      printf("%s\n", e.what());
+    }
     client_chunkstore_ = boost::shared_ptr<ChunkStore>(
                              new ChunkStore(test_root_dir_.string(), 0, 0));
     ASSERT_TRUE(client_chunkstore_->Init());
@@ -181,55 +158,27 @@
       boost::this_thread::sleep(boost::posix_time::milliseconds(10));
       count += 10;
     }
-<<<<<<< HEAD
     sm_.reset(new LocalStoreManager(client_chunkstore_, test_seh::K,
                                     test_root_dir_));
-    cb_.Reset();
     sm_->Init(boost::bind(&test::CallbackObject::ReturnCodeCallback, &cb_, _1),
               0);
     if (cb_.WaitForReturnCodeResult() != kSuccess) {
-=======
-    sm_.reset(new LocalStoreManager(client_chunkstore_, test_seh::K));
-    cb.Reset();
-    sm_->Init(0, boost::bind(&test_seh::FakeCallback::CallbackFunc, &cb, _1),
-              test_root_dir_);
-    boost::mutex mutex;
-    wait_for_result_seh(cb, &mutex);
-    GenericResponse result;
-    if ((!result.ParseFromString(cb.result)) ||
-        (result.result() == kNack)) {
->>>>>>> 291d69a7
       FAIL();
       return;
     }
+
     cached_keys::MakeKeys(3, &keys_);
-<<<<<<< HEAD
-    crypto::Crypto co;
-    co.set_hash_algorithm(crypto::SHA_512);
-    std::string pmid_sig = co.AsymSign(keys_.at(0).public_key(), "",
-        keys_.at(1).private_key(), crypto::STRING_STRING);
-    std::string pmid = co.Hash(keys_.at(0).public_key() + pmid_sig, "",
-                               crypto::STRING_STRING, false);
-    ss_->AddKey(PMID, pmid, keys_.at(0).private_key(), keys_.at(0).public_key(),
-                pmid_sig);
-=======
     ss_->AddKey(PMID, "PMID", keys_.at(0).private_key(),
                 keys_.at(0).public_key(), "");
->>>>>>> 291d69a7
     ss_->AddKey(MAID, "MAID", keys_.at(1).private_key(),
                 keys_.at(1).public_key(), "");
     ss_->AddKey(MPID, "Me", keys_.at(2).private_key(),
                 keys_.at(2).public_key(), "");
     ASSERT_EQ(0, file_system::Mount(ss_->SessionName(), ss_->DefConLevel()));
-<<<<<<< HEAD
-    seh_->Init(sm_, client_chunkstore_);
-    if (dah_->Init(true) )
-=======
     dah_.reset(new DataAtlasHandler());
     seh_.reset(new SEHandler());
     seh_->Init(sm_, client_chunkstore_);
     if (dah_->Init(true))
->>>>>>> 291d69a7
       FAIL();
 
      //  set up default root subdirs
@@ -250,65 +199,18 @@
       else
         key = kRootSubdir[i][1];
       fs::create_directories(file_system::MaidsafeHomeDir(ss_->SessionName()) /
-<<<<<<< HEAD
-          kRootSubdir[i][0]);
-      dah_->AddElement(TidyPath(kRootSubdir[i][0]),
-          ser_mdm, "", key, true);
-    }
-
-// *********************************************
-// Anonymous Shares are disabled at the moment *
-// *********************************************
-//    //set up Anon share subdir
-//    fs::path subdir_(kSharesSubdir[1][0], fs::native);
-//    std::string subdir_name_ = subdir_.filename();
-//    MetaDataMap mdm_;
-//    std::string ser_mdm_, key_;
-//    mdm_.set_id(-2);
-//    mdm_.set_display_name(subdir_name_);
-//    mdm_.set_type(EMPTY_DIRECTORY);
-//    mdm_.set_stats("");
-//    mdm_.set_tag("");
-//    mdm_.set_file_size_high(0);
-//    mdm_.set_file_size_low(0);
-//    boost::uint32_t current_time_ = base::GetEpochTime();
-//    mdm_.set_creation_time(current_time_);
-//    mdm_.SerializeToString(&ser_mdm_);
-//    key_ = kSharesSubdir[1][1];
-//    dah_->AddElement(TidyPath(kSharesSubdir[1][0]),
-//      ser_mdm_, "", key_, true);
-//
-    dah_->GetDbPath(TidyPath(kRootSubdir[0][0]), CREATE, &db_str1_);
-// *********************************************
-// Anonymous Shares are disabled at the moment *
-// *********************************************
-//    dah_->GetDbPath(TidyPath(kSharesSubdir[1][0]), CREATE, &db_str2_);
-    cb_.Reset();
-=======
                              kRootSubdir[i][0]);
       dah_->AddElement(TidyPath(kRootSubdir[i][0]), ser_mdm, "", key, true);
     }
     dah_->GetDbPath(TidyPath(kRootSubdir[0][0]), CREATE, &db_str1_);
-    cb.Reset();
->>>>>>> 291d69a7
+    cb_.Reset();
   }
 
   void TearDown() {
-<<<<<<< HEAD
     cb_.Reset();
     sm_->Close(boost::bind(&test::CallbackObject::ReturnCodeCallback, &cb_, _1),
                true);
-    ASSERT_EQ(kSuccess, cb_.WaitForReturnCodeResult());
-    ASSERT_TRUE(file_system::RemoveDir(test_root_dir_, 5));
-    ASSERT_TRUE(file_system::RemoveDir(file_system::LocalStoreManagerDir(), 5));
-    ASSERT_TRUE(file_system::RemoveDir(
-        file_system::MaidsafeDir(ss_->SessionName()), 5));
-=======
-    cb.Reset();
-    sm_->Close(boost::bind(&test_seh::FakeCallback::CallbackFunc, &cb, _1),
-               true);
-    while (cb.result == "")
-      boost::this_thread::sleep(boost::posix_time::seconds(1));
+    if (cb_.WaitForReturnCodeResult() == kSuccess) {}
     try {
       if (fs::exists(test_root_dir_))
         fs::remove_all(test_root_dir_);
@@ -320,7 +222,6 @@
     catch(const std::exception& e) {
       printf("%s\n", e.what());
     }
->>>>>>> 291d69a7
   }
 
   fs::path test_root_dir_;
@@ -330,14 +231,9 @@
   SessionSingleton *ss_;
   std::vector<crypto::RsaKeyPair> keys_;
   boost::shared_ptr<LocalStoreManager> sm_;
-<<<<<<< HEAD
-  boost::shared_ptr<DataAtlasHandler> dah_;
-  boost::shared_ptr<SEHandler> seh_;
-=======
   boost::scoped_ptr<DataAtlasHandler> dah_;
   boost::scoped_ptr<SEHandler> seh_;
 
->>>>>>> 291d69a7
  private:
   SEHandlerTest(const SEHandlerTest&);
   SEHandlerTest &operator=(const SEHandlerTest&);
@@ -439,8 +335,6 @@
 }
 
 TEST_F(SEHandlerTest, BEH_MAID_EncryptFile) {
-<<<<<<< HEAD
-=======
   // Connect to SEH signal
   int res(0), res2(res);
   boost::mutex m;
@@ -448,16 +342,11 @@
       seh_->ConnectToOnFileNetworkStatus(boost::bind(&test_seh::FileUpdate, _1,
                                                      _2, &res, &m));
 
->>>>>>> 291d69a7
   fs::path rel_path(kRootSubdir[0][0]);
   rel_path /= "file1";
   std::string rel_str = TidyPath(rel_path.string());
 
-<<<<<<< HEAD
-  std::string full_str = test_seh::CreateRandomFile(rel_str, 1024);
-=======
-  std::string full_str = test_seh::CreateRandomFile(rel_str);
->>>>>>> 291d69a7
+  std::string full_str = test_seh::CreateRandomFile(rel_str, 9999);
   int result = seh_->EncryptFile(rel_str, PRIVATE, "");
   ASSERT_EQ(0, result);
 
@@ -484,8 +373,6 @@
 }
 
 TEST_F(SEHandlerTest, BEH_MAID_EncryptString) {
-<<<<<<< HEAD
-=======
   // Connect to SEH signal
   int res(0), res2(res);
   boost::mutex m;
@@ -493,7 +380,6 @@
       seh_->ConnectToOnFileNetworkStatus(boost::bind(&test_seh::FileUpdate, _1,
                                                      _2, &res, &m));
 
->>>>>>> 291d69a7
   std::string data(base::RandomString(1024)), ser_dm;
   int result = seh_->EncryptString(data, &ser_dm);
   ASSERT_EQ(0, result);
@@ -518,9 +404,6 @@
 }
 
 TEST_F(SEHandlerTest, BEH_MAID_DecryptStringWithChunksPrevLoaded) {
-<<<<<<< HEAD
-  std::string data(base::RandomString(19891/*1024*/)), ser_dm;
-=======
   // Connect to SEH signal
   int res(0), res2(res);
   boost::mutex m;
@@ -528,14 +411,11 @@
       seh_->ConnectToOnFileNetworkStatus(boost::bind(&test_seh::FileUpdate, _1,
                                                      _2, &res, &m));
   std::string data(base::RandomString(19891)), ser_dm;
->>>>>>> 291d69a7
 
   SelfEncryption se(client_chunkstore_);
   int result = seh_->EncryptString(data, &ser_dm);
   ASSERT_EQ(0, result);
 
-<<<<<<< HEAD
-=======
   // Wait for signal that file has been succesfully uploaded
   while (!(res2 == -1 || res2 == 100)) {
     boost::this_thread::sleep(boost::posix_time::milliseconds(500));
@@ -547,7 +427,6 @@
   ASSERT_EQ(100, res2);
   c.disconnect();
 
->>>>>>> 291d69a7
   std::string dec_string;
   result = seh_->DecryptString(ser_dm, &dec_string);
   ASSERT_EQ(0, result);
@@ -555,8 +434,6 @@
 }
 
 TEST_F(SEHandlerTest, BEH_MAID_DecryptStringWithLoadChunks) {
-<<<<<<< HEAD
-=======
   // Connect to SEH signal
   int res(0), res2(res);
   boost::mutex m;
@@ -565,7 +442,6 @@
                                                      _2, &res, &m));
 
   ss_->SetDefConLevel(kDefCon2);
->>>>>>> 291d69a7
   std::string data(base::RandomString(1024)), ser_dm;
 
   SelfEncryption se(client_chunkstore_);
@@ -586,8 +462,8 @@
   // DbDir (which contains dir's db files) to avoid deletion.
   fs::path db_dir_original = file_system::DbDir(ss_->SessionName());
   std::string db_dir_new = "./W";
-  ASSERT_TRUE(file_system::RemoveDir(db_dir_new, 5));
   try {
+    fs::remove_all(db_dir_new);
     fs::rename(db_dir_original, db_dir_new);
   }
   catch(const std::exception &e) {
@@ -596,13 +472,9 @@
   ASSERT_EQ(0, file_system::Mount(ss_->SessionName(), ss_->DefConLevel()));
 
   fs::create_directories(file_system::MaidsafeHomeDir(ss_->SessionName()) /
-<<<<<<< HEAD
-      kRootSubdir[0][0]);
-  ASSERT_TRUE(file_system::RemoveDir(db_dir_original, 5));
-=======
                                                       kRootSubdir[0][0]);
->>>>>>> 291d69a7
   try {
+    fs::remove_all(db_dir_original);
     fs::rename(db_dir_new, db_dir_original);
   }
   catch(const std::exception &e) {
@@ -610,18 +482,13 @@
   }
   std::string dec_string;
   result = seh_->DecryptString(ser_dm, &dec_string);
-<<<<<<< HEAD
-=======
   boost::this_thread::sleep(boost::posix_time::seconds(1));
->>>>>>> 291d69a7
   ASSERT_EQ(0, result);
 
   ASSERT_EQ(data, dec_string);
 }
 
 TEST_F(SEHandlerTest, BEH_MAID_DecryptWithChunksPrevLoaded) {
-<<<<<<< HEAD
-=======
   // Connect to SEH signal
   int res(0), res2(res);
   boost::mutex m;
@@ -629,16 +496,11 @@
       seh_->ConnectToOnFileNetworkStatus(boost::bind(&test_seh::FileUpdate, _1,
                                                      _2, &res, &m));
 
->>>>>>> 291d69a7
   fs::path rel_path(kRootSubdir[0][0]);
   rel_path /= "file1";
   std::string rel_str = TidyPath(rel_path.string());
 
-<<<<<<< HEAD
-  std::string full_str = test_seh::CreateRandomFile(rel_str, 1024);
-=======
-  std::string full_str(test_seh::CreateRandomFile(rel_str));
->>>>>>> 291d69a7
+  std::string full_str(test_seh::CreateRandomFile(rel_str, 1026));
   std::string hash_before, hash_after;
   SelfEncryption se(client_chunkstore_);
   hash_before = se.SHA512(fs::path(full_str));
@@ -659,10 +521,7 @@
   fs::remove(full_str);
   ASSERT_FALSE(fs::exists(full_str));
 
-<<<<<<< HEAD
-=======
   boost::this_thread::sleep(boost::posix_time::seconds(1));
->>>>>>> 291d69a7
   result = seh_->DecryptFile(rel_str);
   ASSERT_EQ(0, result);
   ASSERT_TRUE(fs::exists(full_str));
@@ -671,8 +530,6 @@
 }
 
 TEST_F(SEHandlerTest, BEH_MAID_DecryptWithLoadChunks) {
-<<<<<<< HEAD
-=======
   ss_->SetDefConLevel(kDefCon2);
   int res(0), res2(res);
   boost::mutex m;
@@ -680,12 +537,11 @@
       seh_->ConnectToOnFileNetworkStatus(boost::bind(&test_seh::FileUpdate, _1,
                                                      _2, &res, &m));
 
->>>>>>> 291d69a7
   fs::path rel_path(kRootSubdir[0][0]);
   rel_path /= "file1";
   std::string rel_str = TidyPath(rel_path.string());
 
-  std::string full_str = test_seh::CreateRandomFile(rel_str, 1024);
+  std::string full_str = test_seh::CreateRandomFile(rel_str, 256 * 1024);
   std::string hash_before, hash_after;
   SelfEncryption se(client_chunkstore_);
   fs::path full_path(full_str, fs::native);
@@ -708,8 +564,8 @@
   // DbDir (which contains dir's db files) to avoid deletion.
   fs::path db_dir_original = file_system::DbDir(ss_->SessionName());
   std::string db_dir_new = "./W";
-  ASSERT_TRUE(file_system::RemoveDir(db_dir_new, 5));
   try {
+    fs::remove_all(db_dir_new);
     fs::rename(db_dir_original, db_dir_new);
   }
   catch(const std::exception &e) {
@@ -718,31 +574,22 @@
   ASSERT_EQ(0, file_system::Mount(ss_->SessionName(), ss_->DefConLevel()));
   ASSERT_FALSE(fs::exists(full_str));
   fs::create_directories(file_system::MaidsafeHomeDir(ss_->SessionName()) /
-<<<<<<< HEAD
-      kRootSubdir[0][0]);
-  ASSERT_TRUE(file_system::RemoveDir(db_dir_original, 5));
-=======
                                                       kRootSubdir[0][0]);
->>>>>>> 291d69a7
   try {
+    fs::remove_all(db_dir_original);
     fs::rename(db_dir_new, db_dir_original);
   }
   catch(const std::exception &e) {
     printf("%s\n", e.what());
   }
   result = seh_->DecryptFile(rel_str);
-<<<<<<< HEAD
-=======
   boost::this_thread::sleep(boost::posix_time::seconds(1));
->>>>>>> 291d69a7
   ASSERT_EQ(0, result);
   ASSERT_TRUE(fs::exists(full_str));
   hash_after = se.SHA512(fs::path(full_str));
   ASSERT_EQ(hash_before, hash_after);
 }
 
-<<<<<<< HEAD
-=======
 /*
 //  TEST_F(SEHandlerTest, FUNC_MAID_Decrypt_FailedToLoadChunk) {
 //   boost::shared_ptr<LocalStoreManager> sm_(new LocalStoreManager(rec_mutex));
@@ -813,7 +660,6 @@
 //  }
 */
 
->>>>>>> 291d69a7
 TEST_F(SEHandlerTest, BEH_MAID_EncryptAndDecryptPrivateDb) {
   fs::path db_path(db_str1_, fs::native);
   crypto::Crypto co;
@@ -827,56 +673,32 @@
   DataMap dm;
 
   // Create the entry
-<<<<<<< HEAD
   ASSERT_EQ(0, seh_->EncryptDb(TidyPath(kRootSubdir[0][0]), PRIVATE, key,
             "", true, &dm));
-=======
-  ASSERT_EQ(0, seh_->EncryptDb(TidyPath(kRootSubdir[0][0]), PRIVATE, key, "",
-                               true, &dm));
->>>>>>> 291d69a7
 //  ASSERT_EQ("", ser_dm);
 
   std::string ser_dm;
   // Test decryption with the directory DB ser_dm in the map
-<<<<<<< HEAD
   ASSERT_EQ(0, seh_->DecryptDb(TidyPath(kRootSubdir[0][0]), PRIVATE,
             ser_dm, key, "", true, false));
-=======
-  ASSERT_EQ(0, seh_->DecryptDb(TidyPath(kRootSubdir[0][0]), PRIVATE, ser_dm,
-                               key, "", true, false));
->>>>>>> 291d69a7
   ASSERT_TRUE(fs::exists(db_path));
   ASSERT_EQ(hash_before, co.Hash(db_str1_, "", crypto::FILE_STRING, false));
 
   // Deleting the details of the DB
   fs::remove(db_path);
   ASSERT_FALSE(fs::exists(db_path));
-<<<<<<< HEAD
   ASSERT_EQ(0, seh_->RemoveFromUpToDateDms(key)) <<
       "Didn't find the key in the map of DMs.";
 
   // Test decryption with no record of the directory DB ser_dm
   ASSERT_EQ(0, seh_->DecryptDb(TidyPath(kRootSubdir[0][0]), PRIVATE,
             ser_dm, key, "", true, false));
-=======
-  ASSERT_EQ(0, seh_->RemoveKeyFromUptodateDms(TidyPath(kRootSubdir[0][0])))
-            << "Didn't find the key in the map of DMs.";
-
-  // Test decryption with no record of the directory DB ser_dm
-  ASSERT_EQ(0, seh_->DecryptDb(TidyPath(kRootSubdir[0][0]), PRIVATE, ser_dm,
-                               key, "", true, false));
->>>>>>> 291d69a7
   ASSERT_TRUE(fs::exists(db_path));
   ASSERT_EQ(hash_before, co.Hash(db_str1_, "", crypto::FILE_STRING, false));
 
   // Test decryption with the directory DB ser_dm in the map
-<<<<<<< HEAD
   ASSERT_EQ(0, seh_->DecryptDb(TidyPath(kRootSubdir[0][0]), PRIVATE,
             ser_dm, key, "", true, false));
-=======
-  ASSERT_EQ(0, seh_->DecryptDb(TidyPath(kRootSubdir[0][0]), PRIVATE, ser_dm,
-                               key, "", true, false));
->>>>>>> 291d69a7
   ASSERT_TRUE(fs::exists(db_path));
   ASSERT_EQ(hash_before, co.Hash(db_str1_, "", crypto::FILE_STRING, false));
   fs::remove(file_system::MaidsafeDir(ss_->SessionName()) / key);
@@ -893,24 +715,22 @@
 // *********************************************
 // Anonymous Shares are disabled at the moment *
 // *********************************************
-//  ASSERT_EQ(0, seh_->EncryptDb(TidyPath(kSharesSubdir[1][0]),
+//  ASSERT_EQ(0, seh->EncryptDb(TidyPath(kSharesSubdir[1][0]),
 //    ANONYMOUS, key, "", false, &ser_dm));
   fs::remove(db_path);
   ASSERT_FALSE(fs::exists(db_path));
 //  ASSERT_EQ(0,
-//    seh_->RemoveKeyFromUptodateDms(TidyPath(kSharesSubdir[1][0]))) <<
+//    seh->RemoveKeyFromUptodateDms(TidyPath(kSharesSubdir[1][0]))) <<
 //    "Didn't find the key in the map of DMs.";
-//  ASSERT_EQ(0, seh_->DecryptDb(TidyPath(kSharesSubdir[1][0]),
+//  ASSERT_EQ(0, seh->DecryptDb(TidyPath(kSharesSubdir[1][0]),
 //    ANONYMOUS, ser_dm, key, "", false, false));
   ASSERT_TRUE(fs::exists(db_path));
   ASSERT_EQ(hash_before, co.Hash(db_str2_, "", crypto::FILE_STRING, false));
-//  ASSERT_EQ(0, seh_->DecryptDb(TidyPath(kSharesSubdir[1][0]),
+//  ASSERT_EQ(0, seh->DecryptDb(TidyPath(kSharesSubdir[1][0]),
 //    ANONYMOUS, "", key, "", false, false));
   ASSERT_TRUE(fs::exists(db_path));
   ASSERT_EQ(hash_before, co.Hash(db_str2_, "", crypto::FILE_STRING, false));
   fs::remove(file_system::MaidsafeDir(ss_->SessionName()) / key);
-<<<<<<< HEAD
-=======
 }
 
 TEST_F(SEHandlerTest, BEH_MAID_FailureOfChunkEncryptingFile) {
@@ -923,7 +743,7 @@
   fs::path rel_path(kRootSubdir[0][0]);
   rel_path /= "file1";
   std::string rel_entry(TidyPath(rel_path.string()));
-  std::string full_str = test_seh::CreateRandomFile(rel_entry);
+  std::string full_str = test_seh::CreateRandomFile(rel_entry, 66666);
 
   boost::uint64_t file_size(0);
   std::string file_hash;
@@ -1035,78 +855,6 @@
     ASSERT_EQ(100, fileage[y].get<2>());
   }
   printf("Checked results\n");
->>>>>>> 291d69a7
-}
-
-TEST_F(SEHandlerTest, BEH_MAID_UpToDateDatamapsSingleThread) {
-  const boost::uint16_t kTestSize(100);
-  const boost::uint16_t kTestIndex(base::RandomUint32() % kTestSize);
-  std::vector<std::string> keys(kTestSize, ""), enc_dms(kTestSize, "");
-  for (boost::uint16_t i = 0; i < kTestSize; ++i) {
-    keys.at(i) = base::RandomString(64);
-    enc_dms.at(i) = base::RandomString(200);
-  }
-  std::string test_key(keys.at(kTestIndex));
-  std::string test_enc_dm_before(keys.at(kTestIndex));
-  std::string test_enc_dm_after(keys.at(kTestIndex));
-  while (test_enc_dm_after == test_enc_dm_before)
-    test_enc_dm_after = base::RandomString(200);
-
-  // Add keys that don't equal the test key (usually all except one)
-  for (boost::uint16_t i = 0; i < kTestSize; ++i) {
-    if (keys.at(i) != test_key)
-      seh_->AddToUpToDateDms(keys.at(i), enc_dms.at(i));
-  }
-  size_t map_size = seh_->up_to_date_datamaps_.size();
-
-  // Check trying to retrieve enc_dm returns empty string
-  ASSERT_TRUE(seh_->GetFromUpToDateDms(test_key).empty());
-  ASSERT_EQ(map_size, seh_->up_to_date_datamaps_.size());
-
-  // Check trying to remove non-existant enc_dm fails
-  ASSERT_EQ(kEncryptionDmNotInMap, seh_->RemoveFromUpToDateDms(test_key));
-  ASSERT_EQ(map_size, seh_->up_to_date_datamaps_.size());
-
-  // Check initial addition returns empty string
-  ASSERT_TRUE(seh_->AddToUpToDateDms(test_key, test_enc_dm_before).empty());
-  ASSERT_EQ(map_size + 1, seh_->up_to_date_datamaps_.size());
-
-  // Check we can retrieve enc_dm
-  ASSERT_EQ(test_enc_dm_before, seh_->GetFromUpToDateDms(test_key));
-  ASSERT_EQ(map_size + 1, seh_->up_to_date_datamaps_.size());
-
-  // Check subsequent addition returns previous enc_dm
-  ASSERT_EQ(test_enc_dm_before,
-            seh_->AddToUpToDateDms(test_key, test_enc_dm_after));
-  ASSERT_EQ(map_size + 1, seh_->up_to_date_datamaps_.size());
-
-  // Check we can retrieve updated enc_dm
-  ASSERT_EQ(test_enc_dm_after, seh_->GetFromUpToDateDms(test_key));
-  ASSERT_EQ(map_size + 1, seh_->up_to_date_datamaps_.size());
-
-  // Check we can remove enc_dm
-  ASSERT_EQ(kSuccess, seh_->RemoveFromUpToDateDms(test_key));
-  ASSERT_TRUE(seh_->GetFromUpToDateDms(test_key).empty());
-  ASSERT_EQ(map_size, seh_->up_to_date_datamaps_.size());
-}
-
-TEST_F(SEHandlerTest, BEH_MAID_UpToDateDatamapsMultiThread) {
-  const boost::uint16_t kTestSize(100);
-  std::vector<std::string> keys(kTestSize, ""), enc_dms(kTestSize, "");
-  for (boost::uint16_t i = 0; i < kTestSize; ++i) {
-    keys.at(i) = base::RandomString(64);
-    enc_dms.at(i) = base::RandomString(200);
-    seh_->AddToUpToDateDms(keys.at(i), enc_dms.at(i));
-  }
-  boost::thread thr1(&test_seh::ModifyUpToDateDms, test_seh::kAdd, kTestSize,
-                     keys, enc_dms, seh_);
-  boost::thread thr2(&test_seh::ModifyUpToDateDms, test_seh::kGet, kTestSize,
-                     keys, enc_dms, seh_);
-  boost::thread thr3(&test_seh::ModifyUpToDateDms, test_seh::kRemove, kTestSize,
-                     keys, enc_dms, seh_);
-  thr1.join();
-  thr2.join();
-  thr3.join();
 }
 
 }  // namespace test
