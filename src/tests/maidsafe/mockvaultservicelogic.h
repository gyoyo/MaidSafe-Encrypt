--- conflicted
+++ resolved
@@ -157,16 +157,8 @@
 class MockVsl : public VaultServiceLogic {
  public:
   MockVsl(const boost::shared_ptr<VaultRpcs> &vault_rpcs,
-<<<<<<< HEAD
           const boost::shared_ptr<maidsafe::KadOps> &kadops)
       : VaultServiceLogic(vault_rpcs, kadops) {}
-=======
-          const boost::shared_ptr<kad::KNode> &knode,
-          const boost::uint8_t k)
-      : VaultServiceLogic(vault_rpcs, knode, k) {
-    kad_ops_.reset(new maidsafe::MockKadOps(knode));
-  }
->>>>>>> 43179b49
   boost::shared_ptr<maidsafe::MockKadOps> kadops() {
       return boost::static_pointer_cast<maidsafe::MockKadOps>(kad_ops_);
   }
