/*
* ============================================================================
*
* Copyright [2009] maidsafe.net limited
*
* Version:      1.0
* Created:      2009-08-20
* Revision:     none
* Compiler:     gcc
* Author:       Team www.maidsafe.net
* Company:      maidsafe.net limited
*
* The following source code is property of maidsafe.net limited and is not
* meant for external use.  The use of this code is governed by the license
* file LICENSE.TXT found in the root of this directory and also on
* www.maidsafe.net.
*
* You are not free to copy, amend or otherwise use this source code without
* the explicit written permission of the board of directors of maidsafe.net.
*
* ============================================================================
*/

#include <boost/shared_ptr.hpp>
#include <boost/lexical_cast.hpp>
#include <google/protobuf/descriptor.h>
#include <gtest/gtest.h>
#include <maidsafe/base/crypto.h>
#include <maidsafe/protobuf/kademlia_service_messages.pb.h>
#include <maidsafe/transport/transportudt.h>

#include "fs/filesystem.h"
#include "maidsafe/vault/chunkinfohandler.h"
#include "maidsafe/vault/vaultchunkstore.h"
#include "maidsafe/vault/vaultdaemon.h"
#include "maidsafe/vault/vaultrpc.h"
#include "maidsafe/vault/vaultservice.h"
#include "maidsafe/vault/vaultservicelogic.h"
#include "tests/maidsafe/cached_keys.h"
#include "tests/maidsafe/mockvaultservicelogic.h"

namespace fs = boost::filesystem;

const boost::uint64_t kAvailableSpace = 1073741824;

inline void CreateRSAKeys(std::string *pub_key, std::string *priv_key) {
  crypto::RsaKeyPair kp;
  kp.GenerateKeys(maidsafe_vault::kRsaKeySize);
  *pub_key =  kp.public_key();
  *priv_key = kp.private_key();
}

inline void CreateSignedRequest(const std::string &pub_key,
                                const std::string &priv_key,
                                const std::string &key,
                                std::string *pmid,
                                std::string *sig_pub_key,
                                std::string *sig_req) {
  crypto::Crypto co;
  co.set_symm_algorithm(crypto::AES_256);
  co.set_hash_algorithm(crypto::SHA_512);
  *sig_pub_key = co.AsymSign(pub_key, "", priv_key, crypto::STRING_STRING);
  *pmid = co.Hash(pub_key + *sig_pub_key, "", crypto::STRING_STRING, false);
  *sig_req = co.AsymSign(co.Hash(pub_key + *sig_pub_key + key, "",
       crypto::STRING_STRING, false), "", priv_key, crypto::STRING_STRING);
  // TODO(Team#) use new request signature method from the validator
}

namespace test_vault_service {
static const boost::uint8_t K(4);
}  // namespace test_vault_service

namespace maidsafe_vault {

typedef std::map<std::string, maidsafe::StoreContract> PrepsReceivedMap;

class TestCallback {
 public:
  void CallbackFunction() {}
};

class VaultServicesTest : public testing::Test {
 protected:
  VaultServicesTest()
      : chunkstore_dir_(file_system::TempDir() /
            ("maidsafe_TestVaultServices_" + base::RandomString(6))),
        vault_pmid_(),
        vault_public_key_(),
        vault_private_key_(),
        vault_public_key_signature_(),
        udt_transport_(),
        transport_handler_(),
        channel_manager_(&transport_handler_),
        kad_ops_(),
        vault_chunkstore_(),
        vault_rpcs_(new VaultRpcs(&transport_handler_, &channel_manager_)),
        vault_service_logic_(),
        vault_service_(),
        svc_channel_(),
        keys_() {}

  virtual void SetUp() {
    CreateRSAKeys(&vault_public_key_, &vault_private_key_);
    {
      crypto::Crypto co;
      co.set_symm_algorithm(crypto::AES_256);
      co.set_hash_algorithm(crypto::SHA_512);
      vault_public_key_signature_ = co.AsymSign(vault_public_key_, "",
                                                vault_private_key_,
                                                crypto::STRING_STRING);
      vault_pmid_ = co.Hash(vault_public_key_ + vault_public_key_signature_,
                            "", crypto::STRING_STRING, false);
    }

    try {
      fs::remove_all(chunkstore_dir_);
    }
    catch(const std::exception &e) {
      printf("%s\n", e.what());
    }
    boost::int16_t transport_id;
    transport_handler_.Register(&udt_transport_, &transport_id);
<<<<<<< HEAD
    vault_chunkstore_.reset(new VaultChunkStore(chunkstore_dir_.string(),
                                                kAvailableSpace, 0));
=======
    knode_.reset(new kad::KNode(&channel_manager_, &transport_handler_,
                                kad::VAULT, vault_private_key_,
                                vault_public_key_, false, false,
                                test_vault_service::K));
    knode_->set_transport_id(transport_id);
    vault_chunkstore_ = new VaultChunkStore(chunkstore_dir_.string(),
                                            kAvailableSpace, 0);
>>>>>>> 43179b49
    ASSERT_TRUE(vault_chunkstore_->Init());
    kad_ops_.reset(new maidsafe::KadOps(&transport_handler_,
        &channel_manager_, kad::VAULT, vault_private_key_, vault_public_key_,
        false, false, vault_chunkstore_));
    kad_ops_->set_transport_id(transport_id);

<<<<<<< HEAD
    vault_service_logic_ = new VaultServiceLogic(vault_rpcs_, kad_ops_);
    vault_service_ = new VaultService(vault_pmid_, vault_public_key_,
                                      vault_private_key_,
                                      vault_public_key_signature_,
                                      vault_chunkstore_, vault_service_logic_,
                                      transport_id, kad_ops_);
=======
    vault_service_logic_ = new VaultServiceLogic(vault_rpcs_, knode_,
                                                 test_vault_service::K);
    vault_service_ = new VaultService(vault_pmid_, vault_public_key_,
                                      vault_private_key_,
                                      vault_public_key_signature_,
                                      vault_chunkstore_, knode_.get(),
                                      vault_service_logic_, transport_id,
                                      test_vault_service::K);
>>>>>>> 43179b49

    maidsafe::GetSyncDataResponse get_sync_data_response;
    vault_service_->AddStartupSyncData(get_sync_data_response);

    vault_service_logic_->Init(vault_pmid_,
                               vault_public_key_,
                               vault_public_key_signature_,
                               vault_private_key_);

    svc_channel_ = new rpcprotocol::Channel(&channel_manager_,
                                            &transport_handler_);
    svc_channel_->SetService(vault_service_);
    channel_manager_.RegisterChannel(vault_service_->GetDescriptor()->name(),
                                     svc_channel_);
  }

  virtual void TearDown() {
    channel_manager_.UnRegisterChannel(
        vault_service_->GetDescriptor()->name());
    transport_handler_.StopAll();
    channel_manager_.Stop();
    transport::TransportUDT::CleanUp();
    delete svc_channel_;
    delete vault_service_;
    delete vault_service_logic_;

    try {
      fs::remove_all(chunkstore_dir_);
    }
    catch(const std::exception &e) {
      printf("%s\n", e.what());
    }
  }

  fs::path chunkstore_dir_;
  std::string vault_pmid_, vault_public_key_, vault_private_key_;
  std::string vault_public_key_signature_;
  transport::TransportUDT udt_transport_;
  transport::TransportHandler transport_handler_;
  rpcprotocol::ChannelManager channel_manager_;
  boost::shared_ptr<maidsafe::KadOps> kad_ops_;
  boost::shared_ptr<VaultChunkStore> vault_chunkstore_;
  boost::shared_ptr<VaultRpcs> vault_rpcs_;
  VaultServiceLogic *vault_service_logic_;
  VaultService *vault_service_;
  rpcprotocol::Channel *svc_channel_;
  std::vector<crypto::RsaKeyPair> keys_;

 private:
  VaultServicesTest(const VaultServicesTest&);
  VaultServicesTest& operator=(const VaultServicesTest&);
};

class MockVaultServicesTest : public VaultServicesTest {
 protected:
  MockVaultServicesTest()
      : mock_vault_service_logic_(boost::shared_ptr<VaultRpcs>(),
<<<<<<< HEAD
                                  boost::shared_ptr<maidsafe::KadOps>()) {}
=======
                                  boost::shared_ptr<kad::KNode>(),
                                  test_vault_service::K) {}
>>>>>>> 43179b49
  void SetUp() {
    VaultServicesTest::SetUp();
    // Initialise mock_vault_service_logic
    mock_vault_service_logic_.pmid_ = vault_pmid_;
    mock_vault_service_logic_.pmid_public_signature_ =
        vault_public_key_signature_;
    mock_vault_service_logic_.pmid_private_ = vault_private_key_;
    kad::Contact our_details(kad_ops_->contact_info());
    mock_vault_service_logic_.our_details_ = our_details;
    mock_vault_service_logic_.SetOnlineStatus(true);
  }
  MockVsl mock_vault_service_logic_;
 private:
  MockVaultServicesTest(const MockVaultServicesTest&);
  MockVaultServicesTest &operator=(const MockVaultServicesTest&);
};

TEST_F(VaultServicesTest, BEH_MAID_ServicesValidateSignedSize) {
  maidsafe::SignedSize sz;
  ASSERT_FALSE(vault_service_->ValidateSignedSize(sz));

  boost::uint64_t size(123);
  std::string pub_key, priv_key, pub_key_sig, size_sig, pmid;
  CreateRSAKeys(&pub_key, &priv_key);
  crypto::Crypto co;
  pub_key_sig = co.AsymSign(pub_key, "", priv_key, crypto::STRING_STRING);
  pmid = co.Hash(pub_key + pub_key_sig, "", crypto::STRING_STRING, false);
  size_sig = co.AsymSign(boost::lexical_cast<std::string>(size), "", priv_key,
                         crypto::STRING_STRING);

  sz.set_data_size(size);
  sz.set_signature(size_sig);
  sz.set_pmid("moo");
  sz.set_public_key(pub_key);
  sz.set_public_key_signature(pub_key_sig);
  ASSERT_FALSE(vault_service_->ValidateSignedSize(sz));
  sz.set_pmid(pmid);
  sz.set_data_size(321);
  ASSERT_FALSE(vault_service_->ValidateSignedSize(sz));
  sz.set_data_size(size);
  ASSERT_TRUE(vault_service_->ValidateSignedSize(sz));
}

TEST_F(VaultServicesTest, BEH_MAID_ServicesValidateStoreContract) {
  maidsafe::StoreContract sc;
  ASSERT_FALSE(vault_service_->ValidateStoreContract(sc));

  std::string pub_key, priv_key, pub_key_sig, pmid;
  CreateRSAKeys(&pub_key, &priv_key);
  crypto::Crypto co;
  pub_key_sig = co.AsymSign(pub_key, "", priv_key, crypto::STRING_STRING);
  pmid = co.Hash(pub_key + pub_key_sig, "", crypto::STRING_STRING, false);

  sc.set_signature("moo");
  sc.set_pmid(pmid);
  sc.set_public_key(pub_key);
  sc.set_public_key_signature(pub_key_sig);
  ASSERT_FALSE(vault_service_->ValidateStoreContract(sc));

  maidsafe::StoreContract::InnerContract *ic = sc.mutable_inner_contract();
  maidsafe::SignedSize *sz = ic->mutable_signed_size();
  ic->set_result(kAck);
  ASSERT_FALSE(vault_service_->ValidateStoreContract(sc));

  std::string pub_key2, priv_key2, pub_key_sig2, size_sig, pmid2;
  CreateRSAKeys(&pub_key2, &priv_key2);
  pub_key_sig2 = co.AsymSign(pub_key2, "", priv_key2, crypto::STRING_STRING);
  pmid2 = co.Hash(pub_key2 + pub_key_sig2, "", crypto::STRING_STRING, false);
  size_sig = co.AsymSign("123", "", priv_key2, crypto::STRING_STRING);

  sz->set_data_size(123);
  sz->set_signature(size_sig);
  sz->set_pmid(pmid2);
  sz->set_public_key(pub_key2);
  sz->set_public_key_signature(pub_key_sig2);
  sc.set_pmid(pmid2);
  sc.set_public_key(pub_key2);
  sc.set_public_key_signature(pub_key_sig2);
  sc.set_signature(co.AsymSign(ic->SerializeAsString(), "", priv_key2,
                               crypto::STRING_STRING));
  ASSERT_FALSE(vault_service_->ValidateStoreContract(sc));

  ic->set_result(kAck);
  sc.set_pmid(pmid);
  sc.set_public_key_signature(pub_key_sig);
  sc.set_signature(co.AsymSign(ic->SerializeAsString(), "", priv_key,
                               crypto::STRING_STRING));
  ASSERT_FALSE(vault_service_->ValidateStoreContract(sc));

  sc.set_public_key(pub_key);
  ic->set_result(kNack);
  sc.set_signature(co.AsymSign(ic->SerializeAsString(), "", priv_key,
                               crypto::STRING_STRING));
  ASSERT_FALSE(vault_service_->ValidateStoreContract(sc));

  ic->set_result(kAck);
  sc.set_signature(co.AsymSign(ic->SerializeAsString(), "", priv_key,
                               crypto::STRING_STRING));
  ASSERT_TRUE(vault_service_->ValidateStoreContract(sc));
}

TEST_F(VaultServicesTest, BEH_MAID_ServicesValidateAmendRequest) {
  maidsafe::AmendAccountRequest req;
  boost::uint64_t account_delta;
  std::string returned_pmid;
  ASSERT_FALSE(vault_service_->ValidateAmendRequest(&req, &account_delta,
                                                    &returned_pmid));

  std::string pub_key, priv_key, pub_key_sig, pmid, size_sig;
  CreateRSAKeys(&pub_key, &priv_key);
  crypto::Crypto co;
  pub_key_sig = co.AsymSign(pub_key, "", priv_key, crypto::STRING_STRING);
  pmid = co.Hash(pub_key + pub_key_sig, "", crypto::STRING_STRING, false);
  size_sig = co.AsymSign("123", "", priv_key, crypto::STRING_STRING);

  req.set_amendment_type(maidsafe::AmendAccountRequest::kSpaceOffered);
  req.set_account_pmid(pmid);
  ASSERT_FALSE(vault_service_->ValidateAmendRequest(&req, &account_delta,
                                                    &returned_pmid));

  maidsafe::SignedSize *sz = req.mutable_signed_size();
  sz->set_data_size(123);
  sz->set_signature(size_sig);
  sz->set_pmid(pmid);
  sz->set_public_key(pub_key);
  sz->set_public_key_signature(pub_key_sig);
  req.set_account_pmid(vault_service_->pmid_);
  ASSERT_FALSE(vault_service_->ValidateAmendRequest(&req, &account_delta,
                                                    &returned_pmid));
  req.set_account_pmid("moo");
  ASSERT_FALSE(vault_service_->ValidateAmendRequest(&req, &account_delta,
                                                    &returned_pmid));

  req.set_amendment_type(maidsafe::AmendAccountRequest::kSpaceGivenInc);
  ASSERT_FALSE(vault_service_->ValidateAmendRequest(&req, &account_delta,
                                                    &returned_pmid));

  req.set_chunkname("chunk name");
  ASSERT_TRUE(vault_service_->ValidateAmendRequest(&req, &account_delta,
                                                   &returned_pmid));
  ASSERT_EQ(boost::uint64_t(123), account_delta);
  ASSERT_EQ("moo", returned_pmid);

  req.set_amendment_type(maidsafe::AmendAccountRequest::kSpaceOffered);
  req.clear_chunkname();
  req.set_account_pmid(pmid);
  ASSERT_TRUE(vault_service_->ValidateAmendRequest(&req, &account_delta,
                                                   &returned_pmid));
  ASSERT_EQ(boost::uint64_t(123), account_delta);
  ASSERT_EQ(pmid, returned_pmid);
}

TEST_F(VaultServicesTest, BEH_MAID_ServicesValidateIdAndRequest) {
  std::string pub_key, priv_key, key("xyz"), pmid, sig_pub_key, sig_req;
  CreateRSAKeys(&pub_key, &priv_key);

  EXPECT_TRUE(vault_service_->ValidateIdAndRequest("abc", "def",
                                                   kAnonymousRequestSignature,
                                                   key, ""));

  CreateSignedRequest(pub_key, priv_key, key, &pmid, &sig_pub_key, &sig_req);
  EXPECT_TRUE(vault_service_->ValidateIdAndRequest(pub_key, sig_pub_key,
                                                   sig_req, key, pmid));

  EXPECT_FALSE(vault_service_->ValidateIdAndRequest(pub_key, sig_pub_key,
                                                    sig_req, key, "abcdef"));

  CreateSignedRequest("123", "456", key, &pmid, &sig_pub_key, &sig_req);
  EXPECT_FALSE(vault_service_->ValidateIdAndRequest("123", sig_pub_key,
                                                    sig_req, key, pmid));
  EXPECT_FALSE(vault_service_->ValidateIdAndRequest("abc", "def", "ghi", key,
                                                    pmid));
}

TEST_F(VaultServicesTest, BEH_MAID_ServicesValidateRequestSignature) {
  std::string pub_key, priv_key, key("xyz"), pmid, sig_pub_key, sig_req;
  CreateRSAKeys(&pub_key, &priv_key);
  CreateSignedRequest(pub_key, priv_key, key, &pmid, &sig_pub_key, &sig_req);
  ASSERT_TRUE(vault_service_->ValidateRequestSignature(pub_key, sig_pub_key,
                                                       sig_req, key));
  ASSERT_FALSE(vault_service_->ValidateRequestSignature("123", sig_pub_key,
                                                        sig_req, key));
  ASSERT_FALSE(vault_service_->ValidateRequestSignature(pub_key, "def", sig_req,
                                                        key));
  ASSERT_FALSE(vault_service_->ValidateRequestSignature(pub_key, sig_pub_key,
                                                        "hijklm", key));
  ASSERT_FALSE(vault_service_->ValidateRequestSignature(pub_key, sig_pub_key,
                                                        sig_req, "abcdef"));
}

TEST_F(VaultServicesTest, BEH_MAID_ServicesValidateIdentity) {
  std::string pub_key, priv_key, sig_pub_key;
  CreateRSAKeys(&pub_key, &priv_key);
  crypto::Crypto co;
  sig_pub_key = co.AsymSign(pub_key, "", priv_key, crypto::STRING_STRING);
  std::string pmid = co.Hash(pub_key + sig_pub_key, "", crypto::STRING_STRING,
                     false);

  ASSERT_FALSE(vault_service_->ValidateIdentity("", pub_key, sig_pub_key));
  ASSERT_FALSE(vault_service_->ValidateIdentity(pmid, "", sig_pub_key));
  ASSERT_FALSE(vault_service_->ValidateIdentity(pmid, pub_key, ""));
  ASSERT_FALSE(vault_service_->ValidateIdentity("AAA", pub_key, sig_pub_key));
  ASSERT_TRUE(vault_service_->ValidateIdentity(pmid, pub_key, sig_pub_key));
}

TEST_F(VaultServicesTest, BEH_MAID_ServicesValidateSystemPacket) {
  std::string pub_key, priv_key;
  CreateRSAKeys(&pub_key, &priv_key);

  crypto::Crypto co;
  co.set_symm_algorithm(crypto::AES_256);
  co.set_hash_algorithm(crypto::SHA_512);

  maidsafe::GenericPacket gp;
  gp.set_data("Generic System Packet Data");
  gp.set_signature(co.AsymSign(gp.data(), "", priv_key,
                   crypto::STRING_STRING));

  EXPECT_TRUE(vault_service_->ValidateSystemPacket(gp.SerializeAsString(),
                                                   pub_key));
  EXPECT_FALSE(vault_service_->ValidateSystemPacket("abc",
                                                    pub_key));
  EXPECT_FALSE(vault_service_->ValidateSystemPacket(gp.SerializeAsString(),
                                                    "123"));
  gp.set_signature("abcdef");
  EXPECT_FALSE(vault_service_->ValidateSystemPacket(gp.SerializeAsString(),
                                                    pub_key));
}

TEST_F(VaultServicesTest, BEH_MAID_ServicesValidateDataChunk) {
  crypto::Crypto co;
  co.set_hash_algorithm(crypto::SHA_512);
  std::string content("This is a data chunk");
  std::string chunkname(co.Hash(content, "", crypto::STRING_STRING, false));
  EXPECT_TRUE(vault_service_->ValidateDataChunk(chunkname, content));
  EXPECT_FALSE(vault_service_->ValidateDataChunk("123", content));
  EXPECT_FALSE(vault_service_->ValidateDataChunk(chunkname, "abc"));
  EXPECT_FALSE(vault_service_->ValidateDataChunk("", ""));
  chunkname = co.Hash(content + "X", "", crypto::STRING_STRING, false);
  EXPECT_FALSE(vault_service_->ValidateDataChunk(chunkname, content));
}

TEST_F(VaultServicesTest, BEH_MAID_ServicesStorable) {
  EXPECT_EQ(0, vault_service_->Storable(12345));
  EXPECT_EQ(0, vault_service_->Storable(kAvailableSpace));
  EXPECT_NE(0, vault_service_->Storable(kAvailableSpace + 1));
  EXPECT_NE(0, vault_service_->Storable(0));
}

TEST_F(VaultServicesTest, BEH_MAID_ServicesLocalStorage) {
  crypto::Crypto co;
  co.set_hash_algorithm(crypto::SHA_512);
  std::string content("This is a data chunk"), test_content;
  std::string chunkname(co.Hash(content, "", crypto::STRING_STRING, false));
  std::string fake_chunkname(co.Hash("moo", "", crypto::STRING_STRING, false));
  EXPECT_FALSE(vault_service_->HasChunkLocal(chunkname));
  EXPECT_EQ(boost::uint64_t(0), vault_service_->GetChunkSizeLocal(chunkname));
  EXPECT_TRUE(vault_service_->StoreChunkLocal(chunkname, content));
  EXPECT_TRUE(vault_service_->HasChunkLocal(chunkname));
  EXPECT_EQ(content.size(), vault_service_->GetChunkSizeLocal(chunkname));
  EXPECT_TRUE(vault_service_->LoadChunkLocal(chunkname, &test_content));
  EXPECT_EQ(content, test_content);
  // EXPECT_FALSE(vault_service_->StoreChunkLocal(chunkname, content));
  // EXPECT_FALSE(vault_service_->StoreChunkLocal(chunkname, new_content));
  EXPECT_FALSE(vault_service_->LoadChunkLocal(fake_chunkname, &test_content));
  EXPECT_TRUE(vault_service_->DeleteChunkLocal(chunkname));
  EXPECT_FALSE(vault_service_->HasChunkLocal(chunkname));
  EXPECT_EQ(boost::uint64_t(0), vault_service_->GetChunkSizeLocal(chunkname));
  EXPECT_FALSE(vault_service_->LoadChunkLocal(chunkname, &test_content));
}

TEST_F(VaultServicesTest, BEH_MAID_ServicesNodeWithinClosest) {
  vault_service_->pmid_ = std::string(kKeySize, 0);
  for (int i = 0; i < 5; ++i) {
    base::PublicRoutingTableTuple entry(std::string(kKeySize, i + 1),
                                    "127.0.0.1", 123 + i, "127.0.0.1", 456 + i,
                                    "pubkey", 10, 1, 1234);
    ASSERT_EQ(kSuccess, vault_service_->routing_table_->AddTuple(entry));
  }

  ASSERT_FALSE(vault_service_->NodeWithinClosest(std::string(kKeySize, 6), 10));
  ASSERT_FALSE(vault_service_->NodeWithinClosest(std::string(kKeySize, 4), 3));
  ASSERT_TRUE(vault_service_->NodeWithinClosest(std::string(kKeySize, 1), 0));
  ASSERT_TRUE(vault_service_->NodeWithinClosest(std::string(kKeySize, 2), 0));
  ASSERT_TRUE(vault_service_->NodeWithinClosest(std::string(kKeySize, 3), 0));
  ASSERT_TRUE(vault_service_->NodeWithinClosest(std::string(kKeySize, 4), 0));
  ASSERT_TRUE(vault_service_->NodeWithinClosest(std::string(kKeySize, 5), 0));

  vault_service_->routing_table_->Clear();
}

// -----------------------------------------------------------------------------

TEST_F(VaultServicesTest, BEH_MAID_ServicesStorePrep) {
  rpcprotocol::Controller controller;
  maidsafe::StorePrepRequest request;
  maidsafe::StorePrepResponse response;

  maidsafe::SignedSize *signed_size = NULL;
  maidsafe::StoreContract *store_contract = NULL;
  maidsafe::StoreContract::InnerContract *inner_contract = NULL;

  std::string pub_key, priv_key, pmid, pub_key_sig, req_sig, size_sig;
  CreateRSAKeys(&pub_key, &priv_key);
  crypto::Crypto co;
  co.set_symm_algorithm(crypto::AES_256);
  co.set_hash_algorithm(crypto::SHA_512);

  std::string chunk_data("This is a data chunk");
  std::string chunk_name(co.Hash(chunk_data, "", crypto::STRING_STRING, false));
  boost::uint64_t chunk_size(chunk_data.size());

  pub_key_sig = co.AsymSign(pub_key, "", priv_key, crypto::STRING_STRING);
  pmid = co.Hash(pub_key + pub_key_sig, "", crypto::STRING_STRING, false);

  size_sig = co.AsymSign(boost::lexical_cast<std::string>(chunk_size), "",
                         priv_key, crypto::STRING_STRING);

  req_sig = co.AsymSign(co.Hash(pub_key_sig + chunk_name + vault_pmid_, "",
                        crypto::STRING_STRING, false), "", priv_key,
                        crypto::STRING_STRING);

  TestCallback cb_obj;

  for (int i = 0; i < 8; ++i) {
    printf("--- CASE #%i --- \n", i);
    switch (i) {
      case 0:  // empty request
        break;
      case 1:  // unsigned request
        signed_size = request.mutable_signed_size();
        signed_size->set_data_size(chunk_size);
        signed_size->set_signature(size_sig);
        signed_size->set_pmid(pmid);
        signed_size->set_public_key(pub_key);
        signed_size->set_public_key_signature(pub_key_sig);
        request.set_chunkname(chunk_name);
        request.set_request_signature("fail");
        break;
      case 2:  // empty signed_size
        request.clear_signed_size();
        request.set_request_signature(req_sig);
        break;
      case 3:  // unsigned signed_size
        signed_size = request.mutable_signed_size();
        signed_size->set_data_size(chunk_size);
        signed_size->set_signature("fail");
        signed_size->set_pmid(pmid);
        signed_size->set_public_key(pub_key);
        signed_size->set_public_key_signature(pub_key_sig);
        break;
      case 4:  // invalid chunk name
        request.set_chunkname("fail");
        request.set_request_signature(co.AsymSign(co.Hash(pub_key_sig + "fail"
            + vault_pmid_, "", crypto::STRING_STRING, false), "", priv_key,
            crypto::STRING_STRING));
        break;
      case 5:  // size too big
        request.set_chunkname(chunk_name);
        request.set_request_signature(req_sig);
        signed_size->set_data_size(kAvailableSpace + 1);
        signed_size->set_signature(co.AsymSign(
            boost::lexical_cast<std::string>(kAvailableSpace + 1), "",
            priv_key, crypto::STRING_STRING));
        break;
      case 6:  // zero size
        signed_size->set_data_size(0);
        signed_size->set_signature(co.AsymSign("0", "", priv_key,
                                   crypto::STRING_STRING));
        break;
      case 7:  // store to self
        signed_size->set_data_size(chunk_size);
        signed_size->set_signature(
            co.AsymSign(boost::lexical_cast<std::string>(chunk_size), "",
            vault_private_key_, crypto::STRING_STRING));
        signed_size->set_pmid(vault_pmid_);
        signed_size->set_public_key(vault_public_key_);
        signed_size->set_public_key_signature(vault_public_key_signature_);
        request.set_request_signature(co.AsymSign(co.Hash(
            vault_public_key_signature_ + chunk_name + vault_pmid_, "",
            crypto::STRING_STRING, false), "", priv_key,
            crypto::STRING_STRING));
        break;
    }

    google::protobuf::Closure *done =
        google::protobuf::NewCallback<TestCallback>(&cb_obj,
        &TestCallback::CallbackFunction);
    vault_service_->StorePrep(&controller, &request, &response, done);
    ASSERT_TRUE(response.IsInitialized());
    store_contract = response.mutable_store_contract();
    inner_contract = store_contract->mutable_inner_contract();
    std::string inner_cont_sig = co.AsymSign(
        inner_contract->SerializeAsString(), "", vault_private_key_,
        crypto::STRING_STRING);
    EXPECT_EQ(inner_cont_sig, store_contract->signature());
    std::string cont_sig = co.AsymSign(store_contract->SerializeAsString(), "",
        vault_private_key_, crypto::STRING_STRING);
    EXPECT_EQ(cont_sig, response.response_signature());
    EXPECT_NE(kAck, static_cast<int>(inner_contract->result()));
    response.Clear();
  }

  signed_size->set_signature(size_sig);
  signed_size->set_pmid(pmid);
  signed_size->set_public_key(pub_key);
  signed_size->set_public_key_signature(pub_key_sig);
  request.set_request_signature(req_sig);

  // proper request
  {
    google::protobuf::Closure *done =
        google::protobuf::NewCallback<TestCallback>(&cb_obj,
        &TestCallback::CallbackFunction);
    vault_service_->StorePrep(&controller, &request, &response, done);
    ASSERT_TRUE(response.IsInitialized());
    store_contract = response.mutable_store_contract();
    inner_contract = store_contract->mutable_inner_contract();
    signed_size = inner_contract->mutable_signed_size();
    std::string inner_cont_sig = co.AsymSign(
        inner_contract->SerializeAsString(), "", vault_private_key_,
        crypto::STRING_STRING);
    EXPECT_EQ(inner_cont_sig, store_contract->signature());
    EXPECT_EQ(vault_pmid_, store_contract->pmid());
    EXPECT_EQ(vault_public_key_, store_contract->public_key());
    EXPECT_EQ(vault_public_key_signature_,
              store_contract->public_key_signature());
    EXPECT_EQ(chunk_size, signed_size->data_size());
    EXPECT_EQ(size_sig, signed_size->signature());
    EXPECT_EQ(pmid, signed_size->pmid());
    EXPECT_EQ(pub_key, signed_size->public_key());
    EXPECT_EQ(pub_key_sig, signed_size->public_key_signature());
    std::string cont_sig = co.AsymSign(store_contract->SerializeAsString(), "",
        vault_private_key_, crypto::STRING_STRING);
    EXPECT_EQ(cont_sig, response.response_signature());
    EXPECT_EQ(kAck, static_cast<int>(inner_contract->result()));
    response.Clear();
  }
}

TEST_F(MockVaultServicesTest, BEH_MAID_ServicesStoreChunk) {
  delete vault_service_;
  vault_service_ = new VaultService(vault_pmid_, vault_public_key_,
                                    vault_private_key_,
                                    vault_public_key_signature_,
                                    vault_chunkstore_,
                                    &mock_vault_service_logic_,
<<<<<<< HEAD
                                    udt_transport_.transport_id(), kad_ops_);
=======
                                    udt_transport_.transport_id(),
                                    test_vault_service::K);
>>>>>>> 43179b49

  maidsafe::GetSyncDataResponse get_sync_data_response;
  vault_service_->AddStartupSyncData(get_sync_data_response);

  rpcprotocol::Controller controller;
  maidsafe::StoreChunkRequest request;
  maidsafe::StoreChunkResponse response;

  std::string pub_key, priv_key, pmid, pub_key_sig, req_sig, size_sig;
  CreateRSAKeys(&pub_key, &priv_key);
  crypto::Crypto co;
  co.set_symm_algorithm(crypto::AES_256);
  co.set_hash_algorithm(crypto::SHA_512);

  std::string chunk_data("This is a data chunk");
  std::string chunk_name(co.Hash(chunk_data, "", crypto::STRING_STRING, false));
  boost::uint64_t chunk_size(chunk_data.size());

  CreateSignedRequest(pub_key, priv_key, chunk_name, &pmid, &pub_key_sig,
                      &req_sig);  // TODO(Team#) create new request signature

  size_sig = co.AsymSign(boost::lexical_cast<std::string>(chunk_size), "",
                         priv_key, crypto::STRING_STRING);

  req_sig = co.AsymSign(co.Hash(pub_key_sig + chunk_name + vault_pmid_, "",
                        crypto::STRING_STRING, false), "", priv_key,
                        crypto::STRING_STRING);

  EXPECT_CALL(mock_vault_service_logic_,
              AddToRemoteRefList(testing::_, testing::_, testing::_,
                                 testing::_))
      .Times(testing::Exactly(1));
  EXPECT_CALL(mock_vault_service_logic_,
              AmendRemoteAccount(testing::_, testing::_, testing::_,
                                 testing::_));

  TestCallback cb_obj;

  for (int i = 0; i < 3; ++i) {
    printf("--- CASE #%i --- \n", i);
    switch (i) {
      case 0:  // uninitialized request
        break;
      case 1:  // unsigned request
        request.set_chunkname(chunk_name);
        request.set_data(chunk_data);
        request.set_pmid(pmid);
        request.set_public_key(pub_key);
        request.set_public_key_signature(pub_key_sig);
        request.set_request_signature("fail");
        request.set_data_type(maidsafe::DATA);
        // request.set_offset(  );
        // request.set_chunklet_size(  );
        break;
      case 2:  // store without prep
        request.set_chunkname(chunk_name);
        request.set_request_signature(req_sig);
        break;
    }

    google::protobuf::Closure *done =
        google::protobuf::NewCallback<TestCallback>(&cb_obj,
        &TestCallback::CallbackFunction);
    vault_service_->StoreChunk(&controller, &request, &response, done);
    ASSERT_TRUE(response.IsInitialized());
    EXPECT_NE(kAck, static_cast<int>(response.result()));
    response.Clear();
  }

  // simulate prep by adding contract
  /* {
    maidsafe::StoreContract store_contract;
    std::pair<std::string, maidsafe::StoreContract>
        p(chunk_name, store_contract);
    std::pair<PrepsReceivedMap::iterator, bool> result =
        vault_service_->prm_.insert(p);
    EXPECT_TRUE(result.second);
  } */

  // prepare storing, get proper contract
  maidsafe::StorePrepResponse sp_rsp;
  {
    maidsafe::StorePrepRequest sp_req;
    maidsafe::SignedSize *signed_size;
    signed_size = sp_req.mutable_signed_size();
    signed_size->set_data_size(chunk_size);
    signed_size->set_signature(size_sig);
    signed_size->set_pmid(pmid);
    signed_size->set_public_key(pub_key);
    signed_size->set_public_key_signature(pub_key_sig);
    sp_req.set_chunkname(chunk_name);
    sp_req.set_request_signature(req_sig);
    google::protobuf::Closure *done =
        google::protobuf::NewCallback<TestCallback>(&cb_obj,
        &TestCallback::CallbackFunction);
    vault_service_->StorePrep(&controller, &sp_req, &sp_rsp, done);
    ASSERT_TRUE(sp_rsp.IsInitialized());
  }
  const maidsafe::StoreContract &contract = sp_rsp.store_contract();
  EXPECT_EQ(kAck, static_cast<int>(contract.inner_contract().result()));

  // simulate AddToWatchList
  {
    int req_references, req_payments;
    vault_service_->cih_.PrepareAddToWatchList(chunk_name, pmid, chunk_size,
                                               &req_references, &req_payments);
    vault_service_->cih_.SetPaymentsDone(chunk_name, pmid);
  }

  ChunkInfo &ci = vault_service_->cih_.chunk_infos_[chunk_name];
  EXPECT_EQ(size_t(1), ci.waiting_list.size());
  EXPECT_EQ(size_t(0), ci.watch_list.size());
  EXPECT_EQ(size_t(0), ci.reference_list.size());

  // try to store, should succeed
  {
    google::protobuf::Closure *done =
        google::protobuf::NewCallback<TestCallback>(&cb_obj,
        &TestCallback::CallbackFunction);
    vault_service_->StoreChunk(&controller, &request, &response, done);
    ASSERT_TRUE(response.IsInitialized());
    EXPECT_EQ(kAck, static_cast<int>(response.result()));
    response.Clear();
  }

  vault_service_->HasChunkLocal(chunk_name);

  // process outstanding tasks
  vault_service_->thread_pool_.waitForDone();

  // we should have a reference list entry now
  EXPECT_EQ(size_t(0), ci.waiting_list.size());
  EXPECT_NE(size_t(0), ci.watch_list.size());
  EXPECT_EQ(size_t(1), ci.reference_list.size());
}

TEST_F(VaultServicesTest, BEH_MAID_ServicesGetCheckChunk) {
  rpcprotocol::Controller controller;
  maidsafe::GetChunkRequest request;
  maidsafe::GetChunkResponse response;
  maidsafe::CheckChunkRequest check_request;
  maidsafe::CheckChunkResponse check_response;

  crypto::Crypto co;
  co.set_symm_algorithm(crypto::AES_256);
  co.set_hash_algorithm(crypto::SHA_512);
  std::string content("This is a data chunk");
  std::string chunkname(co.Hash(content, "", crypto::STRING_STRING, false));

  TestCallback cb_obj;

  // test Get()'s error handling
  for (boost::uint32_t i = 0; i <= 1; ++i) {
    switch (i) {
      case 0:  // uninitialized request
        break;
      case 1:  // make LoadChunkLocal() fail
        request.set_chunkname(chunkname);
        break;
    }

    google::protobuf::Closure *done =
        google::protobuf::NewCallback<TestCallback>(&cb_obj,
        &TestCallback::CallbackFunction);
    vault_service_->GetChunk(&controller, &request, &response, done);
    ASSERT_TRUE(response.IsInitialized());
    EXPECT_NE(kAck, static_cast<int>(response.result()));
    response.Clear();
  }

  // test CheckChunk()'s error handling
  for (boost::uint32_t i = 0; i <= 1; ++i) {
    switch (i) {
      case 0:  // uninitialized request
        break;
      case 1:  // make HasChunkLocal() fail
        check_request.set_chunkname(chunkname);
        break;
    }
    google::protobuf::Closure *done =
        google::protobuf::NewCallback<TestCallback>(&cb_obj,
        &TestCallback::CallbackFunction);
    vault_service_->CheckChunk(&controller, &check_request, &check_response,
                               done);
    ASSERT_TRUE(check_response.IsInitialized());
    EXPECT_NE(kAck, static_cast<int>(check_response.result()));
    response.Clear();
  }

  // test both for success
  {
    EXPECT_TRUE(vault_service_->StoreChunkLocal(chunkname, content));

    google::protobuf::Closure *done1 =
        google::protobuf::NewCallback<TestCallback>(&cb_obj,
        &TestCallback::CallbackFunction);
    vault_service_->CheckChunk(&controller, &check_request, &check_response,
                               done1);
    ASSERT_TRUE(check_response.IsInitialized());
    EXPECT_EQ(kAck, static_cast<int>(check_response.result()));
    response.Clear();

    google::protobuf::Closure *done2 =
        google::protobuf::NewCallback<TestCallback>(&cb_obj,
        &TestCallback::CallbackFunction);
    vault_service_->GetChunk(&controller, &request, &response, done2);
    ASSERT_TRUE(response.IsInitialized());
    EXPECT_EQ(kAck, static_cast<int>(response.result()));
    EXPECT_EQ(content, response.content());
    response.Clear();
  }
}

TEST_F(VaultServicesTest, BEH_MAID_ServicesDeleteChunk) {
  rpcprotocol::Controller controller;
  maidsafe::DeleteChunkRequest request;
  maidsafe::DeleteChunkResponse response;

  maidsafe::SignedSize *signed_size = NULL;

  std::string pub_key, priv_key, pmid, pub_key_sig, req_sig, size_sig;
  CreateRSAKeys(&pub_key, &priv_key);
  crypto::Crypto co;
  co.set_symm_algorithm(crypto::AES_256);
  co.set_hash_algorithm(crypto::SHA_512);

  maidsafe::GenericPacket gp;
  gp.set_data("Generic System Packet Data");
  gp.set_signature(co.AsymSign(gp.data(), "", priv_key, crypto::STRING_STRING));

  std::string chunk_data(gp.SerializeAsString());
  std::string chunk_name(co.Hash(chunk_data, "", crypto::STRING_STRING, false));
  boost::uint64_t chunk_size(chunk_data.size());

  pub_key_sig = co.AsymSign(pub_key, "", priv_key, crypto::STRING_STRING);
  pmid = co.Hash(pub_key + pub_key_sig, "", crypto::STRING_STRING, false);

  size_sig = co.AsymSign(boost::lexical_cast<std::string>(chunk_size), "",
                         priv_key, crypto::STRING_STRING);

  req_sig = co.AsymSign(co.Hash(pub_key_sig + chunk_name + vault_pmid_, "",
                        crypto::STRING_STRING, false), "", priv_key,
                        crypto::STRING_STRING);

  TestCallback cb_obj;

  EXPECT_TRUE(vault_service_->StoreChunkLocal(chunk_name, chunk_data));
  EXPECT_TRUE(vault_service_->HasChunkLocal(chunk_name));

  for (int i = 0; i <= 4; ++i) {
    printf("--- CASE #%i --- \n", i);
    switch (i) {
      case 0:  // empty request
        break;
      case 1:  // unsigned request
        signed_size = request.mutable_signed_size();
        signed_size->set_data_size(chunk_size);
        signed_size->set_signature(size_sig);
        signed_size->set_pmid(pmid);
        signed_size->set_public_key(pub_key);
        signed_size->set_public_key_signature(pub_key_sig);
        request.set_chunkname(chunk_name);
        request.set_request_signature("fail");
        request.set_data_type(maidsafe::SYSTEM_PACKET);
        break;
      case 2:  // unsigned signed_size
        request.set_request_signature(req_sig);
        signed_size->set_signature("fail");
        break;
      case 3:  // wrong size
        signed_size->set_data_size(123);
        signed_size->set_signature(co.AsymSign("123", "", priv_key,
                                               crypto::STRING_STRING));
        break;
      case 4:  // invalid chunk name
        signed_size->set_data_size(chunk_size);
        signed_size->set_signature(size_sig);
        request.set_chunkname("fail");
        request.set_request_signature(co.AsymSign(co.Hash(pub_key_sig + "fail"
            + vault_pmid_, "", crypto::STRING_STRING, false), "", priv_key,
            crypto::STRING_STRING));
        break;
    }

    google::protobuf::Closure *done =
        google::protobuf::NewCallback<TestCallback>(&cb_obj,
        &TestCallback::CallbackFunction);
    vault_service_->DeleteChunk(&controller, &request, &response, done);
    ASSERT_TRUE(response.IsInitialized());
    EXPECT_NE(kAck, static_cast<int>(response.result()));
    response.Clear();
  }

  request.set_chunkname(co.Hash("abc", "", crypto::STRING_STRING, false));
  request.set_request_signature(co.AsymSign(co.Hash(pub_key_sig +
      request.chunkname() + vault_pmid_, "",
      crypto::STRING_STRING, false), "", priv_key,
      crypto::STRING_STRING));

  // test success for non-existing chunk
  {
    google::protobuf::Closure *done =
        google::protobuf::NewCallback<TestCallback>(&cb_obj,
        &TestCallback::CallbackFunction);
    vault_service_->DeleteChunk(&controller, &request, &response, done);
    ASSERT_TRUE(response.IsInitialized());
    EXPECT_EQ(kAck, static_cast<int>(response.result()));
    response.Clear();
  }

  request.set_chunkname(chunk_name);
  request.set_request_signature(req_sig);

  // test success for existing chunk
  {
    google::protobuf::Closure *done =
        google::protobuf::NewCallback<TestCallback>(&cb_obj,
        &TestCallback::CallbackFunction);
    vault_service_->DeleteChunk(&controller, &request, &response, done);
    ASSERT_TRUE(response.IsInitialized());
    EXPECT_EQ(kAck, static_cast<int>(response.result()));
    response.Clear();
  }

  EXPECT_FALSE(vault_service_->HasChunkLocal(chunk_name));
}

TEST_F(VaultServicesTest, BEH_MAID_ServicesValidityCheck) {
  rpcprotocol::Controller controller;
  maidsafe::ValidityCheckRequest request;
  maidsafe::ValidityCheckResponse response;

  std::string pub_key, priv_key, pmid, sig_pub_key, sig_req;
  CreateRSAKeys(&pub_key, &priv_key);
  crypto::Crypto co;
  co.set_symm_algorithm(crypto::AES_256);
  co.set_hash_algorithm(crypto::SHA_512);
  std::string content("This is a data chunk");
  std::string rnd_data(base::RandomString(20));
  std::string chunkname(co.Hash(content, "", crypto::STRING_STRING, false));
  std::string vc_hash(co.Hash(content + rnd_data, "", crypto::STRING_STRING,
                              false));
  CreateSignedRequest(pub_key, priv_key, chunkname, &pmid, &sig_pub_key,
                      &sig_req);

  TestCallback cb_obj;

  for (boost::uint32_t i = 0; i <= 1; ++i) {
    switch (i) {
      case 0:  // uninitialized request
        break;
      case 1:  // make LoadChunkLocal() fail
        request.set_chunkname(chunkname);
        request.set_random_data(rnd_data);
        break;
    }

    google::protobuf::Closure *done =
        google::protobuf::NewCallback<TestCallback>(&cb_obj,
        &TestCallback::CallbackFunction);
    vault_service_->ValidityCheck(&controller, &request, &response, done);
    ASSERT_TRUE(response.IsInitialized());
    EXPECT_NE(kAck, static_cast<int>(response.result()));
    response.Clear();
  }

  EXPECT_TRUE(vault_service_->StoreChunkLocal(chunkname, content));

  // test success
  {
    google::protobuf::Closure *done =
        google::protobuf::NewCallback<TestCallback>(&cb_obj,
        &TestCallback::CallbackFunction);
    vault_service_->ValidityCheck(&controller, &request, &response, done);
    ASSERT_TRUE(response.IsInitialized());
    EXPECT_EQ(kAck, static_cast<int>(response.result()));
    EXPECT_EQ(vc_hash, response.hash_content());
  }
}

TEST_F(VaultServicesTest, DISABLED_BEH_MAID_ServicesSwapChunk) {
  // TODO(Team#) test SwapChunk
  ASSERT_TRUE(false) << "NOT IMPLEMENTED";
}

TEST_F(VaultServicesTest, BEH_MAID_ServicesCacheChunk) {
  rpcprotocol::Controller controller;
  maidsafe::CacheChunkRequest request;
  maidsafe::CacheChunkResponse response;

  std::string pub_key, priv_key, pmid, sig_pub_key, sig_req;
  CreateRSAKeys(&pub_key, &priv_key);
  crypto::Crypto co;
  co.set_symm_algorithm(crypto::AES_256);
  co.set_hash_algorithm(crypto::SHA_512);
  std::string content("This is a data chunk");
  std::string chunkname(co.Hash(content, "", crypto::STRING_STRING, false));
  CreateSignedRequest(pub_key, priv_key, chunkname, &pmid, &sig_pub_key,
                      &sig_req);

  // Not initialised
  TestCallback cb_obj;
  google::protobuf::Closure *done = google::protobuf::NewCallback<TestCallback>
                                    (&cb_obj, &TestCallback::CallbackFunction);
  vault_service_->CacheChunk(&controller, &request, &response, done);
  ASSERT_TRUE(response.IsInitialized());
  EXPECT_EQ(kNack, static_cast<int>(response.result()));
  EXPECT_FALSE(vault_service_->vault_chunkstore_->Has(chunkname));
  response.Clear();

  // Wrong parameters
  request.set_chunkname("aaaaaaaaaaaaa");
  request.set_chunkcontent(content);
  request.set_pmid(pmid);
  request.set_public_key(pub_key);
  request.set_public_key_signature(sig_pub_key);
  request.set_request_signature(sig_req);
  done = google::protobuf::NewCallback<TestCallback>
         (&cb_obj, &TestCallback::CallbackFunction);
  vault_service_->CacheChunk(&controller, &request, &response, done);
  ASSERT_TRUE(response.IsInitialized());
  EXPECT_EQ(kNack, static_cast<int>(response.result()));
  EXPECT_FALSE(vault_service_->vault_chunkstore_->Has(chunkname));
  response.Clear();

  request.set_chunkname(chunkname);
  request.set_pmid("aaaaaaaaaaaaaa");
  done = google::protobuf::NewCallback<TestCallback>
         (&cb_obj, &TestCallback::CallbackFunction);
  vault_service_->CacheChunk(&controller, &request, &response, done);
  ASSERT_TRUE(response.IsInitialized());
  EXPECT_EQ(kNack, static_cast<int>(response.result()));
  EXPECT_FALSE(vault_service_->vault_chunkstore_->Has(chunkname));
  EXPECT_FALSE(fs::exists(vault_service_->vault_chunkstore_->GetChunkPath(
               chunkname, (maidsafe::kHashable | maidsafe::kCache), false)));
  response.Clear();

  request.set_pmid(pmid);
  done = google::protobuf::NewCallback<TestCallback>
         (&cb_obj, &TestCallback::CallbackFunction);
  vault_service_->CacheChunk(&controller, &request, &response, done);
  ASSERT_TRUE(response.IsInitialized());
  EXPECT_EQ(kAck, static_cast<int>(response.result()));
  EXPECT_TRUE(vault_service_->vault_chunkstore_->Has(chunkname));
  EXPECT_EQ(maidsafe::kHashable|maidsafe::kCache,
            vault_service_->vault_chunkstore_->chunk_type(chunkname));
  EXPECT_TRUE(fs::exists(vault_service_->vault_chunkstore_->GetChunkPath(
              chunkname, (maidsafe::kHashable | maidsafe::kCache), false)));
}

TEST_F(VaultServicesTest, BEH_MAID_ServicesGetChunkReferences) {
  rpcprotocol::Controller controller;
  maidsafe::GetChunkReferencesRequest request;
  maidsafe::GetChunkReferencesResponse response;

  std::string pub_key, priv_key, pmid, sig_pub_key, sig_req;
  CreateRSAKeys(&pub_key, &priv_key);
  crypto::Crypto co;
  co.set_symm_algorithm(crypto::AES_256);
  co.set_hash_algorithm(crypto::SHA_512);
  std::string content("This is a data chunk");
  std::string chunk_name(co.Hash(content, "", crypto::STRING_STRING, false));
  CreateSignedRequest(pub_key, priv_key, chunk_name, &pmid, &sig_pub_key,
                      &sig_req);

  TestCallback cb_obj;

  for (int i = 0; i <= 2; ++i) {
    switch (i) {
      case 0:  // empty request
        break;
      case 1:  // non-existant chunk info
        request.set_chunkname(chunk_name);
        break;
      case 2:  // no active watchers
        int required_references, required_payments;
        vault_service_->cih_.PrepareAddToWatchList(chunk_name, pmid, 9,
                                                   &required_references,
                                                   &required_payments);
        break;
    }
    google::protobuf::Closure *done =
        google::protobuf::NewCallback<TestCallback>
        (&cb_obj, &TestCallback::CallbackFunction);
    vault_service_->GetChunkReferences(&controller, &request, &response, done);
    ASSERT_TRUE(response.IsInitialized());
    EXPECT_EQ(kNack, static_cast<int>(response.result()));
    response.Clear();
  }

  // watchers, but no refs
  vault_service_->cih_.SetStoringDone(chunk_name, pmid);
  vault_service_->cih_.SetPaymentsDone(chunk_name, pmid);
  std::string creditor;
  int refunds;
  EXPECT_TRUE(vault_service_->cih_.TryCommitToWatchList(chunk_name, pmid,
                                                        &creditor, &refunds));
  {
    google::protobuf::Closure *done =
        google::protobuf::NewCallback<TestCallback>
        (&cb_obj, &TestCallback::CallbackFunction);
    vault_service_->GetChunkReferences(&controller, &request, &response, done);
    ASSERT_TRUE(response.IsInitialized());
    EXPECT_EQ(kAck, static_cast<int>(response.result()));
    EXPECT_EQ(0, response.references_size());
    response.Clear();
  }

  // now we have a reference
  vault_service_->cih_.AddToReferenceList(chunk_name, vault_service_->pmid_, 9);
  {
    google::protobuf::Closure *done =
        google::protobuf::NewCallback<TestCallback>
        (&cb_obj, &TestCallback::CallbackFunction);
    vault_service_->GetChunkReferences(&controller, &request, &response, done);
    ASSERT_TRUE(response.IsInitialized());
    EXPECT_EQ(kAck, static_cast<int>(response.result()));
    EXPECT_EQ(1, response.references_size());
    EXPECT_EQ(vault_service_->pmid_, response.references(0));
  }
}

TEST_F(MockVaultServicesTest, BEH_MAID_ServicesAddToWatchList) {
  delete vault_service_;
  vault_service_ = new VaultService(vault_pmid_, vault_public_key_,
                                    vault_private_key_,
                                    vault_public_key_signature_,
                                    vault_chunkstore_,
                                    &mock_vault_service_logic_,
<<<<<<< HEAD
                                    udt_transport_.transport_id(), kad_ops_);
=======
                                    udt_transport_.transport_id(),
                                    test_vault_service::K);
>>>>>>> 43179b49

  maidsafe::GetSyncDataResponse get_sync_data_response;
  vault_service_->AddStartupSyncData(get_sync_data_response);

  rpcprotocol::Controller controller;
  maidsafe::AddToWatchListRequest request;
  maidsafe::AddToWatchListResponse response;

  // client = node requesting to store a chunk
  // vlt = Vault storing the chunk
  // vault_service_ = this vault, i.e. the Chunk Info and Account Holder

  std::string client_pub_key, client_priv_key, client_pmid, client_pub_key_sig;
  std::string vlt_pub_key, vlt_priv_key, vlt_pmid, vlt_pub_key_sig;
  std::string size_sig;

  CreateRSAKeys(&client_pub_key, &client_priv_key);
  CreateRSAKeys(&vlt_pub_key, &vlt_priv_key);
  crypto::Crypto co;
  co.set_symm_algorithm(crypto::AES_256);
  co.set_hash_algorithm(crypto::SHA_512);

  client_pub_key_sig = co.AsymSign(client_pub_key, "", client_priv_key,
                                   crypto::STRING_STRING);
  client_pmid = co.Hash(client_pub_key + client_pub_key_sig, "",
                        crypto::STRING_STRING, false);
  vlt_pub_key_sig = co.AsymSign(vlt_pub_key, "", vlt_priv_key,
                                crypto::STRING_STRING);
  vlt_pmid = co.Hash(vlt_pub_key + vlt_pub_key_sig, "", crypto::STRING_STRING,
                     false);

  EXPECT_CALL(mock_vault_service_logic_,
              AmendRemoteAccount(testing::_, testing::_, testing::_,
                                 testing::_))
      .Times(testing::AtLeast(2))
      .WillRepeatedly(testing::WithArg<2>(testing::Invoke(
          boost::bind(&mock_vsl::RunVaultCallback, kSuccess, _1))));

  std::string chunk_data("This is a data chunk");
  std::string chunk_name(co.Hash(chunk_data, "", crypto::STRING_STRING, false));
  boost::uint64_t chunk_size(chunk_data.size());

  size_sig = co.AsymSign(boost::lexical_cast<std::string>(chunk_size), "",
                         client_priv_key, crypto::STRING_STRING);

  TestCallback cb_obj;

  boost::uint64_t space_offered = chunk_size * 3 / 2;

  maidsafe::SignedSize *signed_size;

  maidsafe::AmendAccountRequest amend_req;
  maidsafe::AmendAccountResponse amend_resp;
  signed_size = amend_req.mutable_signed_size();
  signed_size->set_data_size(space_offered);
  signed_size->set_signature(
      co.AsymSign(boost::lexical_cast<std::string>(space_offered), "",
                  client_priv_key, crypto::STRING_STRING));
  signed_size->set_pmid(client_pmid);
  signed_size->set_public_key(client_pub_key);
  signed_size->set_public_key_signature(client_pub_key_sig);
  amend_req.set_amendment_type(maidsafe::AmendAccountRequest::kSpaceOffered);
  amend_req.set_account_pmid(client_pmid);
  amend_req.set_chunkname(chunk_name);

  // Create the account first
  {
    google::protobuf::Closure *done =
        google::protobuf::NewCallback<TestCallback>
        (&cb_obj, &TestCallback::CallbackFunction);
    vault_service_->AmendAccount(&controller, &amend_req, &amend_resp, done);
    ASSERT_TRUE(amend_resp.IsInitialized());
    EXPECT_EQ(kAck, static_cast<int>(amend_resp.result()));
    amend_resp.Clear();
  }

  for (int i = 0; i <= 3; ++i) {
    switch (i) {
      case 0:  // empty request
        break;
      case 1:  // unsigned request
        signed_size = request.mutable_signed_size();
        signed_size->set_data_size(chunk_size);
        signed_size->set_signature(size_sig);
        signed_size->set_pmid(client_pmid);
        signed_size->set_public_key(client_pub_key);
        signed_size->set_public_key_signature(client_pub_key_sig);
        request.set_chunkname(chunk_name);
        request.set_request_signature("fail");
        break;
      case 2:  // unsigned size
        request.set_request_signature(co.AsymSign(co.Hash(client_pub_key_sig +
            chunk_name + vault_pmid_, "", crypto::STRING_STRING, false),
            "", client_priv_key, crypto::STRING_STRING));
        signed_size->set_signature("fail");
        break;
      case 3:  // zero size
        signed_size->set_data_size(0);
        signed_size->set_signature(co.AsymSign("0", "", client_priv_key,
                                   crypto::STRING_STRING));
        break;
    }

    google::protobuf::Closure *done =
        google::protobuf::NewCallback<TestCallback>(&cb_obj,
        &TestCallback::CallbackFunction);
    vault_service_->AddToWatchList(&controller, &request, &response, done);
    ASSERT_TRUE(response.IsInitialized());
    EXPECT_NE(kAck, static_cast<int>(response.result()));
    response.Clear();
  }

  signed_size->set_data_size(chunk_size);
  signed_size->set_signature(size_sig);

  maidsafe::AccountStatusRequest asreq;
  asreq.set_account_pmid(client_pmid);
  asreq.set_public_key(client_pub_key);
  asreq.set_public_key_signature(client_pub_key_sig);
  asreq.set_request_signature(co.AsymSign(co.Hash(client_pub_key_sig +
      co.Hash(client_pmid + kAccount, "", crypto::STRING_STRING, false) +
      vault_pmid_, "", crypto::STRING_STRING, false), "", client_priv_key,
      crypto::STRING_STRING));

  // SpaceTaken should be 0
  {
    maidsafe::AccountStatusResponse asrsp;
    google::protobuf::Closure *done =
        google::protobuf::NewCallback<TestCallback>(&cb_obj,
        &TestCallback::CallbackFunction);
    vault_service_->AccountStatus(&controller, &asreq, &asrsp, done);
    ASSERT_TRUE(asrsp.IsInitialized());
    EXPECT_EQ(boost::uint64_t(0), asrsp.space_taken());
  }

  // add to watch list as first
  {
    google::protobuf::Closure *done =
        google::protobuf::NewCallback<TestCallback>(&cb_obj,
        &TestCallback::CallbackFunction);
    vault_service_->AddToWatchList(&controller, &request, &response, done);
    ASSERT_TRUE(response.IsInitialized());
    EXPECT_EQ(kAck, static_cast<int>(response.result()));
    response.Clear();
  }

  // wait for amendments by the chunk info holder
  vault_service_->thread_pool_.waitForDone();

  // SpaceTaken should be none, because we don't have credits
  {
    maidsafe::AccountStatusResponse asrsp;
    google::protobuf::Closure *done =
        google::protobuf::NewCallback<TestCallback>(&cb_obj,
        &TestCallback::CallbackFunction);
    vault_service_->AccountStatus(&controller, &asreq, &asrsp, done);
    ASSERT_TRUE(asrsp.IsInitialized());
    EXPECT_EQ(boost::uint64_t(0), asrsp.space_taken());
  }

  // create the account
  {
    maidsafe::AmendAccountRequest aa_req;
    maidsafe::AmendAccountResponse aa_rsp;
    google::protobuf::Closure *done =
        google::protobuf::NewCallback<TestCallback>(&cb_obj,
        &TestCallback::CallbackFunction);
    signed_size = aa_req.mutable_signed_size();
    signed_size->set_data_size(chunk_size * kMinChunkCopies * 2);
    std::string ser_size(boost::lexical_cast<std::string>
                         (signed_size->data_size()));
    signed_size->set_signature(co.AsymSign(ser_size, "", client_priv_key,
                               crypto::STRING_STRING));
    signed_size->set_pmid(client_pmid);
    signed_size->set_public_key(client_pub_key);
    signed_size->set_public_key_signature(client_pub_key_sig);
    aa_req.set_amendment_type(maidsafe::AmendAccountRequest::kSpaceOffered);
    aa_req.set_account_pmid(client_pmid);
    vault_service_->AmendAccount(&controller, &aa_req, &aa_rsp, done);
    ASSERT_TRUE(aa_rsp.IsInitialized());
    EXPECT_EQ(kAck, static_cast<int>(aa_rsp.result()));
  }

  // add to watch list as first, second try
  {
    google::protobuf::Closure *done =
        google::protobuf::NewCallback<TestCallback>(&cb_obj,
        &TestCallback::CallbackFunction);
    vault_service_->AddToWatchList(&controller, &request, &response, done);
    ASSERT_TRUE(response.IsInitialized());
    EXPECT_EQ(kAck, static_cast<int>(response.result()));
    response.Clear();
  }

  // wait for amendments by the chunk info holder
  vault_service_->thread_pool_.waitForDone();

  // SpaceTaken should be four times the chunk size
  {
    maidsafe::AccountStatusResponse asrsp;
    google::protobuf::Closure *done =
        google::protobuf::NewCallback<TestCallback>(&cb_obj,
        &TestCallback::CallbackFunction);
    vault_service_->AccountStatus(&controller, &asreq, &asrsp, done);
    ASSERT_TRUE(asrsp.IsInitialized());
    EXPECT_EQ(kMinChunkCopies * chunk_size, asrsp.space_taken());
  }
}

TEST_F(MockVaultServicesTest, FUNC_MAID_ServicesRemoveFromWatchList) {
  delete vault_service_;
  vault_service_ = new VaultService(vault_pmid_, vault_public_key_,
                                    vault_private_key_,
                                    vault_public_key_signature_,
                                    vault_chunkstore_,
                                    &mock_vault_service_logic_,
<<<<<<< HEAD
                                    udt_transport_.transport_id(), kad_ops_);
=======
                                    udt_transport_.transport_id(),
                                    test_vault_service::K);
>>>>>>> 43179b49

  maidsafe::GetSyncDataResponse get_sync_data_response;
  vault_service_->AddStartupSyncData(get_sync_data_response);

  rpcprotocol::Controller controller;
  maidsafe::AddToWatchListRequest add_request;
  maidsafe::AddToWatchListResponse add_response;
  maidsafe::RemoveFromWatchListRequest rem_request;
  maidsafe::RemoveFromWatchListResponse rem_response;

  crypto::Crypto co;
  co.set_symm_algorithm(crypto::AES_256);
  co.set_hash_algorithm(crypto::SHA_512);

  EXPECT_CALL(mock_vault_service_logic_,
              AmendRemoteAccount(testing::_, testing::_, testing::_,
                                 testing::_))
      .Times(testing::AtLeast(kMinChunkCopies + 1))
      .WillRepeatedly(testing::WithArg<2>(testing::Invoke(
          boost::bind(&mock_vsl::RunVaultCallback, kSuccess, _1))));

  std::string chunk_data("This is a data chunk");
  std::string chunk_name(co.Hash(chunk_data, "", crypto::STRING_STRING, false));
  boost::uint64_t chunk_size(chunk_data.size());

  std::string client_pub_key[kMinChunkCopies + 1];
  std::string client_priv_key[kMinChunkCopies + 1];
  std::string client_pmid[kMinChunkCopies + 1];
  std::string client_pub_key_sig[kMinChunkCopies + 1];
  maidsafe::AccountStatusRequest client_asreq[kMinChunkCopies + 1];

  maidsafe::SignedSize *signed_size;
  TestCallback cb_obj;

  // initialise 5 clients and add them to the Watch List
  for (int i = 0; i < kMinChunkCopies + 1; ++i) {
    printf("Initialising client %d of %d...\n", i + 1, kMinChunkCopies + 1);
    CreateRSAKeys(&client_pub_key[i], &client_priv_key[i]);
    client_pub_key_sig[i] = co.AsymSign(client_pub_key[i], "",
                                        client_priv_key[i],
                                        crypto::STRING_STRING);
    client_pmid[i] = co.Hash(client_pub_key[i] + client_pub_key_sig[i], "",
                             crypto::STRING_STRING, false);

    signed_size = add_request.mutable_signed_size();
    signed_size->set_data_size(chunk_size);
    signed_size->set_signature(co.AsymSign(boost::lexical_cast<std::string>
        (chunk_size), "", client_priv_key[i], crypto::STRING_STRING));
    signed_size->set_pmid(client_pmid[i]);
    signed_size->set_public_key(client_pub_key[i]);
    signed_size->set_public_key_signature(client_pub_key_sig[i]);

    add_request.set_chunkname(chunk_name);
    add_request.set_request_signature(co.AsymSign(co.Hash(client_pub_key_sig[i]
        + chunk_name + vault_pmid_, "", crypto::STRING_STRING, false), "",
        client_priv_key[i], crypto::STRING_STRING));

    client_asreq[i].set_account_pmid(client_pmid[i]);
    client_asreq[i].set_public_key(client_pub_key[i]);
    client_asreq[i].set_public_key_signature(client_pub_key_sig[i]);
    client_asreq[i].set_request_signature(co.AsymSign(co.Hash(
        client_pub_key_sig[i] + co.Hash(client_pmid[i] + kAccount, "",
        crypto::STRING_STRING, false) + vault_pmid_, "", crypto::STRING_STRING,
        false), "", client_priv_key[i], crypto::STRING_STRING));

    // create #i's account
    {
      maidsafe::AmendAccountRequest aa_req;
      maidsafe::AmendAccountResponse aa_rsp;
      google::protobuf::Closure *done =
          google::protobuf::NewCallback<TestCallback>(&cb_obj,
          &TestCallback::CallbackFunction);
      signed_size = aa_req.mutable_signed_size();
      signed_size->set_data_size(chunk_size * kMinChunkCopies * 2);
      std::string ser_size(boost::lexical_cast<std::string>
                           (signed_size->data_size()));
      signed_size->set_signature(co.AsymSign(ser_size, "", client_priv_key[i],
                                 crypto::STRING_STRING));
      signed_size->set_pmid(client_pmid[i]);
      signed_size->set_public_key(client_pub_key[i]);
      signed_size->set_public_key_signature(client_pub_key_sig[i]);
      aa_req.set_amendment_type(maidsafe::AmendAccountRequest::kSpaceOffered);
      aa_req.set_account_pmid(client_pmid[i]);
      vault_service_->AmendAccount(&controller, &aa_req, &aa_rsp, done);
      ASSERT_TRUE(aa_rsp.IsInitialized());
      EXPECT_EQ(kAck, static_cast<int>(aa_rsp.result()));
    }

    // add #i to Watch List
    {
      google::protobuf::Closure *done =
          google::protobuf::NewCallback<TestCallback>(&cb_obj,
          &TestCallback::CallbackFunction);
      add_response.Clear();
      vault_service_->AddToWatchList(&controller, &add_request, &add_response,
                                     done);
      ASSERT_TRUE(add_response.IsInitialized());
      EXPECT_EQ(kAck, static_cast<int>(add_response.result()));
    }

    // wait for amendments by the chunk info holder
    vault_service_->thread_pool_.waitForDone();

    // simulate uploaded chunk for #i
    if (add_response.upload_count() > 0) {
      maidsafe::AddToReferenceListRequest add_ref_request;
      maidsafe::AddToReferenceListResponse add_ref_response;

      maidsafe::StoreContract *sc = add_ref_request.mutable_store_contract();
      maidsafe::StoreContract::InnerContract *ic = sc->mutable_inner_contract();
      maidsafe::SignedSize *sz = ic->mutable_signed_size();

      sz->set_data_size(chunk_size);
      sz->set_signature(co.AsymSign(boost::lexical_cast<std::string>
          (chunk_size), "", client_priv_key[i], crypto::STRING_STRING));
      sz->set_pmid(client_pmid[i]);
      sz->set_public_key(client_pub_key[i]);
      sz->set_public_key_signature(client_pub_key_sig[i]);

      ic->set_result(kAck);

      sc->set_signature(co.AsymSign(ic->SerializeAsString(), "",
                                    vault_private_key_, crypto::STRING_STRING));
      sc->set_pmid(vault_pmid_);
      sc->set_public_key(vault_public_key_);
      sc->set_public_key_signature(vault_public_key_signature_);

      add_ref_request.set_chunkname(chunk_name);
      add_ref_request.set_request_signature(co.AsymSign(co.Hash(
          vault_public_key_signature_+ chunk_name + vault_pmid_, "",
          crypto::STRING_STRING, false), "", vault_private_key_,
          crypto::STRING_STRING));

      google::protobuf::Closure *done =
          google::protobuf::NewCallback<TestCallback>(&cb_obj,
          &TestCallback::CallbackFunction);
      vault_service_->AddToReferenceList(&controller, &add_ref_request,
                                         &add_ref_response, done);
      ASSERT_TRUE(add_ref_response.IsInitialized());
      EXPECT_EQ(kAck, static_cast<int>(add_ref_response.result()));
    }

    // wait for amendments by the chunk info holder
    vault_service_->thread_pool_.waitForDone();

    // check SpaceTaken for #i except #0
    if (i > 0) {
      maidsafe::AccountStatusResponse asrsp;
      google::protobuf::Closure *done =
          google::protobuf::NewCallback<TestCallback>(&cb_obj,
          &TestCallback::CallbackFunction);
      vault_service_->AccountStatus(&controller, &client_asreq[i], &asrsp,
                                    done);
      ASSERT_TRUE(asrsp.IsInitialized());
      EXPECT_EQ(chunk_size, asrsp.space_taken());
    }

    // check SpaceTaken for #0
    {
      maidsafe::AccountStatusResponse asrsp;
      google::protobuf::Closure *done =
          google::protobuf::NewCallback<TestCallback>(&cb_obj,
          &TestCallback::CallbackFunction);
      vault_service_->AccountStatus(&controller, &client_asreq[0], &asrsp,
                                    done);
      EXPECT_TRUE(asrsp.IsInitialized());
      if (i <= kMinChunkCopies - 1)
        EXPECT_EQ((kMinChunkCopies - i) * chunk_size, asrsp.space_taken());
      else
        EXPECT_EQ(chunk_size, asrsp.space_taken());
    }
  }

  rem_request.set_chunkname(chunk_name);
  rem_request.set_pmid(client_pmid[0]);
  rem_request.set_public_key(client_pub_key[0]);
  rem_request.set_public_key_signature(client_pub_key_sig[0]);
  rem_request.set_request_signature("fail");

  // invalid removal request only for the first client
  {
    google::protobuf::Closure *done =
        google::protobuf::NewCallback<TestCallback>(&cb_obj,
        &TestCallback::CallbackFunction);
    vault_service_->RemoveFromWatchList(&controller, &rem_request,
                                        &rem_response, done);
    ASSERT_TRUE(rem_response.IsInitialized());
    EXPECT_NE(kAck, static_cast<int>(rem_response.result()));
    rem_response.Clear();
  }

  // now remove all, from last to first
  for (int i = kMinChunkCopies; i >= 0; --i) {
    rem_request.set_pmid(client_pmid[i]);
    rem_request.set_public_key(client_pub_key[i]);
    rem_request.set_public_key_signature(client_pub_key_sig[i]);
    rem_request.set_request_signature(co.AsymSign(co.Hash(client_pub_key_sig[i]
        + chunk_name + vault_pmid_, "", crypto::STRING_STRING, false), "",
        client_priv_key[i], crypto::STRING_STRING));

    // remove #i from Watch List
    {
      google::protobuf::Closure *done =
          google::protobuf::NewCallback<TestCallback>(&cb_obj,
          &TestCallback::CallbackFunction);
      vault_service_->RemoveFromWatchList(&controller, &rem_request,
                                          &rem_response, done);
      ASSERT_TRUE(rem_response.IsInitialized());
      EXPECT_EQ(kAck, static_cast<int>(rem_response.result()));
      rem_response.Clear();
    }

    // wait for amendments by the chunk info holder
    vault_service_->thread_pool_.waitForDone();

    // check SpaceTaken for #i
    {
      maidsafe::AccountStatusResponse asrsp;
      google::protobuf::Closure *done =
          google::protobuf::NewCallback<TestCallback>(&cb_obj,
          &TestCallback::CallbackFunction);
      vault_service_->AccountStatus(&controller, &client_asreq[i], &asrsp,
                                    done);
      ASSERT_TRUE(asrsp.IsInitialized());
      if (i == 0 || i == kMinChunkCopies)
        EXPECT_EQ(boost::uint64_t(0), asrsp.space_taken());
      else
        EXPECT_EQ(chunk_size, asrsp.space_taken());
    }
  }
}

TEST_F(MockVaultServicesTest, BEH_MAID_ServicesAddToReferenceList) {
  delete vault_service_;
  vault_service_ = new VaultService(vault_pmid_, vault_public_key_,
                                    vault_private_key_,
                                    vault_public_key_signature_,
                                    vault_chunkstore_,
                                    &mock_vault_service_logic_,
<<<<<<< HEAD
                                    udt_transport_.transport_id(), kad_ops_);
=======
                                    udt_transport_.transport_id(),
                                    test_vault_service::K);
>>>>>>> 43179b49

  maidsafe::GetSyncDataResponse get_sync_data_response;
  vault_service_->AddStartupSyncData(get_sync_data_response);

  rpcprotocol::Controller controller;
  maidsafe::AddToReferenceListRequest request;
  maidsafe::AddToReferenceListResponse response;

  maidsafe::SignedSize *signed_size = NULL;
  maidsafe::StoreContract *store_contract = NULL;
  maidsafe::StoreContract::InnerContract *inner_contract = NULL;

  // client = node requesting to store a chunk
  // vlt = Vault storing the chunk
  // vault_service_ = this vault, i.e. the Chunk Info and Account Holder

  std::string client_pub_key, client_priv_key, client_pmid, client_pub_key_sig;
  std::string vlt_pub_key, vlt_priv_key, vlt_pmid, vlt_pub_key_sig;
  std::string size_sig;

  CreateRSAKeys(&client_pub_key, &client_priv_key);
  CreateRSAKeys(&vlt_pub_key, &vlt_priv_key);
  crypto::Crypto co;
  co.set_symm_algorithm(crypto::AES_256);
  co.set_hash_algorithm(crypto::SHA_512);

  client_pub_key_sig = co.AsymSign(client_pub_key, "", client_priv_key,
                                   crypto::STRING_STRING);
  client_pmid = co.Hash(client_pub_key + client_pub_key_sig, "",
                        crypto::STRING_STRING, false);
  vlt_pub_key_sig = co.AsymSign(vlt_pub_key, "", vlt_priv_key,
                                crypto::STRING_STRING);
  vlt_pmid = co.Hash(vlt_pub_key + vlt_pub_key_sig, "", crypto::STRING_STRING,
                     false);

  EXPECT_CALL(mock_vault_service_logic_,
              AmendRemoteAccount(testing::_, testing::_, testing::_,
                                 testing::_))
      .Times(testing::AtLeast(2))
      .WillRepeatedly(testing::WithArg<2>(testing::Invoke(
          boost::bind(&mock_vsl::RunVaultCallback, kSuccess, _1))));

  std::string chunk_data("This is a data chunk");
  std::string chunk_name(co.Hash(chunk_data, "", crypto::STRING_STRING, false));
  boost::uint64_t chunk_size(chunk_data.size());

  size_sig = co.AsymSign(boost::lexical_cast<std::string>(chunk_size), "",
                         client_priv_key, crypto::STRING_STRING);

  TestCallback cb_obj;

  for (int i = 0; i <= 7; ++i) {
    printf("\n--- CASE #%i --- \n", i);
    switch (i) {
      case 0:  // empty request
        break;
      case 1:  // unsigned request
        store_contract = request.mutable_store_contract();
        inner_contract = store_contract->mutable_inner_contract();
        signed_size = inner_contract->mutable_signed_size();
        signed_size->set_data_size(chunk_size);
        signed_size->set_signature(size_sig);
        signed_size->set_pmid(client_pmid);
        signed_size->set_public_key(client_pub_key);
        signed_size->set_public_key_signature(client_pub_key_sig);
        inner_contract->set_result(kAck);
        store_contract->set_signature(co.AsymSign(
            inner_contract->SerializeAsString(), "", vlt_priv_key,
            crypto::STRING_STRING));
        store_contract->set_pmid(vlt_pmid);
        store_contract->set_public_key(vlt_pub_key);
        store_contract->set_public_key_signature(vlt_pub_key_sig);

        request.set_chunkname(chunk_name);
        request.set_request_signature("fail");
        break;
      case 2:  // unsigned contract
        store_contract->set_signature("fail");
        request.set_request_signature(co.AsymSign(co.Hash(vlt_pub_key_sig +
            chunk_name + vault_pmid_, "", crypto::STRING_STRING, false),
            "", vlt_priv_key, crypto::STRING_STRING));
        break;
      case 3:  // unsigned size
        signed_size->set_signature("fail");
        store_contract->set_signature(co.AsymSign(
            inner_contract->SerializeAsString(), "", vlt_priv_key,
            crypto::STRING_STRING));
        break;
      case 4:  // zero size
        signed_size->set_data_size(0);
        signed_size->set_signature(co.AsymSign("0", "", client_priv_key,
                                   crypto::STRING_STRING));
        store_contract->set_signature(co.AsymSign(
            inner_contract->SerializeAsString(), "", vlt_priv_key,
            crypto::STRING_STRING));
        break;
      case 5:  // rejected contract
        signed_size->set_data_size(chunk_size);
        signed_size->set_signature(size_sig);
        inner_contract->set_result(kNack);
        store_contract->set_signature(co.AsymSign(
            inner_contract->SerializeAsString(), "", vlt_priv_key,
            crypto::STRING_STRING));
        break;
      case 6:  // invalid chunk name
        inner_contract->set_result(kAck);
        store_contract->set_signature(co.AsymSign(
            inner_contract->SerializeAsString(), "", vlt_priv_key,
            crypto::STRING_STRING));
        request.set_chunkname("fail");
        request.set_request_signature(co.AsymSign(co.Hash(vlt_pub_key_sig +
            "fail" + vault_pmid_, "", crypto::STRING_STRING, false), "",
            vlt_priv_key, crypto::STRING_STRING));
        break;
      case 7:  // non-existing watchlist
        request.set_chunkname(chunk_name);
        request.set_request_signature(co.AsymSign(co.Hash(vlt_pub_key_sig +
            chunk_name + vault_pmid_, "", crypto::STRING_STRING, false), "",
            vlt_priv_key, crypto::STRING_STRING));
        break;
    }

    google::protobuf::Closure *done =
        google::protobuf::NewCallback<TestCallback>(&cb_obj,
        &TestCallback::CallbackFunction);
    vault_service_->AddToReferenceList(&controller, &request, &response, done);
    ASSERT_TRUE(response.IsInitialized());
    EXPECT_NE(kAck, static_cast<int>(response.result()));
    response.Clear();
  }

  maidsafe::AccountStatusRequest asreq;
  asreq.set_account_pmid(vlt_pmid);
  asreq.set_public_key(vlt_pub_key);
  asreq.set_public_key_signature(vlt_pub_key_sig);
  asreq.set_request_signature(co.AsymSign(co.Hash(vlt_pub_key_sig +
      co.Hash(vlt_pmid + kAccount, "", crypto::STRING_STRING, false) +
      vault_pmid_, "", crypto::STRING_STRING, false), "", vlt_priv_key,
      crypto::STRING_STRING));

  // SpaceGiven should be 0
  {
    maidsafe::AccountStatusResponse asrsp;
    google::protobuf::Closure *done =
        google::protobuf::NewCallback<TestCallback>(&cb_obj,
        &TestCallback::CallbackFunction);
    vault_service_->AccountStatus(&controller, &asreq, &asrsp, done);
    ASSERT_TRUE(asrsp.IsInitialized());
    EXPECT_EQ(boost::uint64_t(0), asrsp.space_given());
  }

  // create client's account
  {
    maidsafe::AmendAccountRequest aa_req;
    maidsafe::AmendAccountResponse aa_rsp;
    google::protobuf::Closure *done =
        google::protobuf::NewCallback<TestCallback>(&cb_obj,
        &TestCallback::CallbackFunction);
    signed_size = aa_req.mutable_signed_size();
    signed_size->set_data_size(chunk_size * kMinChunkCopies);
    std::string ser_size(boost::lexical_cast<std::string>
                         (signed_size->data_size()));
    signed_size->set_signature(co.AsymSign(ser_size, "", client_priv_key,
                               crypto::STRING_STRING));
    signed_size->set_pmid(client_pmid);
    signed_size->set_public_key(client_pub_key);
    signed_size->set_public_key_signature(client_pub_key_sig);
    aa_req.set_amendment_type(maidsafe::AmendAccountRequest::kSpaceOffered);
    aa_req.set_account_pmid(client_pmid);
    vault_service_->AmendAccount(&controller, &aa_req, &aa_rsp, done);
    ASSERT_TRUE(aa_rsp.IsInitialized());
    EXPECT_EQ(kAck, static_cast<int>(aa_rsp.result()));
  }

  // create vault's account
  {
    maidsafe::AmendAccountRequest aa_req;
    maidsafe::AmendAccountResponse aa_rsp;
    google::protobuf::Closure *done =
        google::protobuf::NewCallback<TestCallback>(&cb_obj,
        &TestCallback::CallbackFunction);
    signed_size = aa_req.mutable_signed_size();
    signed_size->set_data_size(chunk_size * kMinChunkCopies);
    std::string ser_size(boost::lexical_cast<std::string>
                         (signed_size->data_size()));
    signed_size->set_signature(co.AsymSign(ser_size, "", vlt_priv_key,
                               crypto::STRING_STRING));
    signed_size->set_pmid(vlt_pmid);
    signed_size->set_public_key(vlt_pub_key);
    signed_size->set_public_key_signature(vlt_pub_key_sig);
    aa_req.set_amendment_type(maidsafe::AmendAccountRequest::kSpaceOffered);
    aa_req.set_account_pmid(vlt_pmid);
    vault_service_->AmendAccount(&controller, &aa_req, &aa_rsp, done);
    ASSERT_TRUE(aa_rsp.IsInitialized());
    EXPECT_EQ(kAck, static_cast<int>(aa_rsp.result()));
  }

  // add client to Watch List
  {
    maidsafe::AddToWatchListRequest add_request;
    maidsafe::AddToWatchListResponse add_response;

    signed_size = add_request.mutable_signed_size();
    signed_size->set_data_size(chunk_size);
    signed_size->set_signature(co.AsymSign(boost::lexical_cast<std::string>
        (chunk_size), "", client_priv_key, crypto::STRING_STRING));
    signed_size->set_pmid(client_pmid);
    signed_size->set_public_key(client_pub_key);
    signed_size->set_public_key_signature(client_pub_key_sig);

    add_request.set_chunkname(chunk_name);
    add_request.set_request_signature(co.AsymSign(co.Hash(client_pub_key_sig
        + chunk_name + vault_pmid_, "", crypto::STRING_STRING, false), "",
        client_priv_key, crypto::STRING_STRING));

    google::protobuf::Closure *done =
        google::protobuf::NewCallback<TestCallback>(&cb_obj,
        &TestCallback::CallbackFunction);
    vault_service_->AddToWatchList(&controller, &add_request, &add_response,
                                   done);
    ASSERT_TRUE(add_response.IsInitialized());
    EXPECT_EQ(kAck, static_cast<int>(add_response.result()));
  }

  // add vault to Reference List
  {
    google::protobuf::Closure *done =
        google::protobuf::NewCallback<TestCallback>(&cb_obj,
        &TestCallback::CallbackFunction);
    vault_service_->AddToReferenceList(&controller, &request, &response, done);
    ASSERT_TRUE(response.IsInitialized());
    EXPECT_EQ(kAck, static_cast<int>(response.result()));
    response.Clear();
  }

  // wait for amendments by the chunk info holder
  vault_service_->thread_pool_.waitForDone();

  // SpaceGiven should be the chunk size
  {
    maidsafe::AccountStatusResponse asrsp;
    google::protobuf::Closure *done =
        google::protobuf::NewCallback<TestCallback>(&cb_obj,
        &TestCallback::CallbackFunction);
    vault_service_->AccountStatus(&controller, &asreq, &asrsp, done);
    ASSERT_TRUE(asrsp.IsInitialized());
    EXPECT_EQ(chunk_size, asrsp.space_given());
  }
}

TEST_F(MockVaultServicesTest, FUNC_MAID_ServicesAmendAccount) {
  boost::shared_ptr<VaultRpcs> vault_rpcs;
  boost::shared_ptr<kad::KNode> knode;
<<<<<<< HEAD
  MockVsl mock_vault_service_logic(vault_rpcs, kad_ops_);
=======
  MockVsl mock_vault_service_logic(vault_rpcs, knode, test_vault_service::K);
>>>>>>> 43179b49
  delete vault_service_;
  vault_service_ = new VaultService(vault_pmid_, vault_public_key_,
                                    vault_private_key_,
                                    vault_public_key_signature_,
<<<<<<< HEAD
                                    vault_chunkstore_,
                                    &mock_vault_service_logic_,
                                    udt_transport_.transport_id(), kad_ops_);
=======
                                    vault_chunkstore_, knode_.get(),
                                    &mock_vault_service_logic,
                                    udt_transport_.transport_id(),
                                    test_vault_service::K);
>>>>>>> 43179b49

  maidsafe::GetSyncDataResponse get_sync_data_response;
  vault_service_->AddStartupSyncData(get_sync_data_response);

  rpcprotocol::Controller controller;
  maidsafe::AmendAccountRequest request;
  maidsafe::AmendAccountResponse response;

  mock_vsl::KGroup k_group(test_vault_service::K);

  std::string client_pub_key, client_priv_key, client_pmid, client_pub_key_sig;
  std::string size_sig;

  CreateRSAKeys(&client_pub_key, &client_priv_key);
  crypto::Crypto co;
  co.set_symm_algorithm(crypto::AES_256);
  co.set_hash_algorithm(crypto::SHA_512);

  client_pub_key_sig = co.AsymSign(client_pub_key, "", client_priv_key,
                                   crypto::STRING_STRING);
  client_pmid = co.Hash(client_pub_key + client_pub_key_sig, "",
                        crypto::STRING_STRING, false);
  std::string client_account_name = co.Hash(client_pmid + kAccount, "",
                                            crypto::STRING_STRING, false);

  std::string chunk_data("This is a data chunk");
  std::string chunk_name(co.Hash(chunk_data, "", crypto::STRING_STRING, false));
  boost::uint64_t chunk_size(chunk_data.size());

  EXPECT_CALL(*mock_vault_service_logic.kadops(),
<<<<<<< HEAD
              FindKClosestNodes(chunk_name,
                                testing::An<kad::VoidFunctorOneString>()))
=======
              FindKClosestNodes(kad::KadId(chunk_name),
                             testing::An<const kad::VoidFunctorOneString&>()))
>>>>>>> 43179b49
      .Times(testing::AtLeast(6))
      .WillRepeatedly(testing::WithArg<1>(testing::Invoke(
          boost::bind(&mock_kadops::RunCallback,
          k_group.serialised_find_nodes_response(), _1))));

  size_sig = co.AsymSign(boost::lexical_cast<std::string>(chunk_size), "",
                         client_priv_key, crypto::STRING_STRING);

  TestCallback cb_obj;

  boost::uint64_t space_offered = chunk_size * 3 / 2;

  request.Clear();
  {
    maidsafe::SignedSize *signed_size = request.mutable_signed_size();
    signed_size->set_data_size(space_offered);
    signed_size->set_signature(
        co.AsymSign(boost::lexical_cast<std::string>(space_offered), "",
                    client_priv_key, crypto::STRING_STRING));
    signed_size->set_pmid(client_pmid);
    signed_size->set_public_key(client_pub_key);
    signed_size->set_public_key_signature(client_pub_key_sig);
  }
  request.set_amendment_type(maidsafe::AmendAccountRequest::kSpaceOffered);
  request.set_account_pmid(client_pmid);
  request.set_chunkname(chunk_name);

  // Create the account first
  google::protobuf::Closure *done =
      google::protobuf::NewCallback<TestCallback>
      (&cb_obj, &TestCallback::CallbackFunction);
  {
    vault_service_->AmendAccount(&controller, &request, &response, done);
    ASSERT_TRUE(response.IsInitialized());
    EXPECT_EQ(kAck, static_cast<int>(response.result()));
    response.Clear();
  }

  // Create an amendment awaiting a single further request to succeed
  std::vector<maidsafe::AmendAccountRequest> requests;
  std::vector<maidsafe::AmendAccountResponse> responses;
  std::vector<google::protobuf::Closure*> callbacks;
  int success_count(0);

  for (int i = 0; i <= 3; ++i) {
    printf("--- CASE #%i ---\n", i);
    maidsafe::SignedSize *signed_size;
    k_group.MakeAmendAccountRequests(
      maidsafe::AmendAccountRequest::kSpaceGivenInc, client_pmid, chunk_size,
      chunk_name, &requests);
    switch (i) {
      case 0:  // empty request
        for (int i = 0; i < test_vault_service::K; ++i)
          requests.at(i).Clear();
        break;
      case 1:  // unsigned size
        for (int i = 0; i < test_vault_service::K; ++i) {
          signed_size = requests.at(i).mutable_signed_size();
          signed_size->set_signature("fail");
        }
        break;
      case 2:  // zero size
        for (int i = 0; i < test_vault_service::K; ++i) {
          signed_size = requests.at(i).mutable_signed_size();
          signed_size->set_data_size(0);
          signed_size->set_signature(
              co.AsymSign(boost::lexical_cast<std::string>(0), "",
                          client_priv_key, crypto::STRING_STRING));
        }
        break;
      case 3:  // missing chunk name
        for (int i = 0; i < test_vault_service::K; ++i) {
          requests.at(i).clear_chunkname();
        }
        break;
    }

    for (int i = 0; i < test_vault_service::K; ++i) {
      maidsafe::AmendAccountResponse response;
      responses.push_back(response);
      google::protobuf::Closure *done = google::protobuf::NewCallback(&cb_obj,
          &TestCallback::CallbackFunction);
      callbacks.push_back(done);
    }
    for (int i = 0; i < test_vault_service::K; ++i) {
      printf("REQ %02d/%02d - ", i+1, test_vault_service::K);
      vault_service_->AmendAccount(&controller, &requests.at(i),
          &responses.at(i), callbacks.at(i));
    }
    success_count = 0;
    for (int i = 0; i < test_vault_service::K; ++i) {
      ASSERT_TRUE(responses.at(i).IsInitialized());
      if (static_cast<int>(responses.at(i).result()) == kAck)
        ++success_count;
    }
    EXPECT_EQ(success_count, 0);
    responses.clear();
    callbacks.clear();
    vault_service_->aah_.amendments_.clear();
  }

  maidsafe::AccountStatusRequest asreq;
  asreq.set_account_pmid(client_pmid);
  asreq.set_space_requested(chunk_size);

  // should have enough space to store chunk
  {
    maidsafe::AccountStatusResponse asrsp;
    google::protobuf::Closure *done =
        google::protobuf::NewCallback<TestCallback>(&cb_obj,
        &TestCallback::CallbackFunction);
    vault_service_->AccountStatus(&controller, &asreq, &asrsp, done);
    ASSERT_TRUE(asrsp.IsInitialized());
    EXPECT_EQ(kAck, static_cast<int>(asrsp.result()));
  }

  asreq.clear_space_requested();
  asreq.set_public_key(client_pub_key);
  asreq.set_public_key_signature(client_pub_key_sig);
  asreq.set_request_signature(co.AsymSign(co.Hash(client_pub_key_sig +
      co.Hash(client_pmid + kAccount, "", crypto::STRING_STRING, false) +
      vault_pmid_, "", crypto::STRING_STRING, false), "", client_priv_key,
      crypto::STRING_STRING));

  // current SpaceTaken should be 0
  {
    maidsafe::AccountStatusResponse asrsp;
    google::protobuf::Closure *done =
        google::protobuf::NewCallback<TestCallback>(&cb_obj,
        &TestCallback::CallbackFunction);
    vault_service_->AccountStatus(&controller, &asreq, &asrsp, done);
    ASSERT_TRUE(asrsp.IsInitialized());
    EXPECT_EQ(kAck, static_cast<int>(asrsp.result()));
    EXPECT_EQ(space_offered, asrsp.space_offered());
    EXPECT_EQ(boost::uint64_t(0), asrsp.space_taken());
    EXPECT_EQ(boost::uint64_t(0), asrsp.space_given());
    printf("Passed getting status with 0 space taken.\n");
  }

  // increase SpaceTaken
  k_group.MakeAmendAccountRequests(
    maidsafe::AmendAccountRequest::kSpaceTakenInc, client_pmid, chunk_size,
    chunk_name, &requests);
  responses.clear();
  callbacks.clear();
  for (int i = 0; i < test_vault_service::K; ++i) {
    maidsafe::AmendAccountResponse response;
    responses.push_back(response);
    google::protobuf::Closure *done = google::protobuf::NewCallback(&cb_obj,
        &TestCallback::CallbackFunction);
    callbacks.push_back(done);
  }
  for (int i = 0; i < test_vault_service::K; ++i) {
    vault_service_->AmendAccount(&controller, &requests.at(i), &responses.at(i),
        callbacks.at(i));
  }
  success_count = 0;
  for (int i = 0; i < test_vault_service::K; ++i) {
    ASSERT_TRUE(responses.at(i).IsInitialized());
    if (static_cast<int>(responses.at(i).result()) == kAck)
      ++success_count;
  }
  EXPECT_GE(success_count, test_vault_service::K - 1);
  printf("Completed incrementing space taken.\n");

  // current SpaceTaken should be chunk_size
  {
    maidsafe::AccountStatusResponse asrsp;
    google::protobuf::Closure *done =
        google::protobuf::NewCallback<TestCallback>(&cb_obj,
        &TestCallback::CallbackFunction);
    vault_service_->AccountStatus(&controller, &asreq, &asrsp, done);
    ASSERT_TRUE(asrsp.IsInitialized());
    EXPECT_EQ(space_offered, asrsp.space_offered());
    EXPECT_EQ(chunk_size, asrsp.space_taken());
    EXPECT_EQ(boost::uint64_t(0), asrsp.space_given());
    printf("Completed getting status with appropriate space taken.\n");
  }

  asreq.set_space_requested(chunk_size);

  // shouldn't have enough space to store chunk
  {
    maidsafe::AccountStatusResponse asrsp;
    google::protobuf::Closure *done =
        google::protobuf::NewCallback<TestCallback>(&cb_obj,
        &TestCallback::CallbackFunction);
    vault_service_->AccountStatus(&controller, &asreq, &asrsp, done);
    ASSERT_TRUE(asrsp.IsInitialized());
    EXPECT_NE(kAck, static_cast<int>(asrsp.result()));
  }

  asreq.clear_space_requested();

  // decrease SpaceTaken
  k_group.MakeAmendAccountRequests(
    maidsafe::AmendAccountRequest::kSpaceTakenDec, client_pmid, chunk_size,
    chunk_name, &requests);
  responses.clear();
  callbacks.clear();
  for (int i = 0; i < test_vault_service::K; ++i) {
    maidsafe::AmendAccountResponse response;
    responses.push_back(response);
    google::protobuf::Closure *done = google::protobuf::NewCallback(&cb_obj,
        &TestCallback::CallbackFunction);
    callbacks.push_back(done);
  }
  for (int i = 0; i < test_vault_service::K; ++i) {
    vault_service_->AmendAccount(&controller, &requests.at(i), &responses.at(i),
        callbacks.at(i));
  }
  success_count = 0;
  for (int i = 0; i < test_vault_service::K; ++i) {
    ASSERT_TRUE(responses.at(i).IsInitialized());
    if (static_cast<int>(responses.at(i).result()) == kAck)
      ++success_count;
  }
  EXPECT_GE(success_count, test_vault_service::K - 1);
  printf("Completed decrementing space taken.\n");

  // current SpaceTaken should be 0
  {
    maidsafe::AccountStatusResponse asrsp;
    google::protobuf::Closure *done =
        google::protobuf::NewCallback<TestCallback>(&cb_obj,
        &TestCallback::CallbackFunction);
    vault_service_->AccountStatus(&controller, &asreq, &asrsp, done);
    ASSERT_TRUE(asrsp.IsInitialized());
    EXPECT_EQ(space_offered, asrsp.space_offered());
    EXPECT_EQ(boost::uint64_t(0), asrsp.space_taken());
    EXPECT_EQ(boost::uint64_t(0), asrsp.space_given());
    printf("Completed getting status with 0 space taken.\n");
  }

  // decrease SpaceTaken again, should fail
  responses.clear();
  callbacks.clear();
  for (int i = 0; i < test_vault_service::K; ++i) {
    maidsafe::AmendAccountResponse response;
    responses.push_back(response);
    google::protobuf::Closure *done = google::protobuf::NewCallback(&cb_obj,
        &TestCallback::CallbackFunction);
    callbacks.push_back(done);
  }
  for (int i = 0; i < test_vault_service::K; ++i) {
    vault_service_->AmendAccount(&controller, &requests.at(i), &responses.at(i),
        callbacks.at(i));
  }
  success_count = 0;
  for (int i = 0; i < test_vault_service::K; ++i) {
    ASSERT_TRUE(responses.at(i).IsInitialized());
    if (static_cast<int>(responses.at(i).result()) == kAck)
      ++success_count;
  }
  EXPECT_EQ(0, success_count);
  printf("Completed invalid attempt to decrement space taken.\n");

  // current SpaceTaken should still be 0
  {
    maidsafe::AccountStatusResponse asrsp;
    google::protobuf::Closure *done =
        google::protobuf::NewCallback<TestCallback>(&cb_obj,
        &TestCallback::CallbackFunction);
    vault_service_->AccountStatus(&controller, &asreq, &asrsp, done);
    ASSERT_TRUE(asrsp.IsInitialized());
    EXPECT_EQ(space_offered, asrsp.space_offered());
    EXPECT_EQ(boost::uint64_t(0), asrsp.space_taken());
    EXPECT_EQ(boost::uint64_t(0), asrsp.space_given());
    printf("Completed getting status with 0 space taken.\n");
  }

  // increase SpaceGiven
  k_group.MakeAmendAccountRequests(
    maidsafe::AmendAccountRequest::kSpaceGivenInc, client_pmid, chunk_size,
    chunk_name, &requests);
  responses.clear();
  callbacks.clear();
  for (int i = 0; i < test_vault_service::K; ++i) {
    maidsafe::AmendAccountResponse response;
    responses.push_back(response);
    google::protobuf::Closure *done = google::protobuf::NewCallback(&cb_obj,
        &TestCallback::CallbackFunction);
    callbacks.push_back(done);
  }
  for (int i = 0; i < test_vault_service::K; ++i) {
    vault_service_->AmendAccount(&controller, &requests.at(i), &responses.at(i),
        callbacks.at(i));
  }
  success_count = 0;
  for (int i = 0; i < test_vault_service::K; ++i) {
    ASSERT_TRUE(responses.at(i).IsInitialized());
    if (static_cast<int>(responses.at(i).result()) == kAck)
      ++success_count;
  }
  EXPECT_GE(success_count, test_vault_service::K - 1);
  printf("Completed incrementing space given.\n");

  // current SpaceGiven should be chunk_size
  {
    maidsafe::AccountStatusResponse asrsp;
    google::protobuf::Closure *done =
        google::protobuf::NewCallback<TestCallback>(&cb_obj,
        &TestCallback::CallbackFunction);
    vault_service_->AccountStatus(&controller, &asreq, &asrsp, done);
    ASSERT_TRUE(asrsp.IsInitialized());
    EXPECT_EQ(space_offered, asrsp.space_offered());
    EXPECT_EQ(boost::uint64_t(0), asrsp.space_taken());
    EXPECT_EQ(chunk_size, asrsp.space_given());
    printf("Completed getting status with appropriate space given.\n");
  }

  // decrease SpaceGiven
  k_group.MakeAmendAccountRequests(
    maidsafe::AmendAccountRequest::kSpaceGivenDec, client_pmid, chunk_size,
    chunk_name, &requests);
  responses.clear();
  callbacks.clear();
  for (int i = 0; i < test_vault_service::K; ++i) {
    maidsafe::AmendAccountResponse response;
    responses.push_back(response);
    google::protobuf::Closure *done = google::protobuf::NewCallback(&cb_obj,
        &TestCallback::CallbackFunction);
    callbacks.push_back(done);
  }
  for (int i = 0; i < test_vault_service::K; ++i) {
    vault_service_->AmendAccount(&controller, &requests.at(i), &responses.at(i),
        callbacks.at(i));
  }
  success_count = 0;
  for (int i = 0; i < test_vault_service::K; ++i) {
    ASSERT_TRUE(responses.at(i).IsInitialized());
    if (static_cast<int>(responses.at(i).result()) == kAck)
      ++success_count;
  }
  EXPECT_GE(success_count, test_vault_service::K - 1);
  printf("Completed decrementing space given.\n");

  // current SpaceGiven should still be 0
  {
    maidsafe::AccountStatusResponse asrsp;
    google::protobuf::Closure *done =
        google::protobuf::NewCallback<TestCallback>(&cb_obj,
        &TestCallback::CallbackFunction);
    vault_service_->AccountStatus(&controller, &asreq, &asrsp, done);
    ASSERT_TRUE(asrsp.IsInitialized());
    EXPECT_EQ(space_offered, asrsp.space_offered());
    EXPECT_EQ(boost::uint64_t(0), asrsp.space_taken());
    EXPECT_EQ(boost::uint64_t(0), asrsp.space_given());
    printf("Completed getting status with 0 space given.\n");
  }

  // decrease SpaceGiven again, should fail
  k_group.MakeAmendAccountRequests(
    maidsafe::AmendAccountRequest::kSpaceGivenDec, client_pmid, chunk_size,
    chunk_name, &requests);
  responses.clear();
  callbacks.clear();
  for (int i = 0; i < test_vault_service::K; ++i) {
    maidsafe::AmendAccountResponse response;
    responses.push_back(response);
    google::protobuf::Closure *done = google::protobuf::NewCallback(&cb_obj,
        &TestCallback::CallbackFunction);
    callbacks.push_back(done);
  }
  for (int i = 0; i < test_vault_service::K; ++i) {
    vault_service_->AmendAccount(&controller, &requests.at(i), &responses.at(i),
        callbacks.at(i));
  }
  success_count = 0;
  for (int i = 0; i < test_vault_service::K; ++i) {
    ASSERT_TRUE(responses.at(i).IsInitialized());
    if (static_cast<int>(responses.at(i).result()) == kAck)
      ++success_count;
  }
  EXPECT_EQ(0, success_count);
  printf("Completed invalid attempt to decrement space given.\n");

  // current SpaceGiven should still be 0
  {
    maidsafe::AccountStatusResponse asrsp;
    google::protobuf::Closure *done =
        google::protobuf::NewCallback<TestCallback>(&cb_obj,
        &TestCallback::CallbackFunction);
    vault_service_->AccountStatus(&controller, &asreq, &asrsp, done);
    ASSERT_TRUE(asrsp.IsInitialized());
    EXPECT_EQ(space_offered, asrsp.space_offered());
    EXPECT_EQ(boost::uint64_t(0), asrsp.space_taken());
    EXPECT_EQ(boost::uint64_t(0), asrsp.space_given());
    printf("Completed getting status with 0 space given.\n");
  }
}

TEST_F(VaultServicesTest, BEH_MAID_ServicesExpectAmendment) {
  rpcprotocol::Controller controller;
  maidsafe::ExpectAmendmentRequest request;
  maidsafe::ExpectAmendmentResponse response;

  std::string pub_key, priv_key, pmid, pub_key_sig, req_sig;
  CreateRSAKeys(&pub_key, &priv_key);
  crypto::Crypto co;
  co.set_symm_algorithm(crypto::AES_256);
  co.set_hash_algorithm(crypto::SHA_512);
  std::string content("This is a data chunk");
  std::string chunk_name(co.Hash(content, "", crypto::STRING_STRING, false));
  pub_key_sig = co.AsymSign(pub_key, "", priv_key, crypto::STRING_STRING);
  pmid = co.Hash(pub_key + pub_key_sig, "", crypto::STRING_STRING, false);
  req_sig = co.AsymSign(co.Hash(pub_key_sig + chunk_name + vault_pmid_, "",
                        crypto::STRING_STRING, false), "", priv_key,
                        crypto::STRING_STRING);
  std::string account_pmid(pmid);

  request.set_amendment_type(maidsafe::AmendAccountRequest::kSpaceTakenInc);
  request.set_chunkname(chunk_name);
  request.set_account_pmid(account_pmid);
  request.set_public_key(pub_key);
  request.set_public_key_signature(pub_key_sig);
  std::vector<std::string> amender_pmids;
  for (boost::uint16_t i = 0; i < kad::K; ++i) {
    amender_pmids.push_back(co.Hash(base::RandomString(100), "",
                                    crypto::STRING_STRING, false));
    request.add_amender_pmids(amender_pmids.at(i));
  }

  TestCallback cb_obj;

  for (int i = 0; i <= 2; ++i) {
    switch (i) {
      case 0:  // uninitialized request
        break;
      case 1:  // anonymous request
        request.set_request_signature(kAnonymousRequestSignature);
        break;
      case 2:  // invalid request
        request.set_request_signature("Bunkum");
        break;
    }

    google::protobuf::Closure *done =
        google::protobuf::NewCallback<TestCallback>(&cb_obj,
        &TestCallback::CallbackFunction);
    vault_service_->ExpectAmendment(&controller, &request, &response, done);
    ASSERT_TRUE(response.IsInitialized());
    EXPECT_EQ(kNack, static_cast<int>(response.result()));
    response.Clear();
  }

  request.set_request_signature(req_sig);
  google::protobuf::Closure *done =
      google::protobuf::NewCallback<TestCallback>(&cb_obj,
      &TestCallback::CallbackFunction);
  vault_service_->ExpectAmendment(&controller, &request, &response, done);
  ASSERT_TRUE(response.IsInitialized());
  EXPECT_EQ(kAck, static_cast<int>(response.result()));
  response.Clear();

  // Retrieve and check expectation
  maidsafe::AmendAccountRequest amend_account_request;
  amend_account_request.set_amendment_type(request.amendment_type());
  amend_account_request.set_chunkname(request.chunkname());
  amend_account_request.set_account_pmid(request.account_pmid());
  std::vector<std::string> result_ids = vault_service_->
      request_expectation_handler_.GetExpectedCallersIds(amend_account_request);
  bool result = amender_pmids == result_ids;
  ASSERT_TRUE(result);
}

TEST_F(VaultServicesTest, BEH_MAID_ServicesGetSyncData) {
  rpcprotocol::Controller controller;
  maidsafe::GetSyncDataRequest request;
  maidsafe::GetSyncDataResponse response;

  std::string pub_key, priv_key, pmid, pub_key_sig, req_sig;
  CreateRSAKeys(&pub_key, &priv_key);
  crypto::Crypto co;
  co.set_symm_algorithm(crypto::AES_256);
  co.set_hash_algorithm(crypto::SHA_512);
  std::string content("This is a data chunk");
  std::string chunk_name(co.Hash(content, "", crypto::STRING_STRING, false));
  std::string bp_name(co.Hash("testBUFFER", "", crypto::STRING_STRING, false));
  CreateSignedRequest(pub_key, priv_key, "", &pmid, &pub_key_sig, &req_sig);

  TestCallback cb_obj;

  for (int i = 0; i <= 2; ++i) {
    switch (i) {
      case 0:  // uninitialized request
        break;
      case 1:  // invalid request
        request.set_pmid(pmid);
        request.set_public_key(pub_key);
        request.set_public_key_signature(pub_key_sig);
        request.set_request_signature("fail");
        break;
      case 2:  // not in local routing table
        request.set_request_signature(req_sig);
        break;
    }

    google::protobuf::Closure *done =
        google::protobuf::NewCallback<TestCallback>(&cb_obj,
        &TestCallback::CallbackFunction);
    vault_service_->GetSyncData(&controller, &request, &response, done);
    ASSERT_TRUE(response.IsInitialized());
    EXPECT_EQ(kNack, static_cast<int>(response.result()));
    response.Clear();
  }

  // valid request, but no data to sync
  base::PublicRoutingTableTuple entry(pmid, "127.0.0.1", 123, "127.0.0.1", 456,
                                  pub_key, 10, 1, 1234);
  EXPECT_EQ(kSuccess, vault_service_->routing_table_->AddTuple(entry));
  {
    google::protobuf::Closure *done =
        google::protobuf::NewCallback<TestCallback>(&cb_obj,
        &TestCallback::CallbackFunction);
    vault_service_->GetSyncData(&controller, &request, &response, done);
    ASSERT_TRUE(response.IsInitialized());
    EXPECT_EQ(kAck, static_cast<int>(response.result()));
    if (response.has_vault_account_set())
      EXPECT_EQ(0, response.vault_account_set().vault_account_size());
    if (response.has_chunk_info_map())
      EXPECT_EQ(0, response.chunk_info_map().vault_chunk_info_size());
    if (response.has_vault_buffer_packet_map())
      EXPECT_EQ(0,
                response.vault_buffer_packet_map().vault_buffer_packet_size());
    response.Clear();
  }

  // add and retrieve accounts, chunk info and buffer packet
  {
    EXPECT_EQ(kSuccess, vault_service_->AddAccount(pmid, 1234));
    EXPECT_EQ(kSuccess, vault_service_->AddAccount("other pmid", 1234));
    int req_references, req_payments, refunds;
    std::string creditor;
    vault_service_->cih_.PrepareAddToWatchList(chunk_name, pmid, 123,
                                               &req_references, &req_payments);
    vault_service_->cih_.SetStoringDone(chunk_name, pmid);
    vault_service_->cih_.SetPaymentsDone(chunk_name, pmid);
    EXPECT_TRUE(vault_service_->cih_.TryCommitToWatchList(chunk_name, pmid,
                                                          &creditor, &refunds));
    maidsafe::BufferPacket bp;
    maidsafe::GenericPacket *gp = bp.add_owner_info();
    gp->set_data("bp owner data");
    gp->set_signature("bp owner sig");
    EXPECT_TRUE(vault_service_->bps_.StoreBP(bp_name, bp.SerializeAsString()));

    google::protobuf::Closure *done =
        google::protobuf::NewCallback<TestCallback>(&cb_obj,
        &TestCallback::CallbackFunction);
    vault_service_->GetSyncData(&controller, &request, &response, done);
    ASSERT_TRUE(response.IsInitialized());
    EXPECT_EQ(kAck, static_cast<int>(response.result()));

    ASSERT_TRUE(response.has_vault_account_set());
    // only one account, because sender's account should be excluded
    ASSERT_EQ(1, response.vault_account_set().vault_account_size());
    ASSERT_TRUE(response.vault_account_set().vault_account(0).has_pmid());
    EXPECT_EQ("other pmid",
              response.vault_account_set().vault_account(0).pmid());

    ASSERT_TRUE(response.has_chunk_info_map());
    ASSERT_EQ(1, response.chunk_info_map().vault_chunk_info_size());
    ASSERT_LE(1, response.chunk_info_map().vault_chunk_info(0).
                     watch_list_entry_size());
    ASSERT_TRUE(response.chunk_info_map().vault_chunk_info(0).
                    watch_list_entry(0).has_pmid());
    EXPECT_EQ(pmid, response.chunk_info_map().vault_chunk_info(0).
                        watch_list_entry(0).pmid());

    ASSERT_TRUE(response.has_vault_buffer_packet_map());
    ASSERT_EQ(1, response.vault_buffer_packet_map().vault_buffer_packet_size());
    ASSERT_EQ(1, response.vault_buffer_packet_map().vault_buffer_packet(0).
                     owner_info_size());
    ASSERT_TRUE(response.vault_buffer_packet_map().vault_buffer_packet(0).
                    owner_info(0).has_data());
    EXPECT_EQ(gp->data(), response.vault_buffer_packet_map().
                              vault_buffer_packet(0).owner_info(0).data());
  }
  vault_service_->routing_table_->Clear();
}

TEST_F(VaultServicesTest, BEH_MAID_ServicesGetAccount) {
  rpcprotocol::Controller controller;
  maidsafe::GetAccountRequest request;
  maidsafe::GetAccountResponse response;

  std::string pub_key, priv_key, pmid, pub_key_sig, req_sig;
  CreateRSAKeys(&pub_key, &priv_key);
  CreateSignedRequest(pub_key, priv_key, "account pmid", &pmid, &pub_key_sig,
                      &req_sig);

  TestCallback cb_obj;

  for (int i = 0; i <= 3; ++i) {
    switch (i) {
      case 0:  // uninitialized request
        break;
      case 1:  // invalid request
        request.set_account_pmid("account pmid");
        request.set_pmid(pmid);
        request.set_public_key(pub_key);
        request.set_public_key_signature(pub_key_sig);
        request.set_request_signature("fail");
        break;
      case 2:  // not in local routing table
        request.set_request_signature(req_sig);
        break;
      case 3:  // no account
        base::PublicRoutingTableTuple entry(pmid, "127.0.0.1", 123, "127.0.0.1",
                                        456, pub_key, 10, 1, 1234);
        EXPECT_EQ(kSuccess, vault_service_->routing_table_->AddTuple(entry));
        break;
    }

    google::protobuf::Closure *done =
        google::protobuf::NewCallback<TestCallback>(&cb_obj,
        &TestCallback::CallbackFunction);
    vault_service_->GetAccount(&controller, &request, &response, done);
    ASSERT_TRUE(response.IsInitialized());
    EXPECT_EQ(kNack, static_cast<int>(response.result()));
    response.Clear();
  }

  // add and retrieve account
  {
    ASSERT_EQ(kSuccess, vault_service_->AddAccount("account pmid", 1234));

    google::protobuf::Closure *done =
        google::protobuf::NewCallback<TestCallback>(&cb_obj,
        &TestCallback::CallbackFunction);
    vault_service_->GetAccount(&controller, &request, &response, done);
    ASSERT_TRUE(response.IsInitialized());
    EXPECT_EQ(kAck, static_cast<int>(response.result()));

    ASSERT_TRUE(response.has_vault_account());
    ASSERT_TRUE(response.vault_account().has_pmid());
    EXPECT_EQ("account pmid", response.vault_account().pmid());
  }
  vault_service_->routing_table_->Clear();
}

TEST_F(VaultServicesTest, BEH_MAID_ServicesGetChunkInfo) {
  rpcprotocol::Controller controller;
  maidsafe::GetChunkInfoRequest request;
  maidsafe::GetChunkInfoResponse response;

  std::string pub_key, priv_key, pmid, pub_key_sig, req_sig;
  CreateRSAKeys(&pub_key, &priv_key);
  crypto::Crypto co;
  co.set_symm_algorithm(crypto::AES_256);
  co.set_hash_algorithm(crypto::SHA_512);
  std::string content("This is a data chunk");
  std::string chunk_name(co.Hash(content, "", crypto::STRING_STRING, false));
  CreateSignedRequest(pub_key, priv_key, chunk_name, &pmid, &pub_key_sig,
                      &req_sig);

  TestCallback cb_obj;

  for (int i = 0; i <= 3; ++i) {
    switch (i) {
      case 0:  // uninitialized request
        break;
      case 1:  // invalid request
        request.set_chunkname(chunk_name);
        request.set_pmid(pmid);
        request.set_public_key(pub_key);
        request.set_public_key_signature(pub_key_sig);
        request.set_request_signature("fail");
        break;
      case 2:  // not in local routing table
        request.set_request_signature(req_sig);
        break;
      case 3:  // no account
        base::PublicRoutingTableTuple entry(pmid, "127.0.0.1", 123, "127.0.0.1",
                                        456, pub_key, 10, 1, 1234);
        EXPECT_EQ(kSuccess, vault_service_->routing_table_->AddTuple(entry));
        break;
    }

    google::protobuf::Closure *done =
        google::protobuf::NewCallback<TestCallback>(&cb_obj,
        &TestCallback::CallbackFunction);
    vault_service_->GetChunkInfo(&controller, &request, &response, done);
    ASSERT_TRUE(response.IsInitialized());
    EXPECT_EQ(kNack, static_cast<int>(response.result()));
    response.Clear();
  }

  // add and retrieve chunk info
  {
    int req_references, req_payments, refunds;
    std::string creditor;
    vault_service_->cih_.PrepareAddToWatchList(chunk_name, pmid, 123,
                                               &req_references, &req_payments);
    vault_service_->cih_.SetStoringDone(chunk_name, pmid);
    vault_service_->cih_.SetPaymentsDone(chunk_name, pmid);
    EXPECT_TRUE(vault_service_->cih_.TryCommitToWatchList(chunk_name, pmid,
                                                          &creditor, &refunds));

    google::protobuf::Closure *done =
        google::protobuf::NewCallback<TestCallback>(&cb_obj,
        &TestCallback::CallbackFunction);
    vault_service_->GetChunkInfo(&controller, &request, &response, done);
    ASSERT_TRUE(response.IsInitialized());
    EXPECT_EQ(kAck, static_cast<int>(response.result()));

    ASSERT_TRUE(response.has_vault_chunk_info());
    ASSERT_LE(1, response.vault_chunk_info().watch_list_entry_size());
    ASSERT_TRUE(response.vault_chunk_info().watch_list_entry(0).has_pmid());
    EXPECT_EQ(pmid, response.vault_chunk_info().watch_list_entry(0).pmid());
  }
  vault_service_->routing_table_->Clear();
}

TEST_F(VaultServicesTest, BEH_MAID_ServicesGetBufferPacket) {
  rpcprotocol::Controller controller;
  maidsafe::GetBufferPacketRequest request;
  maidsafe::GetBufferPacketResponse response;

  std::string pub_key, priv_key, pmid, pub_key_sig, req_sig;
  CreateRSAKeys(&pub_key, &priv_key);
  crypto::Crypto co;
  co.set_symm_algorithm(crypto::AES_256);
  co.set_hash_algorithm(crypto::SHA_512);
  std::string bp_name(co.Hash("testBUFFER", "", crypto::STRING_STRING, false));
  CreateSignedRequest(pub_key, priv_key, bp_name, &pmid, &pub_key_sig,
                      &req_sig);

  TestCallback cb_obj;

  for (int i = 0; i <= 3; ++i) {
    switch (i) {
      case 0:  // uninitialized request
        break;
      case 1:  // invalid request
        request.set_bufferpacket_name(bp_name);
        request.set_pmid(pmid);
        request.set_public_key(pub_key);
        request.set_public_key_signature(pub_key_sig);
        request.set_request_signature("fail");
        break;
      case 2:  // not in local routing table
        request.set_request_signature(req_sig);
        break;
      case 3:  // no buffer packet
        base::PublicRoutingTableTuple entry(pmid, "127.0.0.1", 123, "127.0.0.1",
                                        456, pub_key, 10, 1, 1234);
        EXPECT_EQ(kSuccess, vault_service_->routing_table_->AddTuple(entry));
        break;
    }

    google::protobuf::Closure *done =
        google::protobuf::NewCallback<TestCallback>(&cb_obj,
        &TestCallback::CallbackFunction);
    vault_service_->GetBufferPacket(&controller, &request, &response, done);
    ASSERT_TRUE(response.IsInitialized());
    EXPECT_EQ(kNack, static_cast<int>(response.result()));
    response.Clear();
  }

  // add and retrieve bp
  {
    maidsafe::BufferPacket bp;
    maidsafe::GenericPacket *gp = bp.add_owner_info();
    gp->set_data("bp owner data");
    gp->set_signature("bp owner sig");
    ASSERT_TRUE(vault_service_->bps_.StoreBP(bp_name, bp.SerializeAsString()));

    google::protobuf::Closure *done =
        google::protobuf::NewCallback<TestCallback>(&cb_obj,
        &TestCallback::CallbackFunction);
    vault_service_->GetBufferPacket(&controller, &request, &response, done);
    ASSERT_TRUE(response.IsInitialized());
    EXPECT_EQ(kAck, static_cast<int>(response.result()));

    ASSERT_TRUE(response.has_vault_buffer_packet());
    ASSERT_EQ(1, response.vault_buffer_packet().owner_info_size());
    const maidsafe::GenericPacket &owner_info =
        response.vault_buffer_packet().owner_info(0);
    EXPECT_EQ(gp->data(), owner_info.data());
    EXPECT_EQ(gp->signature(), owner_info.signature());
  }
  vault_service_->routing_table_->Clear();
}

TEST_F(VaultServicesTest, BEH_MAID_ServicesVaultStatus) {
  rpcprotocol::Controller controller;
  maidsafe::VaultStatusRequest request;
  maidsafe::VaultStatusResponse response;

  std::string pub_key, priv_key, pmid, sig_pub_key, sig_req;
  CreateRSAKeys(&pub_key, &priv_key);
  crypto::Crypto co;
  co.set_symm_algorithm(crypto::AES_256);
  co.set_hash_algorithm(crypto::SHA_512);
  std::string content("This is a data chunk");
  std::string chunkname(co.Hash(content, "", crypto::STRING_STRING, false));
  CreateSignedRequest(pub_key, priv_key, chunkname, &pmid, &sig_pub_key,
                      &sig_req);

  TestCallback cb_obj;

  for (boost::uint32_t i = 0; i <= 1; ++i) {
    switch (i) {
      case 0:  // uninitialized request
        break;
      case 1:  // invalid request
        request.set_encrypted_request("fail");
        break;
    }

    google::protobuf::Closure *done =
        google::protobuf::NewCallback<TestCallback>(&cb_obj,
        &TestCallback::CallbackFunction);
    vault_service_->VaultStatus(&controller, &request, &response, done);
    ASSERT_TRUE(response.IsInitialized());
    EXPECT_NE(kAck, static_cast<int>(response.result()));
    response.Clear();
  }

  // test success
  {
    maidsafe::VaultCommunication vc;
    vc.set_timestamp(0);
    std::string enc_req = co.AsymEncrypt(vc.SerializeAsString(), "",
                                         vault_public_key_,
                                         crypto::STRING_STRING);
    request.set_encrypted_request(enc_req);

    google::protobuf::Closure *done =
        google::protobuf::NewCallback<TestCallback>(&cb_obj,
        &TestCallback::CallbackFunction);
    vault_service_->VaultStatus(&controller, &request, &response, done);
    ASSERT_TRUE(response.IsInitialized());
    EXPECT_EQ(kAck, static_cast<int>(response.result()));

    std::string dec_rsp = co.AsymDecrypt(response.encrypted_response(), "",
                                         vault_private_key_,
                                         crypto::STRING_STRING);
    EXPECT_TRUE(vc.ParseFromString(dec_rsp));
    EXPECT_EQ(vault_chunkstore_->ChunkStoreDir(), vc.chunkstore());
    EXPECT_EQ(vault_chunkstore_->available_space(), vc.offered_space());
    EXPECT_EQ(vault_chunkstore_->FreeSpace(), vc.free_space());
  }
}

TEST_F(VaultServicesTest, BEH_MAID_ServicesCreateBP) {
  VaultService service(vault_pmid_, vault_public_key_, vault_private_key_,
<<<<<<< HEAD
                       vault_public_key_signature_, vault_chunkstore_,
                       vault_service_logic_, udt_transport_.transport_id(),
                       boost::shared_ptr<maidsafe::KadOps>());
=======
                       vault_public_key_signature_, vault_chunkstore_, NULL,
                       vault_service_logic_, udt_transport_.transport_id(),
                       test_vault_service::K);
>>>>>>> 43179b49
  rpcprotocol::Controller controller;
  maidsafe::CreateBPRequest request;
  maidsafe::CreateBPResponse response;

  // Not initialised
  TestCallback cb_obj;
  google::protobuf::Closure *done = google::protobuf::NewCallback<TestCallback>
                                    (&cb_obj, &TestCallback::CallbackFunction);
  service.CreateBP(&controller, &request, &response, done);
  ASSERT_TRUE(response.IsInitialized());
  ASSERT_EQ(kNack, static_cast<int>(response.result()));
  ASSERT_EQ(vault_pmid_, response.pmid_id());
  ASSERT_EQ(vault_public_key_, response.public_key());
  ASSERT_EQ(vault_public_key_signature_, response.signed_public_key());

  std::string pub_key, priv_key, pmid, sig_pub_key, sig_req;
  CreateRSAKeys(&pub_key, &priv_key);
  crypto::Crypto co;
  co.set_symm_algorithm(crypto::AES_256);
  co.set_hash_algorithm(crypto::SHA_512);

  maidsafe::BufferPacketInfo bpi;
  bpi.set_owner("Dan");
  bpi.set_owner_publickey(pub_key);
  bpi.add_users("newuser");
  maidsafe::BufferPacket bp;
  maidsafe::GenericPacket *info = bp.add_owner_info();
  std::string ser_bpi;
  bpi.SerializeToString(&ser_bpi);
  info->set_data(ser_bpi);
  info->set_signature(co.AsymSign(ser_bpi, "", priv_key,
                                  crypto::STRING_STRING));
  std::string ser_gp;
  info->SerializeToString(&ser_gp);
  std::string ser_bp;
  bp.SerializeToString(&ser_bp);

  std::string bufferpacket_name(co.Hash("DanBUFFER", "", crypto::STRING_STRING,
                                        false));
  CreateSignedRequest(pub_key, priv_key, bufferpacket_name, &pmid, &sig_pub_key,
                      &sig_req);
  request.set_bufferpacket_name(bufferpacket_name);
  request.set_data(ser_bp);
  request.set_pmid("Dan");
  request.set_public_key(pub_key);
  request.set_signed_public_key(sig_pub_key);
  request.set_signed_request(sig_req);

  response.Clear();
  done = google::protobuf::NewCallback<TestCallback>
         (&cb_obj, &TestCallback::CallbackFunction);
  service.CreateBP(&controller, &request, &response, done);
  ASSERT_TRUE(response.IsInitialized());
  EXPECT_EQ(kAck, static_cast<int>(response.result()));
  EXPECT_EQ(response.pmid_id(), co.Hash(response.public_key() +
                                        response.signed_public_key(), "",
                                        crypto::STRING_STRING, false));

  // Load the stored BP
  std::string test_content;
  EXPECT_TRUE(service.bps_.HasBP(bufferpacket_name));
  EXPECT_TRUE(service.bps_.LoadBP(bufferpacket_name, &test_content));
  EXPECT_EQ(ser_bp, test_content);
}

TEST_F(VaultServicesTest, BEH_MAID_ServicesModifyBPInfo) {
  VaultService service(vault_pmid_, vault_public_key_, vault_private_key_,
<<<<<<< HEAD
                       vault_public_key_signature_, vault_chunkstore_,
                       vault_service_logic_, udt_transport_.transport_id(),
                       boost::shared_ptr<maidsafe::KadOps>());
=======
                       vault_public_key_signature_, vault_chunkstore_, NULL,
                       vault_service_logic_, udt_transport_.transport_id(),
                       test_vault_service::K);
>>>>>>> 43179b49
  rpcprotocol::Controller controller;
  maidsafe::CreateBPRequest create_request;
  maidsafe::CreateBPResponse create_response;

  // Not initialised
  TestCallback cb_obj;
  google::protobuf::Closure *done = google::protobuf::NewCallback<TestCallback>
                                    (&cb_obj, &TestCallback::CallbackFunction);
  std::string pub_key, priv_key, pmid, sig_pub_key, sig_req;
  CreateRSAKeys(&pub_key, &priv_key);
  crypto::Crypto co;
  co.set_symm_algorithm(crypto::AES_256);
  co.set_hash_algorithm(crypto::SHA_512);


  maidsafe::BufferPacketInfo bpi;
  bpi.set_owner("Dan");
  bpi.set_owner_publickey(pub_key);
  bpi.add_users("newuser");
  maidsafe::BufferPacket bp;
  maidsafe::GenericPacket *info = bp.add_owner_info();
  std::string ser_bpi;
  bpi.SerializeToString(&ser_bpi);
  info->set_data(ser_bpi);
  info->set_signature(co.AsymSign(ser_bpi, "", priv_key,
                                  crypto::STRING_STRING));
  std::string ser_gp;
  info->SerializeToString(&ser_gp);
  std::string ser_bp;
  bp.SerializeToString(&ser_bp);

  std::string bufferpacket_name(co.Hash("DanBUFFER", "", crypto::STRING_STRING,
                                        false));
  CreateSignedRequest(pub_key, priv_key, bufferpacket_name, &pmid, &sig_pub_key,
                      &sig_req);
  create_request.set_bufferpacket_name(bufferpacket_name);
  create_request.set_data(ser_bp);
  create_request.set_pmid("Dan");
  create_request.set_public_key(pub_key);
  create_request.set_signed_public_key(sig_pub_key);
  create_request.set_signed_request(sig_req);

  done = google::protobuf::NewCallback<TestCallback>
         (&cb_obj, &TestCallback::CallbackFunction);
  service.CreateBP(&controller, &create_request, &create_response, done);
  ASSERT_TRUE(create_response.IsInitialized());
  EXPECT_EQ(kAck, static_cast<int>(create_response.result()));
  EXPECT_EQ(create_response.pmid_id(),
            co.Hash(create_response.public_key() +
                    create_response.signed_public_key(), "",
                    crypto::STRING_STRING, false));

  // Load the stored BP
  std::string test_content;
  EXPECT_TRUE(service.bps_.HasBP(bufferpacket_name));
  EXPECT_TRUE(service.bps_.LoadBP(bufferpacket_name, &test_content));
  EXPECT_EQ(ser_bp, test_content);

  // Wrong data: not a Generic Packet
  maidsafe::ModifyBPInfoRequest modify_request;
  maidsafe::ModifyBPInfoResponse modify_response;
  modify_request.set_bufferpacket_name(bufferpacket_name);
  modify_request.set_data("some bollocks that doesn't serialise or parse");
  modify_request.set_pmid(pmid);
  modify_request.set_public_key(pub_key);
  modify_request.set_signed_public_key(sig_pub_key);
  modify_request.set_signed_request(sig_req);
  done = google::protobuf::NewCallback<TestCallback>
         (&cb_obj, &TestCallback::CallbackFunction);
  service.ModifyBPInfo(&controller, &modify_request, &modify_response, done);
  ASSERT_TRUE(modify_response.IsInitialized());
  EXPECT_EQ(kNack, static_cast<int>(modify_response.result()));
  EXPECT_EQ(vault_pmid_, modify_response.pmid_id());
  EXPECT_EQ(vault_public_key_, modify_response.public_key());
  EXPECT_EQ(vault_public_key_signature_, modify_response.signed_public_key());

  // Wrong data: not a BufferPacketInfo inside the GP
  modify_request.Clear();
  modify_response.Clear();
  maidsafe::GenericPacket gp;
  gp.set_data("some bollocks that doesn't serialise or parse");
  gp.set_signature(co.AsymSign(gp.data(), "", priv_key, crypto::STRING_STRING));
  gp.SerializeToString(&ser_gp);

  modify_request.set_bufferpacket_name(bufferpacket_name);
  modify_request.set_data(ser_gp);
  modify_request.set_pmid(pmid);
  modify_request.set_public_key(pub_key);
  modify_request.set_signed_public_key(sig_pub_key);
  modify_request.set_signed_request(sig_req);
  done = google::protobuf::NewCallback<TestCallback>
         (&cb_obj, &TestCallback::CallbackFunction);
  service.ModifyBPInfo(&controller, &modify_request, &modify_response, done);
  ASSERT_TRUE(modify_response.IsInitialized());
  EXPECT_EQ(kNack, static_cast<int>(modify_response.result()));
  EXPECT_EQ(vault_pmid_, modify_response.pmid_id());
  EXPECT_EQ(vault_public_key_, modify_response.public_key());
  EXPECT_EQ(vault_public_key_signature_, modify_response.signed_public_key());

  // Wrong bufferpacket name
  modify_request.Clear();
  modify_response.Clear();
  bpi.Clear();
  bpi.set_owner("Dan");
  bpi.set_owner_publickey(pub_key);
  bpi.add_users("newuser0");
  bpi.add_users("newuser1");
  bpi.add_users("newuser2");
  bpi.SerializeToString(&ser_bpi);
  gp.set_data(ser_bpi);
  gp.set_signature(co.AsymSign(gp.data(), "", priv_key, crypto::STRING_STRING));
  gp.SerializeToString(&ser_gp);
  modify_request.set_bufferpacket_name("some bp that doesn't exist");
  modify_request.set_data(ser_gp);
  modify_request.set_pmid("Dan");
  modify_request.set_public_key(pub_key);
  modify_request.set_signed_public_key(sig_pub_key);
  modify_request.set_signed_request(co.AsymSign(co.Hash(pub_key + sig_pub_key +
                                    modify_request.bufferpacket_name(), "",
                                    crypto::STRING_STRING, false), "",
                                    priv_key, crypto::STRING_STRING));
  done = google::protobuf::NewCallback<TestCallback>
         (&cb_obj, &TestCallback::CallbackFunction);
  service.ModifyBPInfo(&controller, &modify_request, &modify_response, done);
  ASSERT_TRUE(modify_response.IsInitialized());
  EXPECT_EQ(kNack, static_cast<int>(modify_response.result()));
  EXPECT_EQ(vault_pmid_, modify_response.pmid_id());
  EXPECT_EQ(vault_public_key_, modify_response.public_key());
  EXPECT_EQ(vault_public_key_signature_, modify_response.signed_public_key());

  // Correct change
  modify_request.Clear();
  modify_response.Clear();
  modify_request.set_bufferpacket_name(bufferpacket_name);
  modify_request.set_data(ser_gp);
  modify_request.set_pmid("Dan");
  modify_request.set_public_key(pub_key);
  modify_request.set_signed_public_key(sig_pub_key);
  modify_request.set_signed_request(sig_req);
  done = google::protobuf::NewCallback<TestCallback>
         (&cb_obj, &TestCallback::CallbackFunction);
  service.ModifyBPInfo(&controller, &modify_request, &modify_response, done);
  ASSERT_TRUE(modify_response.IsInitialized());
  EXPECT_EQ(kAck, static_cast<int>(modify_response.result()));
  EXPECT_EQ(vault_pmid_, modify_response.pmid_id());
  EXPECT_EQ(vault_public_key_, modify_response.public_key());
  EXPECT_EQ(vault_public_key_signature_, modify_response.signed_public_key());

  EXPECT_TRUE(service.bps_.HasBP(bufferpacket_name));
  EXPECT_TRUE(service.bps_.LoadBP(bufferpacket_name, &test_content));
  ASSERT_TRUE(bp.ParseFromString(test_content));
  ASSERT_TRUE(bpi.ParseFromString(bp.owner_info(0).data()));
  EXPECT_EQ("Dan", bpi.owner());
  EXPECT_EQ(pub_key, bpi.owner_publickey());
  EXPECT_EQ(3, bpi.users_size());
  for (int n = 0; n < bpi.users_size(); ++n)
    EXPECT_EQ("newuser" + base::IntToString(n), bpi.users(n));
}

TEST_F(VaultServicesTest, BEH_MAID_ServicesGetBPMessages) {
  VaultService service(vault_pmid_, vault_public_key_, vault_private_key_,
<<<<<<< HEAD
                       vault_public_key_signature_, vault_chunkstore_,
                       vault_service_logic_, udt_transport_.transport_id(),
                       boost::shared_ptr<maidsafe::KadOps>());
=======
                       vault_public_key_signature_, vault_chunkstore_, NULL,
                       vault_service_logic_, udt_transport_.transport_id(),
                       test_vault_service::K);
>>>>>>> 43179b49
  rpcprotocol::Controller controller;
  maidsafe::CreateBPRequest request;
  maidsafe::CreateBPResponse response;

  // Not initialised
  TestCallback cb_obj;
  google::protobuf::Closure *done = google::protobuf::NewCallback<TestCallback>
                                    (&cb_obj, &TestCallback::CallbackFunction);
  std::string pub_key, priv_key, pmid, sig_pub_key, sig_req;
  CreateRSAKeys(&pub_key, &priv_key);
  crypto::Crypto co;
  co.set_symm_algorithm(crypto::AES_256);
  co.set_hash_algorithm(crypto::SHA_512);

  maidsafe::BufferPacketInfo bpi;
  bpi.set_owner("Dan");
  bpi.set_owner_publickey(pub_key);
  bpi.add_users("newuser");
  maidsafe::BufferPacket bp;
  maidsafe::GenericPacket *info = bp.add_owner_info();
  std::string ser_bpi;
  bpi.SerializeToString(&ser_bpi);
  info->set_data(ser_bpi);
  info->set_signature(co.AsymSign(ser_bpi, "", priv_key,
                      crypto::STRING_STRING));
  std::string ser_gp;
  info->SerializeToString(&ser_gp);
  std::string ser_bp;
  bp.SerializeToString(&ser_bp);

  std::string bufferpacket_name(co.Hash("DanBUFFER", "", crypto::STRING_STRING,
                                        false));
  CreateSignedRequest(pub_key, priv_key, bufferpacket_name, &pmid, &sig_pub_key,
                      &sig_req);
  request.set_bufferpacket_name(bufferpacket_name);
  request.set_data(ser_bp);
  request.set_pmid("Dan");
  request.set_public_key(pub_key);
  request.set_signed_public_key(sig_pub_key);
  request.set_signed_request(sig_req);

  service.CreateBP(&controller, &request, &response, done);
  ASSERT_TRUE(response.IsInitialized());
  EXPECT_EQ(kAck, static_cast<int>(response.result()));
  EXPECT_EQ(response.pmid_id(), co.Hash(response.public_key() +
                                        response.signed_public_key(), "",
                                        crypto::STRING_STRING, false));

  // Load the stored BP to check it
  std::string test_content;
  EXPECT_TRUE(service.bps_.HasBP(bufferpacket_name));
  EXPECT_TRUE(service.bps_.LoadBP(bufferpacket_name, &test_content));
  EXPECT_EQ(ser_bp, test_content);

  // Get the messages
  maidsafe::GetBPMessagesRequest get_msg_request;
  maidsafe::GetBPMessagesResponse get_msg_response;
  get_msg_request.set_bufferpacket_name(bufferpacket_name);
  get_msg_request.set_pmid("Dan");
  get_msg_request.set_public_key(pub_key);
  get_msg_request.set_signed_public_key(sig_pub_key);
  get_msg_request.set_signed_request(sig_req);
  done = google::protobuf::NewCallback<TestCallback>
         (&cb_obj, &TestCallback::CallbackFunction);
  service.GetBPMessages(&controller, &get_msg_request, &get_msg_response, done);
  ASSERT_TRUE(get_msg_response.IsInitialized());
  EXPECT_EQ(kAck, static_cast<int>(get_msg_response.result()));
  EXPECT_EQ(get_msg_response.pmid_id(),
            co.Hash(get_msg_response.public_key() +
                    get_msg_response.signed_public_key(), "",
                    crypto::STRING_STRING, false));
  EXPECT_EQ(0, get_msg_response.messages_size());
}

TEST_F(VaultServicesTest, BEH_MAID_ServicesAddBPMessages) {
  VaultService service(vault_pmid_, vault_public_key_, vault_private_key_,
<<<<<<< HEAD
                       vault_public_key_signature_, vault_chunkstore_,
                       vault_service_logic_, udt_transport_.transport_id(),
                       boost::shared_ptr<maidsafe::KadOps>());
=======
                       vault_public_key_signature_, vault_chunkstore_, NULL,
                       vault_service_logic_, udt_transport_.transport_id(),
                       test_vault_service::K);
>>>>>>> 43179b49
  rpcprotocol::Controller controller;
  maidsafe::CreateBPRequest request;
  maidsafe::CreateBPResponse response;

  // Not initialised
  TestCallback cb_obj;
  google::protobuf::Closure *done = google::protobuf::NewCallback<TestCallback>
                                    (&cb_obj, &TestCallback::CallbackFunction);
  std::string pub_key, priv_key, pmid, sig_pub_key, sig_req;
  CreateRSAKeys(&pub_key, &priv_key);
  crypto::Crypto co;
  co.set_symm_algorithm(crypto::AES_256);
  co.set_hash_algorithm(crypto::SHA_512);

  maidsafe::BufferPacketInfo bpi;
  bpi.set_owner("Dan");
  bpi.set_owner_publickey(pub_key);
  bpi.add_users(co.Hash("newuser", "", crypto::STRING_STRING, false));
  maidsafe::BufferPacket bp;
  maidsafe::GenericPacket *info = bp.add_owner_info();
  std::string ser_bpi;
  bpi.SerializeToString(&ser_bpi);
  info->set_data(ser_bpi);
  info->set_signature(co.AsymSign(ser_bpi, "", priv_key,
                                  crypto::STRING_STRING));
  std::string ser_gp;
  info->SerializeToString(&ser_gp);
  std::string ser_bp;
  bp.SerializeToString(&ser_bp);

  std::string bufferpacket_name(co.Hash("DanBUFFER", "", crypto::STRING_STRING,
                                        false));
  CreateSignedRequest(pub_key, priv_key, bufferpacket_name, &pmid, &sig_pub_key,
                      &sig_req);
  request.set_bufferpacket_name(bufferpacket_name);
  request.set_data(ser_bp);
  request.set_pmid("Dan");
  request.set_public_key(pub_key);
  request.set_signed_public_key(sig_pub_key);
  request.set_signed_request(sig_req);

  service.CreateBP(&controller, &request, &response, done);
  ASSERT_TRUE(response.IsInitialized());
  EXPECT_EQ(kAck, static_cast<int>(response.result()));
  EXPECT_EQ(response.pmid_id(), co.Hash(response.public_key() +
                                        response.signed_public_key(), "",
                                        crypto::STRING_STRING, false));

  // Load the stored BP to check it
  std::string test_content;
  EXPECT_TRUE(service.bps_.HasBP(bufferpacket_name));
  EXPECT_TRUE(service.bps_.LoadBP(bufferpacket_name, &test_content));
  EXPECT_EQ(ser_bp, test_content);

  // Get the messages
  maidsafe::GetBPMessagesRequest get_msg_request;
  maidsafe::GetBPMessagesResponse get_msg_response;
  get_msg_request.set_bufferpacket_name(bufferpacket_name);
  get_msg_request.set_pmid("Dan");
  get_msg_request.set_public_key(pub_key);
  get_msg_request.set_signed_public_key(sig_pub_key);
  get_msg_request.set_signed_request(sig_req);
  done = google::protobuf::NewCallback<TestCallback>
         (&cb_obj, &TestCallback::CallbackFunction);
  service.GetBPMessages(&controller, &get_msg_request, &get_msg_response, done);
  ASSERT_TRUE(get_msg_response.IsInitialized());
  EXPECT_EQ(kAck, static_cast<int>(get_msg_response.result()));
  EXPECT_EQ(get_msg_response.pmid_id(),
            co.Hash(get_msg_response.public_key() +
                    get_msg_response.signed_public_key(), "",
                    crypto::STRING_STRING, false));
  EXPECT_EQ(0, get_msg_response.messages_size());

  // Creation of newuser's credentials
  std::string newuser_pub_key, newuser_priv_key, newuser_pmid,
              newuser_sig_pub_key, newuser_sig_req;
  CreateRSAKeys(&newuser_pub_key, &newuser_priv_key);
  CreateSignedRequest(newuser_pub_key, newuser_priv_key, bufferpacket_name,
                      &newuser_pmid, &newuser_sig_pub_key, &newuser_sig_req);

  // Sending wrong message
  maidsafe::AddBPMessageRequest add_msg_request;
  maidsafe::AddBPMessageResponse add_msg_response;
  add_msg_request.set_bufferpacket_name(bufferpacket_name);
  add_msg_request.set_data("Something that's not a correct message");
  add_msg_request.set_pmid("newuser_pmid");
  add_msg_request.set_public_key(newuser_pub_key);
  add_msg_request.set_signed_public_key(newuser_sig_pub_key);
  add_msg_request.set_signed_request(newuser_sig_req);
  done = google::protobuf::NewCallback<TestCallback>
         (&cb_obj, &TestCallback::CallbackFunction);
  service.AddBPMessage(&controller, &add_msg_request, &add_msg_response, done);
  ASSERT_TRUE(add_msg_response.IsInitialized());
  EXPECT_EQ(kNack, static_cast<int>(add_msg_response.result()));
  EXPECT_EQ(add_msg_response.pmid_id(),
            co.Hash(add_msg_response.public_key() +
                    add_msg_response.signed_public_key(), "",
                    crypto::STRING_STRING, false));

  // Creating the message
  maidsafe::BufferPacketMessage bpm;
  maidsafe::GenericPacket gp;
  std::string msg("Don't switch doors!!");
  bpm.set_sender_id("newuser");
  bpm.set_sender_public_key(newuser_pub_key);
  bpm.set_type(maidsafe::INSTANT_MSG);
  boost::uint32_t iter = base::RandomUint32() % 1000 +1;
  std::string aes_key = co.SecurePassword(co.Hash(msg, "",
                                          crypto::STRING_STRING, false), iter);
  bpm.set_rsaenc_key(co.AsymEncrypt(aes_key, "", pub_key,
                                    crypto::STRING_STRING));
  bpm.set_aesenc_message(co.SymmEncrypt(msg, "", crypto::STRING_STRING,
                                        aes_key));
  bpm.set_timestamp(base::GetEpochTime());
  std::string ser_bpm;
  bpm.SerializeToString(&ser_bpm);
  gp.set_data(ser_bpm);
  gp.set_signature(co.AsymSign(gp.data(), "", newuser_priv_key,
                   crypto::STRING_STRING));
  gp.SerializeToString(&ser_gp);

  // Sending the message
  add_msg_request.Clear();
  add_msg_response.Clear();
  add_msg_request.set_bufferpacket_name(bufferpacket_name);
  add_msg_request.set_data(ser_gp);
  add_msg_request.set_pmid("newuser_pmid");
  add_msg_request.set_public_key(newuser_pub_key);
  add_msg_request.set_signed_public_key(newuser_sig_pub_key);
  add_msg_request.set_signed_request(newuser_sig_req);
  done = google::protobuf::NewCallback<TestCallback>
         (&cb_obj, &TestCallback::CallbackFunction);
  service.AddBPMessage(&controller, &add_msg_request, &add_msg_response, done);
  ASSERT_TRUE(add_msg_response.IsInitialized());
  EXPECT_EQ(kAck, static_cast<int>(add_msg_response.result()));
  EXPECT_EQ(add_msg_response.pmid_id(),
            co.Hash(add_msg_response.public_key() +
                    add_msg_response.signed_public_key(), "",
                    crypto::STRING_STRING, false));

  // Get the messages again
  get_msg_request.Clear();
  get_msg_response.Clear();
  get_msg_request.set_bufferpacket_name(bufferpacket_name);
  get_msg_request.set_pmid("Dan");
  get_msg_request.set_public_key(pub_key);
  get_msg_request.set_signed_public_key(sig_pub_key);
  get_msg_request.set_signed_request(sig_req);
  done = google::protobuf::NewCallback<TestCallback>
         (&cb_obj, &TestCallback::CallbackFunction);
  service.GetBPMessages(&controller, &get_msg_request, &get_msg_response, done);
  ASSERT_TRUE(get_msg_response.IsInitialized());
  EXPECT_EQ(kAck, static_cast<int>(get_msg_response.result()));
  EXPECT_EQ(get_msg_response.pmid_id(),
            co.Hash(get_msg_response.public_key() +
                    get_msg_response.signed_public_key(), "",
                    crypto::STRING_STRING, false));
  ASSERT_EQ(1, get_msg_response.messages_size());
  maidsafe::ValidatedBufferPacketMessage vbpm;
  ASSERT_TRUE(vbpm.ParseFromString(get_msg_response.messages(0)));
  EXPECT_EQ(bpm.sender_id(), vbpm.sender());
  EXPECT_EQ(bpm.aesenc_message(), vbpm.message());
  EXPECT_EQ(bpm.rsaenc_key(), vbpm.index());
  EXPECT_EQ(bpm.type(), vbpm.type());

  // Get the messages again
  get_msg_request.Clear();
  get_msg_response.Clear();
  get_msg_request.set_bufferpacket_name(bufferpacket_name);
  get_msg_request.set_pmid("Dan");
  get_msg_request.set_public_key(pub_key);
  get_msg_request.set_signed_public_key(sig_pub_key);
  get_msg_request.set_signed_request(sig_req);
  done = google::protobuf::NewCallback<TestCallback>
         (&cb_obj, &TestCallback::CallbackFunction);
  service.GetBPMessages(&controller, &get_msg_request, &get_msg_response, done);
  ASSERT_TRUE(get_msg_response.IsInitialized());
  EXPECT_EQ(kAck, static_cast<int>(get_msg_response.result()));
  EXPECT_EQ(get_msg_response.pmid_id(),
            co.Hash(get_msg_response.public_key() +
                    get_msg_response.signed_public_key(), "",
                    crypto::STRING_STRING, false));
  EXPECT_EQ(0, get_msg_response.messages_size());
}

TEST_F(VaultServicesTest, BEH_MAID_ServicesGetBPPresence) {
  VaultService service(vault_pmid_, vault_public_key_, vault_private_key_,
<<<<<<< HEAD
                       vault_public_key_signature_, vault_chunkstore_,
                       vault_service_logic_, udt_transport_.transport_id(),
                       boost::shared_ptr<maidsafe::KadOps>());
=======
                       vault_public_key_signature_, vault_chunkstore_, NULL,
                       vault_service_logic_, udt_transport_.transport_id(),
                       test_vault_service::K);
>>>>>>> 43179b49
  rpcprotocol::Controller controller;
  maidsafe::CreateBPRequest request;
  maidsafe::CreateBPResponse response;

  // Not initialised
  TestCallback cb_obj;
  google::protobuf::Closure *done = google::protobuf::NewCallback<TestCallback>
                                    (&cb_obj, &TestCallback::CallbackFunction);
  std::string pub_key, priv_key, pmid, sig_pub_key, sig_req;
  CreateRSAKeys(&pub_key, &priv_key);
  crypto::Crypto co;
  co.set_symm_algorithm(crypto::AES_256);
  co.set_hash_algorithm(crypto::SHA_512);

  maidsafe::BufferPacketInfo bpi;
  bpi.set_owner("Dan");
  bpi.set_owner_publickey(pub_key);
  bpi.add_users("newuser");
  maidsafe::BufferPacket bp;
  maidsafe::GenericPacket *info = bp.add_owner_info();
  std::string ser_bpi;
  bpi.SerializeToString(&ser_bpi);
  info->set_data(ser_bpi);
  info->set_signature(co.AsymSign(ser_bpi, "", priv_key,
                                  crypto::STRING_STRING));
  std::string ser_gp;
  info->SerializeToString(&ser_gp);
  std::string ser_bp;
  bp.SerializeToString(&ser_bp);

  std::string bufferpacket_name(co.Hash("DanBUFFER", "", crypto::STRING_STRING,
                                false));
  CreateSignedRequest(pub_key, priv_key, bufferpacket_name, &pmid, &sig_pub_key,
                      &sig_req);
  request.set_bufferpacket_name(bufferpacket_name);
  request.set_data(ser_bp);
  request.set_pmid("Dan");
  request.set_public_key(pub_key);
  request.set_signed_public_key(sig_pub_key);
  request.set_signed_request(sig_req);

  service.CreateBP(&controller, &request, &response, done);
  ASSERT_TRUE(response.IsInitialized());
  EXPECT_EQ(kAck, static_cast<int>(response.result()));
  EXPECT_EQ(response.pmid_id(), co.Hash(response.public_key() +
                                        response.signed_public_key(), "",
                                        crypto::STRING_STRING, false));

  // Load the stored BP to check it
  std::string test_content;
  EXPECT_TRUE(service.bps_.HasBP(bufferpacket_name));
  EXPECT_TRUE(service.bps_.LoadBP(bufferpacket_name, &test_content));
  EXPECT_EQ(ser_bp, test_content);

  // Get the messages
  maidsafe::GetBPPresenceRequest get_presence_request;
  maidsafe::GetBPPresenceResponse get_presence_response;
  get_presence_request.set_bufferpacket_name(bufferpacket_name);
  get_presence_request.set_pmid("Dan");
  get_presence_request.set_public_key(pub_key);
  get_presence_request.set_signed_public_key(sig_pub_key);
  get_presence_request.set_signed_request(sig_req);
  done = google::protobuf::NewCallback<TestCallback>
         (&cb_obj, &TestCallback::CallbackFunction);
  service.GetBPPresence(&controller, &get_presence_request,
                        &get_presence_response, done);
  ASSERT_TRUE(get_presence_response.IsInitialized());
  EXPECT_EQ(kAck, static_cast<int>(get_presence_response.result()));
  EXPECT_EQ(get_presence_response.pmid_id(),
            co.Hash(get_presence_response.public_key() +
                    get_presence_response.signed_public_key(), "",
                    crypto::STRING_STRING, false));
  EXPECT_EQ(0, get_presence_response.messages_size());
  EXPECT_TRUE(service.bps_.HasBP(bufferpacket_name));
  EXPECT_TRUE(service.bps_.LoadBP(bufferpacket_name, &test_content));
  EXPECT_EQ(ser_bp, test_content);

  maidsafe::BufferPacket mod_bp;
  bp.ParseFromString(test_content);
  maidsafe::LivePresence lp;
  lp.set_contact_id("newuser");
  maidsafe::EndPoint ep;
  for (int n = 0; n < 3; ++n) {
    ep.add_ip(base::IntToString(n));
    ep.add_port(n);
  }
  lp.set_end_point(ep.SerializeAsString());
  maidsafe::GenericPacket lp_gp;
  lp_gp.set_data(lp.SerializeAsString());
  lp_gp.set_signature("");
  maidsafe::GenericPacket *mod_gp = mod_bp.add_presence_notifications();
  *mod_gp = lp_gp;
  EXPECT_TRUE(service.bps_.UpdateBP(bufferpacket_name,
                                    mod_bp.SerializeAsString()));

  done = google::protobuf::NewCallback<TestCallback>
         (&cb_obj, &TestCallback::CallbackFunction);
  service.GetBPPresence(&controller, &get_presence_request,
                        &get_presence_response, done);
  ASSERT_TRUE(get_presence_response.IsInitialized());
  EXPECT_EQ(kAck, static_cast<int>(get_presence_response.result()));
  EXPECT_EQ(get_presence_response.pmid_id(),
            co.Hash(get_presence_response.public_key() +
                    get_presence_response.signed_public_key(), "",
                    crypto::STRING_STRING, false));
  EXPECT_EQ(1, get_presence_response.messages_size());
  ASSERT_EQ(lp_gp.SerializeAsString(), get_presence_response.messages(0));

  get_presence_response.Clear();
  done = google::protobuf::NewCallback<TestCallback>
         (&cb_obj, &TestCallback::CallbackFunction);
  service.GetBPPresence(&controller, &get_presence_request,
                        &get_presence_response, done);
  ASSERT_TRUE(get_presence_response.IsInitialized());
  EXPECT_EQ(kAck, static_cast<int>(get_presence_response.result()));
  EXPECT_EQ(get_presence_response.pmid_id(),
            co.Hash(get_presence_response.public_key() +
                    get_presence_response.signed_public_key(), "",
                    crypto::STRING_STRING, false));
  EXPECT_EQ(0, get_presence_response.messages_size());
}

TEST_F(VaultServicesTest, BEH_MAID_ServicesAddBPPresence) {
  VaultService service(vault_pmid_, vault_public_key_, vault_private_key_,
<<<<<<< HEAD
                       vault_public_key_signature_, vault_chunkstore_,
                       vault_service_logic_, udt_transport_.transport_id(),
                       boost::shared_ptr<maidsafe::KadOps>());
=======
                       vault_public_key_signature_, vault_chunkstore_, NULL,
                       vault_service_logic_, udt_transport_.transport_id(),
                       test_vault_service::K);
>>>>>>> 43179b49
  rpcprotocol::Controller controller;
  maidsafe::CreateBPRequest request;
  maidsafe::CreateBPResponse response;

  // Not initialised
  TestCallback cb_obj;
  google::protobuf::Closure *done = google::protobuf::NewCallback<TestCallback>
                                    (&cb_obj, &TestCallback::CallbackFunction);
  std::string pub_key, priv_key, pmid, sig_pub_key, sig_req;
  CreateRSAKeys(&pub_key, &priv_key);
  crypto::Crypto co;
  co.set_symm_algorithm(crypto::AES_256);
  co.set_hash_algorithm(crypto::SHA_512);

  maidsafe::BufferPacketInfo bpi;
  bpi.set_owner("Dan");
  bpi.set_owner_publickey(pub_key);
  bpi.add_users(co.Hash("newuser", "", crypto::STRING_STRING, false));
  maidsafe::BufferPacket bp;
  maidsafe::GenericPacket *info = bp.add_owner_info();
  std::string ser_bpi;
  bpi.SerializeToString(&ser_bpi);
  info->set_data(ser_bpi);
  info->set_signature(co.AsymSign(ser_bpi, "", priv_key,
                                  crypto::STRING_STRING));
  std::string ser_gp;
  info->SerializeToString(&ser_gp);
  std::string ser_bp;
  bp.SerializeToString(&ser_bp);

  std::string bufferpacket_name(co.Hash("DanBUFFER", "", crypto::STRING_STRING,
                                false));
  CreateSignedRequest(pub_key, priv_key, bufferpacket_name, &pmid, &sig_pub_key,
                      &sig_req);
  request.set_bufferpacket_name(bufferpacket_name);
  request.set_data(ser_bp);
  request.set_pmid("Dan");
  request.set_public_key(pub_key);
  request.set_signed_public_key(sig_pub_key);
  request.set_signed_request(sig_req);

  service.CreateBP(&controller, &request, &response, done);
  ASSERT_TRUE(response.IsInitialized());
  EXPECT_EQ(kAck, static_cast<int>(response.result()));
  EXPECT_EQ(response.pmid_id(), co.Hash(response.public_key() +
                                        response.signed_public_key(), "",
                                        crypto::STRING_STRING, false));

  // Load the stored BP to check it
  std::string test_content;
  EXPECT_TRUE(service.bps_.HasBP(bufferpacket_name));
  EXPECT_TRUE(service.bps_.LoadBP(bufferpacket_name, &test_content));
  EXPECT_EQ(ser_bp, test_content);

  // Get the messages
  maidsafe::GetBPPresenceRequest get_presence_request;
  maidsafe::GetBPPresenceResponse get_presence_response;
  get_presence_request.set_bufferpacket_name(bufferpacket_name);
  get_presence_request.set_pmid("Dan");
  get_presence_request.set_public_key(pub_key);
  get_presence_request.set_signed_public_key(sig_pub_key);
  get_presence_request.set_signed_request(sig_req);
  done = google::protobuf::NewCallback<TestCallback>
         (&cb_obj, &TestCallback::CallbackFunction);
  service.GetBPPresence(&controller, &get_presence_request,
                        &get_presence_response, done);
  ASSERT_TRUE(get_presence_response.IsInitialized());
  EXPECT_EQ(kAck, static_cast<int>(get_presence_response.result()));
  EXPECT_EQ(get_presence_response.pmid_id(),
            co.Hash(get_presence_response.public_key() +
                    get_presence_response.signed_public_key(), "",
                    crypto::STRING_STRING, false));
  EXPECT_EQ(0, get_presence_response.messages_size());

  // Creation of newuser's credentials
  std::string newuser_pub_key, newuser_priv_key, newuser_pmid,
              newuser_sig_pub_key, newuser_sig_req;
  CreateRSAKeys(&newuser_pub_key, &newuser_priv_key);
  CreateSignedRequest(newuser_pub_key, newuser_priv_key, bufferpacket_name,
                      &newuser_pmid, &newuser_sig_pub_key, &newuser_sig_req);

  // Sending wrong message
  maidsafe::AddBPPresenceRequest add_presence_request;
  maidsafe::AddBPPresenceResponse add_presence_response;
  add_presence_request.set_bufferpacket_name(bufferpacket_name);
  add_presence_request.set_data("Something that's not a correct message");
  add_presence_request.set_pmid("newuser_pmid");
  add_presence_request.set_public_key(newuser_pub_key);
  add_presence_request.set_signed_public_key(newuser_sig_pub_key);
  add_presence_request.set_signed_request(newuser_sig_req);
  done = google::protobuf::NewCallback<TestCallback>
         (&cb_obj, &TestCallback::CallbackFunction);
  service.AddBPPresence(&controller, &add_presence_request,
                        &add_presence_response, done);
  ASSERT_TRUE(add_presence_response.IsInitialized());
  EXPECT_EQ(kNack, static_cast<int>(add_presence_response.result()));
  EXPECT_EQ(add_presence_response.pmid_id(),
            co.Hash(add_presence_response.public_key() +
                    add_presence_response.signed_public_key(), "",
                    crypto::STRING_STRING, false));

  // Creating the message
  maidsafe::LivePresence lp;
  lp.set_contact_id("newuser");
  maidsafe::EndPoint ep;
  for (int n = 0; n < 3; ++n) {
    ep.add_ip(base::IntToString(n));
    ep.add_port(n);
  }
  lp.set_end_point(ep.SerializeAsString());
  maidsafe::GenericPacket lp_gp;
  lp_gp.set_data(lp.SerializeAsString());
  lp_gp.set_signature("");
  ser_gp = "";
  lp_gp.SerializeToString(&ser_gp);

  // Sending the message
  add_presence_request.Clear();
  add_presence_response.Clear();
  add_presence_request.set_bufferpacket_name(bufferpacket_name);
  add_presence_request.set_data(ser_gp);
  add_presence_request.set_pmid("newuser_pmid");
  add_presence_request.set_public_key(newuser_pub_key);
  add_presence_request.set_signed_public_key(newuser_sig_pub_key);
  add_presence_request.set_signed_request(newuser_sig_req);
  done = google::protobuf::NewCallback<TestCallback>
         (&cb_obj, &TestCallback::CallbackFunction);
  service.AddBPPresence(&controller, &add_presence_request,
                        &add_presence_response, done);
  ASSERT_TRUE(add_presence_response.IsInitialized());
  EXPECT_EQ(kAck, static_cast<int>(add_presence_response.result()));
  EXPECT_EQ(add_presence_response.pmid_id(),
            co.Hash(add_presence_response.public_key() +
                    add_presence_response.signed_public_key(), "",
                    crypto::STRING_STRING, false));

  // Get the messages again
  get_presence_request.Clear();
  get_presence_response.Clear();
  get_presence_request.set_bufferpacket_name(bufferpacket_name);
  get_presence_request.set_pmid("Dan");
  get_presence_request.set_public_key(pub_key);
  get_presence_request.set_signed_public_key(sig_pub_key);
  get_presence_request.set_signed_request(sig_req);
  done = google::protobuf::NewCallback<TestCallback>
         (&cb_obj, &TestCallback::CallbackFunction);
  service.GetBPPresence(&controller, &get_presence_request,
                        &get_presence_response, done);
  ASSERT_TRUE(get_presence_response.IsInitialized());
  EXPECT_EQ(kAck, static_cast<int>(get_presence_response.result()));
  EXPECT_EQ(get_presence_response.pmid_id(),
            co.Hash(get_presence_response.public_key() +
                    get_presence_response.signed_public_key(), "",
                    crypto::STRING_STRING, false));
  ASSERT_EQ(1, get_presence_response.messages_size());
  ASSERT_EQ(lp_gp.SerializeAsString(), get_presence_response.messages(0));

  // Get the messages again
  get_presence_request.Clear();
  get_presence_response.Clear();
  get_presence_request.set_bufferpacket_name(bufferpacket_name);
  get_presence_request.set_pmid("Dan");
  get_presence_request.set_public_key(pub_key);
  get_presence_request.set_signed_public_key(sig_pub_key);
  get_presence_request.set_signed_request(sig_req);
  done = google::protobuf::NewCallback<TestCallback>
         (&cb_obj, &TestCallback::CallbackFunction);
  service.GetBPPresence(&controller, &get_presence_request,
                        &get_presence_response, done);
  ASSERT_TRUE(get_presence_response.IsInitialized());
  EXPECT_EQ(kAck, static_cast<int>(get_presence_response.result()));
  EXPECT_EQ(get_presence_response.pmid_id(),
            co.Hash(get_presence_response.public_key() +
                    get_presence_response.signed_public_key(), "",
                    crypto::STRING_STRING, false));
  EXPECT_EQ(0, get_presence_response.messages_size());
}

}  // namespace maidsafe_vault<|MERGE_RESOLUTION|>--- conflicted
+++ resolved
@@ -120,41 +120,20 @@
     }
     boost::int16_t transport_id;
     transport_handler_.Register(&udt_transport_, &transport_id);
-<<<<<<< HEAD
     vault_chunkstore_.reset(new VaultChunkStore(chunkstore_dir_.string(),
                                                 kAvailableSpace, 0));
-=======
-    knode_.reset(new kad::KNode(&channel_manager_, &transport_handler_,
-                                kad::VAULT, vault_private_key_,
-                                vault_public_key_, false, false,
-                                test_vault_service::K));
-    knode_->set_transport_id(transport_id);
-    vault_chunkstore_ = new VaultChunkStore(chunkstore_dir_.string(),
-                                            kAvailableSpace, 0);
->>>>>>> 43179b49
     ASSERT_TRUE(vault_chunkstore_->Init());
     kad_ops_.reset(new maidsafe::KadOps(&transport_handler_,
         &channel_manager_, kad::VAULT, vault_private_key_, vault_public_key_,
         false, false, vault_chunkstore_));
     kad_ops_->set_transport_id(transport_id);
 
-<<<<<<< HEAD
     vault_service_logic_ = new VaultServiceLogic(vault_rpcs_, kad_ops_);
     vault_service_ = new VaultService(vault_pmid_, vault_public_key_,
                                       vault_private_key_,
                                       vault_public_key_signature_,
                                       vault_chunkstore_, vault_service_logic_,
                                       transport_id, kad_ops_);
-=======
-    vault_service_logic_ = new VaultServiceLogic(vault_rpcs_, knode_,
-                                                 test_vault_service::K);
-    vault_service_ = new VaultService(vault_pmid_, vault_public_key_,
-                                      vault_private_key_,
-                                      vault_public_key_signature_,
-                                      vault_chunkstore_, knode_.get(),
-                                      vault_service_logic_, transport_id,
-                                      test_vault_service::K);
->>>>>>> 43179b49
 
     maidsafe::GetSyncDataResponse get_sync_data_response;
     vault_service_->AddStartupSyncData(get_sync_data_response);
@@ -212,12 +191,7 @@
  protected:
   MockVaultServicesTest()
       : mock_vault_service_logic_(boost::shared_ptr<VaultRpcs>(),
-<<<<<<< HEAD
                                   boost::shared_ptr<maidsafe::KadOps>()) {}
-=======
-                                  boost::shared_ptr<kad::KNode>(),
-                                  test_vault_service::K) {}
->>>>>>> 43179b49
   void SetUp() {
     VaultServicesTest::SetUp();
     // Initialise mock_vault_service_logic
@@ -665,12 +639,7 @@
                                     vault_public_key_signature_,
                                     vault_chunkstore_,
                                     &mock_vault_service_logic_,
-<<<<<<< HEAD
                                     udt_transport_.transport_id(), kad_ops_);
-=======
-                                    udt_transport_.transport_id(),
-                                    test_vault_service::K);
->>>>>>> 43179b49
 
   maidsafe::GetSyncDataResponse get_sync_data_response;
   vault_service_->AddStartupSyncData(get_sync_data_response);
@@ -1200,12 +1169,7 @@
                                     vault_public_key_signature_,
                                     vault_chunkstore_,
                                     &mock_vault_service_logic_,
-<<<<<<< HEAD
                                     udt_transport_.transport_id(), kad_ops_);
-=======
-                                    udt_transport_.transport_id(),
-                                    test_vault_service::K);
->>>>>>> 43179b49
 
   maidsafe::GetSyncDataResponse get_sync_data_response;
   vault_service_->AddStartupSyncData(get_sync_data_response);
@@ -1422,12 +1386,7 @@
                                     vault_public_key_signature_,
                                     vault_chunkstore_,
                                     &mock_vault_service_logic_,
-<<<<<<< HEAD
                                     udt_transport_.transport_id(), kad_ops_);
-=======
-                                    udt_transport_.transport_id(),
-                                    test_vault_service::K);
->>>>>>> 43179b49
 
   maidsafe::GetSyncDataResponse get_sync_data_response;
   vault_service_->AddStartupSyncData(get_sync_data_response);
@@ -1667,12 +1626,7 @@
                                     vault_public_key_signature_,
                                     vault_chunkstore_,
                                     &mock_vault_service_logic_,
-<<<<<<< HEAD
                                     udt_transport_.transport_id(), kad_ops_);
-=======
-                                    udt_transport_.transport_id(),
-                                    test_vault_service::K);
->>>>>>> 43179b49
 
   maidsafe::GetSyncDataResponse get_sync_data_response;
   vault_service_->AddStartupSyncData(get_sync_data_response);
@@ -1926,25 +1880,14 @@
 TEST_F(MockVaultServicesTest, FUNC_MAID_ServicesAmendAccount) {
   boost::shared_ptr<VaultRpcs> vault_rpcs;
   boost::shared_ptr<kad::KNode> knode;
-<<<<<<< HEAD
   MockVsl mock_vault_service_logic(vault_rpcs, kad_ops_);
-=======
-  MockVsl mock_vault_service_logic(vault_rpcs, knode, test_vault_service::K);
->>>>>>> 43179b49
   delete vault_service_;
   vault_service_ = new VaultService(vault_pmid_, vault_public_key_,
                                     vault_private_key_,
                                     vault_public_key_signature_,
-<<<<<<< HEAD
                                     vault_chunkstore_,
                                     &mock_vault_service_logic_,
                                     udt_transport_.transport_id(), kad_ops_);
-=======
-                                    vault_chunkstore_, knode_.get(),
-                                    &mock_vault_service_logic,
-                                    udt_transport_.transport_id(),
-                                    test_vault_service::K);
->>>>>>> 43179b49
 
   maidsafe::GetSyncDataResponse get_sync_data_response;
   vault_service_->AddStartupSyncData(get_sync_data_response);
@@ -1975,13 +1918,8 @@
   boost::uint64_t chunk_size(chunk_data.size());
 
   EXPECT_CALL(*mock_vault_service_logic.kadops(),
-<<<<<<< HEAD
               FindKClosestNodes(chunk_name,
                                 testing::An<kad::VoidFunctorOneString>()))
-=======
-              FindKClosestNodes(kad::KadId(chunk_name),
-                             testing::An<const kad::VoidFunctorOneString&>()))
->>>>>>> 43179b49
       .Times(testing::AtLeast(6))
       .WillRepeatedly(testing::WithArg<1>(testing::Invoke(
           boost::bind(&mock_kadops::RunCallback,
@@ -2830,15 +2768,9 @@
 
 TEST_F(VaultServicesTest, BEH_MAID_ServicesCreateBP) {
   VaultService service(vault_pmid_, vault_public_key_, vault_private_key_,
-<<<<<<< HEAD
                        vault_public_key_signature_, vault_chunkstore_,
                        vault_service_logic_, udt_transport_.transport_id(),
                        boost::shared_ptr<maidsafe::KadOps>());
-=======
-                       vault_public_key_signature_, vault_chunkstore_, NULL,
-                       vault_service_logic_, udt_transport_.transport_id(),
-                       test_vault_service::K);
->>>>>>> 43179b49
   rpcprotocol::Controller controller;
   maidsafe::CreateBPRequest request;
   maidsafe::CreateBPResponse response;
@@ -2906,15 +2838,9 @@
 
 TEST_F(VaultServicesTest, BEH_MAID_ServicesModifyBPInfo) {
   VaultService service(vault_pmid_, vault_public_key_, vault_private_key_,
-<<<<<<< HEAD
                        vault_public_key_signature_, vault_chunkstore_,
                        vault_service_logic_, udt_transport_.transport_id(),
                        boost::shared_ptr<maidsafe::KadOps>());
-=======
-                       vault_public_key_signature_, vault_chunkstore_, NULL,
-                       vault_service_logic_, udt_transport_.transport_id(),
-                       test_vault_service::K);
->>>>>>> 43179b49
   rpcprotocol::Controller controller;
   maidsafe::CreateBPRequest create_request;
   maidsafe::CreateBPResponse create_response;
@@ -3076,15 +3002,9 @@
 
 TEST_F(VaultServicesTest, BEH_MAID_ServicesGetBPMessages) {
   VaultService service(vault_pmid_, vault_public_key_, vault_private_key_,
-<<<<<<< HEAD
                        vault_public_key_signature_, vault_chunkstore_,
                        vault_service_logic_, udt_transport_.transport_id(),
                        boost::shared_ptr<maidsafe::KadOps>());
-=======
-                       vault_public_key_signature_, vault_chunkstore_, NULL,
-                       vault_service_logic_, udt_transport_.transport_id(),
-                       test_vault_service::K);
->>>>>>> 43179b49
   rpcprotocol::Controller controller;
   maidsafe::CreateBPRequest request;
   maidsafe::CreateBPResponse response;
@@ -3161,15 +3081,9 @@
 
 TEST_F(VaultServicesTest, BEH_MAID_ServicesAddBPMessages) {
   VaultService service(vault_pmid_, vault_public_key_, vault_private_key_,
-<<<<<<< HEAD
                        vault_public_key_signature_, vault_chunkstore_,
                        vault_service_logic_, udt_transport_.transport_id(),
                        boost::shared_ptr<maidsafe::KadOps>());
-=======
-                       vault_public_key_signature_, vault_chunkstore_, NULL,
-                       vault_service_logic_, udt_transport_.transport_id(),
-                       test_vault_service::K);
->>>>>>> 43179b49
   rpcprotocol::Controller controller;
   maidsafe::CreateBPRequest request;
   maidsafe::CreateBPResponse response;
@@ -3357,15 +3271,9 @@
 
 TEST_F(VaultServicesTest, BEH_MAID_ServicesGetBPPresence) {
   VaultService service(vault_pmid_, vault_public_key_, vault_private_key_,
-<<<<<<< HEAD
                        vault_public_key_signature_, vault_chunkstore_,
                        vault_service_logic_, udt_transport_.transport_id(),
                        boost::shared_ptr<maidsafe::KadOps>());
-=======
-                       vault_public_key_signature_, vault_chunkstore_, NULL,
-                       vault_service_logic_, udt_transport_.transport_id(),
-                       test_vault_service::K);
->>>>>>> 43179b49
   rpcprotocol::Controller controller;
   maidsafe::CreateBPRequest request;
   maidsafe::CreateBPResponse response;
@@ -3490,15 +3398,9 @@
 
 TEST_F(VaultServicesTest, BEH_MAID_ServicesAddBPPresence) {
   VaultService service(vault_pmid_, vault_public_key_, vault_private_key_,
-<<<<<<< HEAD
                        vault_public_key_signature_, vault_chunkstore_,
                        vault_service_logic_, udt_transport_.transport_id(),
                        boost::shared_ptr<maidsafe::KadOps>());
-=======
-                       vault_public_key_signature_, vault_chunkstore_, NULL,
-                       vault_service_logic_, udt_transport_.transport_id(),
-                       test_vault_service::K);
->>>>>>> 43179b49
   rpcprotocol::Controller controller;
   maidsafe::CreateBPRequest request;
   maidsafe::CreateBPResponse response;
