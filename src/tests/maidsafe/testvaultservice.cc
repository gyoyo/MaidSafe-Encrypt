--- conflicted
+++ resolved
@@ -330,7 +330,7 @@
   req.set_chunkname("chunk name");
   ASSERT_TRUE(vault_service_->ValidateAmendRequest(&req, &account_delta,
                                                    &returned_pmid));
-  ASSERT_EQ(123, account_delta);
+  ASSERT_EQ(boost::uint64_t(123), account_delta);
   ASSERT_EQ("moo", returned_pmid);
 
   req.set_amendment_type(maidsafe::AmendAccountRequest::kSpaceOffered);
@@ -338,7 +338,7 @@
   req.set_account_pmid(pmid);
   ASSERT_TRUE(vault_service_->ValidateAmendRequest(&req, &account_delta,
                                                    &returned_pmid));
-  ASSERT_EQ(123, account_delta);
+  ASSERT_EQ(boost::uint64_t(123), account_delta);
   ASSERT_EQ(pmid, returned_pmid);
 }
 
@@ -431,7 +431,7 @@
   std::string chunkname(co.Hash(content, "", crypto::STRING_STRING, false));
   std::string fake_chunkname(co.Hash("moo", "", crypto::STRING_STRING, false));
   EXPECT_FALSE(vault_service_->HasChunkLocal(chunkname));
-  EXPECT_EQ(0, vault_service_->GetChunkSizeLocal(chunkname));
+  EXPECT_EQ(boost::uint64_t(0), vault_service_->GetChunkSizeLocal(chunkname));
   EXPECT_TRUE(vault_service_->StoreChunkLocal(chunkname, content));
   EXPECT_TRUE(vault_service_->HasChunkLocal(chunkname));
   EXPECT_EQ(content.size(), vault_service_->GetChunkSizeLocal(chunkname));
@@ -447,7 +447,7 @@
   EXPECT_EQ(new_content, test_content);
   EXPECT_TRUE(vault_service_->DeleteChunkLocal(chunkname));
   EXPECT_FALSE(vault_service_->HasChunkLocal(chunkname));
-  EXPECT_EQ(0, vault_service_->GetChunkSizeLocal(chunkname));
+  EXPECT_EQ(boost::uint64_t(0), vault_service_->GetChunkSizeLocal(chunkname));
   EXPECT_FALSE(vault_service_->LoadChunkLocal(chunkname, &test_content));
 }
 
@@ -1113,26 +1113,16 @@
   vlt_pmid = co.Hash(vlt_pub_key + vlt_pub_key_sig, "", crypto::STRING_STRING,
                      false);
 
-<<<<<<< HEAD
-  std::string chunk_data("This is a data chunk");
-  std::string chunk_name(co.Hash(chunk_data, "", crypto::STRING_STRING, false));
-  boost::uint64_t chunk_size(chunk_data.size());
-
-  EXPECT_CALL(*mock_vault_service_logic.kadops(),
-              FindCloseNodes(chunk_name,
-                             testing::An<const base::callback_func_type&>()))
-      .Times(testing::AtLeast(6))
-      .WillRepeatedly(testing::WithArg<1>(testing::Invoke(
-          boost::bind(&mock_kadops::RunCallback,
-          k_group.serialised_find_nodes_response(), _1))));
-=======
   EXPECT_CALL(mock_vault_service_logic_,
               AmendRemoteAccount(testing::_, testing::_, testing::_,
                                  testing::_))
       .Times(testing::AtLeast(2))
       .WillRepeatedly(testing::WithArg<2>(testing::Invoke(
           boost::bind(&mock_vsl::RunVaultCallback, kSuccess, _1))));
->>>>>>> b2240dd0
+
+  std::string chunk_data("This is a data chunk");
+  std::string chunk_name(co.Hash(chunk_data, "", crypto::STRING_STRING, false));
+  boost::uint64_t chunk_size(chunk_data.size());
 
   size_sig = co.AsymSign(boost::lexical_cast<std::string>(chunk_size), "",
                          client_priv_key, crypto::STRING_STRING);
