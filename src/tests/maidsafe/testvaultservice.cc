--- conflicted
+++ resolved
@@ -2771,230 +2771,4 @@
   ASSERT_EQ(0, get_msg_response.messages_size());
 }
 
-<<<<<<< HEAD
-TEST_F(VaultServicesTest, BEH_MAID_ServicesCacheChunk) {
-  rpcprotocol::Controller controller;
-  maidsafe::CacheChunkRequest request;
-  maidsafe::CacheChunkResponse response;
-=======
-TEST_F(VaultServicesTest, BEH_MAID_ServicesContactInfo) {
-  VaultService service(vault_pmid_, vault_public_key_, vault_private_key_,
-                       vault_public_key_signature_, vault_chunkstore_,
-                       NULL, vault_service_logic_,
-                       udt_transport_.GetID());
-  rpcprotocol::Controller create_controller;
-  maidsafe::CreateBPRequest create_request;
-  maidsafe::CreateBPResponse create_response;
->>>>>>> 2422ad95
-
-  std::string pub_key, priv_key, pmid, sig_pub_key, sig_req;
-  CreateRSAKeys(&pub_key, &priv_key);
-  crypto::Crypto co;
-  co.set_symm_algorithm(crypto::AES_256);
-  co.set_hash_algorithm(crypto::SHA_512);
-<<<<<<< HEAD
-  std::string content("This is a data chunk");
-  std::string chunkname(co.Hash(content, "", crypto::STRING_STRING, false));
-  CreateSignedRequest(pub_key, priv_key, chunkname, &pmid, &sig_pub_key,
-                      &sig_req);
-
-  // Not initialised
-  TestCallback cb_obj;
-  google::protobuf::Closure *done = google::protobuf::NewCallback<TestCallback>
-                                    (&cb_obj, &TestCallback::CallbackFunction);
-  vault_service_->CacheChunk(&controller, &request, &response, done);
-  ASSERT_EQ(kNack, static_cast<int>(response.result()));
-  ASSERT_FALSE(vault_service_->vault_chunkstore_->Has(chunkname));
-
-  // Wrong parameters
-  request.set_chunkname("aaaaaaaaaaaaa");
-  request.set_chunkcontent(content);
-  request.set_pmid(pmid);
-  request.set_public_key(pub_key);
-  request.set_public_key_signature(sig_pub_key);
-  request.set_request_signature(sig_req);
-  done = google::protobuf::NewCallback<TestCallback>
-         (&cb_obj, &TestCallback::CallbackFunction);
-  vault_service_->CacheChunk(&controller, &request, &response, done);
-  ASSERT_EQ(kNack, static_cast<int>(response.result()));
-  ASSERT_FALSE(vault_service_->vault_chunkstore_->Has(chunkname));
-
-  request.set_chunkname(chunkname);
-  request.set_pmid("aaaaaaaaaaaaaa");
-  done = google::protobuf::NewCallback<TestCallback>
-         (&cb_obj, &TestCallback::CallbackFunction);
-  vault_service_->CacheChunk(&controller, &request, &response, done);
-  ASSERT_EQ(kNack, static_cast<int>(response.result()));
-  ASSERT_FALSE(vault_service_->vault_chunkstore_->Has(chunkname));
-  ASSERT_FALSE(fs::exists(vault_service_->vault_chunkstore_->GetChunkPath(
-               chunkname, (maidsafe::kHashable | maidsafe::kCache), false)));
-
-  request.set_pmid(pmid);
-  done = google::protobuf::NewCallback<TestCallback>
-         (&cb_obj, &TestCallback::CallbackFunction);
-  vault_service_->CacheChunk(&controller, &request, &response, done);
-  ASSERT_EQ(kAck, static_cast<int>(response.result()));
-  ASSERT_TRUE(vault_service_->vault_chunkstore_->Has(chunkname));
-  ASSERT_EQ(maidsafe::kHashable|maidsafe::kCache,
-            vault_service_->vault_chunkstore_->chunk_type(chunkname));
-  ASSERT_TRUE(fs::exists(vault_service_->vault_chunkstore_->GetChunkPath(
-              chunkname, (maidsafe::kHashable | maidsafe::kCache), false)));
-=======
-
-  maidsafe::BufferPacketInfo bpi;
-  bpi.set_owner("Dan");
-  bpi.set_owner_publickey(pub_key);
-  bpi.set_online(1);
-  bpi.add_users(co.Hash("newuser", "", crypto::STRING_STRING, false));
-  maidsafe::EndPoint *ep = bpi.add_ep();
-  ep->set_ip("132.248.59.1");
-  ep->set_port(13221);
-  ep = bpi.add_ep();
-  ep->set_ip("132.248.59.2");
-  ep->set_port(13222);
-  ep = bpi.add_ep();
-  ep->set_ip("132.248.59.3");
-  ep->set_port(13223);
-  maidsafe::PersonalDetails *pd = bpi.mutable_pd();
-  pd->set_full_name("Juanbert Tupadre");
-  pd->set_phone_number("0987654321");
-  pd->set_birthday("01/01/1970");
-  pd->set_gender("Male");
-  pd->set_language("English");
-  pd->set_city("Troon");
-  pd->set_country("United Kingdom of Her Majesty the Queen");
-
-  maidsafe::BufferPacket bp;
-  maidsafe::GenericPacket *info = bp.add_owner_info();
-  std::string ser_bpi;
-  bpi.SerializeToString(&ser_bpi);
-  info->set_data(ser_bpi);
-  info->set_signature(co.AsymSign(ser_bpi, "", priv_key,
-                      crypto::STRING_STRING));
-  std::string ser_gp;
-  info->SerializeToString(&ser_gp);
-  std::string ser_bp;
-  bp.SerializeToString(&ser_bp);
-
-  std::string bufferpacket_name(co.Hash("DanBUFFER", "", crypto::STRING_STRING,
-                                false));
-  CreateSignedRequest(pub_key, priv_key, bufferpacket_name, &pmid, &sig_pub_key,
-                      &sig_req);
-  create_request.set_bufferpacket_name(bufferpacket_name);
-  create_request.set_data(ser_bp);
-  create_request.set_pmid(pmid);
-  create_request.set_public_key(pub_key);
-  create_request.set_signed_public_key(sig_pub_key);
-  create_request.set_signed_request(sig_req);
-
-  TestCallback cb_obj;
-  google::protobuf::Closure *done = google::protobuf::NewCallback<TestCallback>
-                                    (&cb_obj, &TestCallback::CallbackFunction);
-  service.CreateBP(&create_controller, &create_request, &create_response, done);
-  ASSERT_TRUE(create_response.IsInitialized());
-  ASSERT_EQ(kAck, static_cast<int>(create_response.result()));
-  ASSERT_EQ(create_response.pmid_id(), co.Hash(create_response.public_key() +
-            create_response.signed_public_key(), "", crypto::STRING_STRING,
-            false));
-
-  rpcprotocol::Controller controller;
-  maidsafe::ContactInfoRequest request;
-  maidsafe::ContactInfoResponse response;
-
-  done = google::protobuf::NewCallback<TestCallback>
-         (&cb_obj, &TestCallback::CallbackFunction);
-  vault_service_->ContactInfo(&controller, &request, &response, done);
-  ASSERT_TRUE(response.IsInitialized());
-  ASSERT_EQ(kNack, static_cast<int>(response.result()));
-  ASSERT_EQ(vault_pmid_, response.pmid_id());
-
-  // Creation of newuser's credentials
-  std::string newuser_pub_key, newuser_priv_key, newuser_pmid,
-    newuser_sig_pub_key, newuser_sig_req;
-  CreateRSAKeys(&newuser_pub_key, &newuser_priv_key);
-  CreateSignedRequest(newuser_pub_key, newuser_priv_key, bufferpacket_name,
-    &newuser_pmid, &newuser_sig_pub_key, &newuser_sig_req);
-
-  request.set_bufferpacket_name("chingon");
-  request.set_id("newuser");
-  request.set_pmid(newuser_pmid);
-  request.set_public_key(newuser_pub_key);
-  request.set_public_key_signature(newuser_sig_pub_key);
-  request.set_request_signature(newuser_sig_req);
-
-  done = google::protobuf::NewCallback<TestCallback>
-         (&cb_obj, &TestCallback::CallbackFunction);
-  vault_service_->ContactInfo(&controller, &request, &response, done);
-  ASSERT_TRUE(response.IsInitialized());
-  ASSERT_EQ(kNack, static_cast<int>(response.result()));
-  ASSERT_EQ(vault_pmid_, response.pmid_id());
-
-  request.set_bufferpacket_name(bufferpacket_name);
-  request.set_public_key_signature("chingon");
-  done = google::protobuf::NewCallback<TestCallback>
-         (&cb_obj, &TestCallback::CallbackFunction);
-  vault_service_->ContactInfo(&controller, &request, &response, done);
-  ASSERT_TRUE(response.IsInitialized());
-  ASSERT_EQ(kNack, static_cast<int>(response.result()));
-  ASSERT_EQ(vault_pmid_, response.pmid_id());
-
-  request.set_public_key_signature(newuser_sig_pub_key);
-  request.set_request_signature("chingon");
-  done = google::protobuf::NewCallback<TestCallback>
-         (&cb_obj, &TestCallback::CallbackFunction);
-  vault_service_->ContactInfo(&controller, &request, &response, done);
-  ASSERT_TRUE(response.IsInitialized());
-  ASSERT_EQ(kNack, static_cast<int>(response.result()));
-  ASSERT_EQ(vault_pmid_, response.pmid_id());
-
-  request.set_request_signature(newuser_sig_req);
-  done = google::protobuf::NewCallback<TestCallback>
-         (&cb_obj, &TestCallback::CallbackFunction);
-  vault_service_->ContactInfo(&controller, &request, &response, done);
-  ASSERT_TRUE(response.IsInitialized());
-  ASSERT_EQ(kAck, static_cast<int>(response.result()));
-  ASSERT_EQ(vault_pmid_, response.pmid_id());
-  ASSERT_EQ("132.248.59.1" , response.ep(0).ip());
-  ASSERT_EQ(ep->port() - 2, response.ep(0).port());
-  ASSERT_EQ("132.248.59.2", response.ep(1).ip());
-  ASSERT_EQ(ep->port() - 1, response.ep(1).port());
-  ASSERT_EQ(ep->ip(), response.ep(2).ip());
-  ASSERT_EQ(ep->port(), response.ep(2).port());
-  ASSERT_EQ(pd->full_name(), response.pd().full_name());
-  ASSERT_EQ(pd->phone_number(), response.pd().phone_number());
-  ASSERT_EQ(pd->birthday(), response.pd().birthday());
-  ASSERT_EQ(pd->gender(), response.pd().gender());
-  ASSERT_EQ(pd->language(), response.pd().language());
-  ASSERT_EQ(pd->city(), response.pd().city());
-  ASSERT_EQ(pd->country(), response.pd().country());
-
-  response.Clear();
-  request.set_bufferpacket_name(bufferpacket_name);
-  request.set_id("Dan");
-  request.set_pmid(pmid);
-  request.set_public_key(pub_key);
-  request.set_public_key_signature(sig_pub_key);
-  request.set_request_signature(sig_req);
-  done = google::protobuf::NewCallback<TestCallback>
-         (&cb_obj, &TestCallback::CallbackFunction);
-  vault_service_->ContactInfo(&controller, &request, &response, done);
-  ASSERT_TRUE(response.IsInitialized());
-  ASSERT_EQ(kAck, static_cast<int>(response.result()));
-  ASSERT_EQ(vault_pmid_, response.pmid_id());
-  ASSERT_EQ("132.248.59.1" , response.ep(0).ip());
-  ASSERT_EQ(ep->port() - 2, response.ep(0).port());
-  ASSERT_EQ("132.248.59.2", response.ep(1).ip());
-  ASSERT_EQ(ep->port() - 1, response.ep(1).port());
-  ASSERT_EQ(ep->ip(), response.ep(2).ip());
-  ASSERT_EQ(ep->port(), response.ep(2).port());
-  ASSERT_EQ(pd->full_name(), response.pd().full_name());
-  ASSERT_EQ(pd->phone_number(), response.pd().phone_number());
-  ASSERT_EQ(pd->birthday(), response.pd().birthday());
-  ASSERT_EQ(pd->gender(), response.pd().gender());
-  ASSERT_EQ(pd->language(), response.pd().language());
-  ASSERT_EQ(pd->city(), response.pd().city());
-  ASSERT_EQ(pd->country(), response.pd().country());
->>>>>>> 2422ad95
-}
-
 }  // namespace maidsafe_vault